--- conflicted
+++ resolved
@@ -425,13 +425,10 @@
 
         if (isJDK16OrHigher()) {
             add(toBeInvestigated,
-<<<<<<< HEAD
-=======
                             "java/lang/Math.copySign(DD)D",
                             "java/lang/Math.copySign(FF)F",
                             "java/lang/Math.signum(D)D",
                             "java/lang/Math.signum(F)F",
->>>>>>> 43339420
                             "sun/security/provider/MD5.implCompress0([BI)V");
         }
 
