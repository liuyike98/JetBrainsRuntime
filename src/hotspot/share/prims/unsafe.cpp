--- conflicted
+++ resolved
@@ -149,18 +149,6 @@
 template <typename T>
 class MemoryAccess : StackObj {
   JavaThread* _thread;
-<<<<<<< HEAD
-  jobject _obj;
-  jlong _offset;
-
-  // Resolves and returns the address of the memory access
-  void* get_addr() {
-    return index_oop_from_field_offset_long(oopDesc::bs()->read_barrier(JNIHandles::resolve(_obj)), _offset);
-  }
-
-  void* put_addr() {
-    return index_oop_from_field_offset_long(oopDesc::bs()->write_barrier(JNIHandles::resolve(_obj)), _offset);
-=======
   oop _obj;
   ptrdiff_t _offset;
 
@@ -173,7 +161,6 @@
   volatile T* addr() {
     void* addr = index_oop_from_field_offset_long(_obj, _offset);
     return static_cast<volatile T*>(addr);
->>>>>>> e17cf3fc
   }
 
   template <typename U>
@@ -220,15 +207,6 @@
   }
 
   T get() {
-<<<<<<< HEAD
-    GuardUnsafeAccess guard(_thread, _obj);
-
-    T* p = (T*)get_addr();
-
-    T x = normalize_for_read(*p);
-
-    return x;
-=======
     if (oopDesc::is_null(_obj)) {
       GuardUnsafeAccess guard(_thread);
       T ret = RawAccess<>::load(addr());
@@ -237,36 +215,19 @@
       T ret = HeapAccess<>::load_at(_obj, _offset);
       return normalize_for_read(ret);
     }
->>>>>>> e17cf3fc
   }
 
   void put(T x) {
-<<<<<<< HEAD
-    GuardUnsafeAccess guard(_thread, _obj);
-
-    T* p = (T*)put_addr();
-
-    *p = normalize_for_write(x);
-=======
     if (oopDesc::is_null(_obj)) {
       GuardUnsafeAccess guard(_thread);
       RawAccess<>::store(addr(), normalize_for_write(x));
     } else {
       HeapAccess<>::store_at(_obj, _offset, normalize_for_write(x));
     }
->>>>>>> e17cf3fc
   }
 
 
   T get_volatile() {
-<<<<<<< HEAD
-    GuardUnsafeAccess guard(_thread, _obj);
-
-    T* p = (T*)get_addr();
-
-    if (support_IRIW_for_not_multiple_copy_atomic_cpu) {
-      OrderAccess::fence();
-=======
     if (oopDesc::is_null(_obj)) {
       GuardUnsafeAccess guard(_thread);
       volatile T ret = RawAccess<MO_SEQ_CST>::load(addr());
@@ -274,72 +235,10 @@
     } else {
       T ret = HeapAccess<MO_SEQ_CST>::load_at(_obj, _offset);
       return normalize_for_read(ret);
->>>>>>> e17cf3fc
     }
   }
 
   void put_volatile(T x) {
-<<<<<<< HEAD
-    GuardUnsafeAccess guard(_thread, _obj);
-
-    T* p = (T*)put_addr();
-
-    OrderAccess::release_store_fence((volatile T*)p, normalize_for_write(x));
-  }
-
-
-#ifndef SUPPORTS_NATIVE_CX8
-  jlong get_jlong_locked() {
-    GuardUnsafeAccess guard(_thread, _obj);
-
-    MutexLockerEx mu(UnsafeJlong_lock, Mutex::_no_safepoint_check_flag);
-
-    jlong* p = (jlong*)get_addr();
-
-    jlong x = Atomic::load(p);
-
-    return x;
-  }
-
-  void put_jlong_locked(jlong x) {
-    GuardUnsafeAccess guard(_thread, _obj);
-
-    MutexLockerEx mu(UnsafeJlong_lock, Mutex::_no_safepoint_check_flag);
-
-    jlong* p = (jlong*)put_addr();
-
-    Atomic::store(normalize_for_write(x),  p);
-  }
-#endif
-};
-
-// Get/PutObject must be special-cased, since it works with handles.
-
-// We could be accessing the referent field in a reference
-// object. If G1 is enabled then we need to register non-null
-// referent with the SATB barrier.
-
-#if INCLUDE_ALL_GCS
-static bool is_java_lang_ref_Reference_access(oop o, jlong offset) {
-  if (offset == java_lang_ref_Reference::referent_offset && o != NULL) {
-    Klass* k = o->klass();
-    if (InstanceKlass::cast(k)->reference_type() != REF_NONE) {
-      assert(InstanceKlass::cast(k)->is_subclass_of(SystemDictionary::Reference_klass()), "sanity");
-      return true;
-    }
-  }
-  return false;
-}
-#endif
-
-static void ensure_satb_referent_alive(oop o, jlong offset, oop v) {
-#if INCLUDE_ALL_GCS
-  if (v != NULL && is_java_lang_ref_Reference_access(o, offset)) {
-    oopDesc::bs()->keep_alive_barrier(v);
-  }
-#endif
-}
-=======
     if (oopDesc::is_null(_obj)) {
       GuardUnsafeAccess guard(_thread);
       RawAccess<MO_SEQ_CST>::store(addr(), normalize_for_write(x));
@@ -348,101 +247,36 @@
     }
   }
 };
->>>>>>> e17cf3fc
 
 // These functions allow a null base pointer with an arbitrary address.
 // But if the base pointer is non-null, the offset should make some sense.
 // That is, it should be in the range [0, MAX_OBJECT_SIZE].
 UNSAFE_ENTRY(jobject, Unsafe_GetObject(JNIEnv *env, jobject unsafe, jobject obj, jlong offset)) {
   oop p = JNIHandles::resolve(obj);
-<<<<<<< HEAD
-  p = oopDesc::bs()->read_barrier(p);
-  oop v;
-
-  if (UseCompressedOops) {
-    narrowOop n = *(narrowOop*)index_oop_from_field_offset_long(p, offset);
-    v = oopDesc::decode_heap_oop(n);
-  } else {
-    v = *(oop*)index_oop_from_field_offset_long(p, offset);
-  }
-
-  ensure_satb_referent_alive(p, offset, v);
-
-=======
   assert_field_offset_sane(p, offset);
   oop v = HeapAccess<ON_UNKNOWN_OOP_REF>::oop_load_at(p, offset);
->>>>>>> e17cf3fc
   return JNIHandles::make_local(env, v);
 } UNSAFE_END
 
 UNSAFE_ENTRY(void, Unsafe_PutObject(JNIEnv *env, jobject unsafe, jobject obj, jlong offset, jobject x_h)) {
   oop x = JNIHandles::resolve(x_h);
   oop p = JNIHandles::resolve(obj);
-<<<<<<< HEAD
-
-  x = oopDesc::bs()->storeval_barrier(x);
-  p = oopDesc::bs()->write_barrier(p);
-
-  if (UseCompressedOops) {
-    oop_store((narrowOop*)index_oop_from_field_offset_long(p, offset), x);
-  } else {
-    oop_store((oop*)index_oop_from_field_offset_long(p, offset), x);
-  }
-=======
   assert_field_offset_sane(p, offset);
   HeapAccess<ON_UNKNOWN_OOP_REF>::oop_store_at(p, offset, x);
->>>>>>> e17cf3fc
 } UNSAFE_END
 
 UNSAFE_ENTRY(jobject, Unsafe_GetObjectVolatile(JNIEnv *env, jobject unsafe, jobject obj, jlong offset)) {
   oop p = JNIHandles::resolve(obj);
-<<<<<<< HEAD
-  p = oopDesc::bs()->read_barrier(p);
-  void* addr = index_oop_from_field_offset_long(p, offset);
-
-  volatile oop v;
-
-  if (support_IRIW_for_not_multiple_copy_atomic_cpu) {
-    OrderAccess::fence();
-  }
-
-  if (UseCompressedOops) {
-    volatile narrowOop n = *(volatile narrowOop*) addr;
-    (void)const_cast<oop&>(v = oopDesc::decode_heap_oop(n));
-  } else {
-    (void)const_cast<oop&>(v = *(volatile oop*) addr);
-  }
-
-  ensure_satb_referent_alive(p, offset, v);
-
-  OrderAccess::acquire();
-=======
   assert_field_offset_sane(p, offset);
   oop v = HeapAccess<MO_SEQ_CST | ON_UNKNOWN_OOP_REF>::oop_load_at(p, offset);
->>>>>>> e17cf3fc
   return JNIHandles::make_local(env, v);
 } UNSAFE_END
 
 UNSAFE_ENTRY(void, Unsafe_PutObjectVolatile(JNIEnv *env, jobject unsafe, jobject obj, jlong offset, jobject x_h)) {
   oop x = JNIHandles::resolve(x_h);
   oop p = JNIHandles::resolve(obj);
-<<<<<<< HEAD
-  x = oopDesc::bs()->storeval_barrier(x);
-  p = oopDesc::bs()->write_barrier(p);
-  void* addr = index_oop_from_field_offset_long(p, offset);
-  OrderAccess::release();
-
-  if (UseCompressedOops) {
-    oop_store((narrowOop*)addr, x);
-  } else {
-    oop_store((oop*)addr, x);
-  }
-
-  OrderAccess::fence();
-=======
   assert_field_offset_sane(p, offset);
   HeapAccess<MO_SEQ_CST | ON_UNKNOWN_OOP_REF>::oop_store_at(p, offset, x);
->>>>>>> e17cf3fc
 } UNSAFE_END
 
 UNSAFE_ENTRY(jobject, Unsafe_GetUncompressedObject(JNIEnv *env, jobject unsafe, jlong addr)) {
@@ -556,7 +390,7 @@
   size_t sz = (size_t)size;
 
   oop base = JNIHandles::resolve(obj);
-  base = oopDesc::bs()->write_barrier(base);
+  base = BarrierSet::barrier_set()->write_barrier(base);
   void* p = index_oop_from_field_offset_long(base, offset);
 
   Copy::fill_to_memory_atomic(p, sz, value);
@@ -568,8 +402,8 @@
   oop srcp = JNIHandles::resolve(srcObj);
   oop dstp = JNIHandles::resolve(dstObj);
 
-  srcp = oopDesc::bs()->read_barrier(srcp);
-  dstp = oopDesc::bs()->write_barrier(dstp);
+  srcp = BarrierSet::barrier_set()->read_barrier(srcp);
+  dstp = BarrierSet::barrier_set()->write_barrier(dstp);
 
   void* src = index_oop_from_field_offset_long(srcp, srcOffset);
   void* dst = index_oop_from_field_offset_long(dstp, dstOffset);
@@ -926,7 +760,7 @@
   // caller responsible to free it:
   *temp_alloc = class_bytes;
 
-  jbyte* array_base = typeArrayOop(oopDesc::bs()->read_barrier(JNIHandles::resolve_non_null(data)))->byte_at_addr(0);
+  jbyte* array_base = typeArrayOop(BarrierSet::barrier_set()->read_barrier(JNIHandles::resolve_non_null(data)))->byte_at_addr(0);
   Copy::conjoint_jbytes(array_base, class_bytes, length);
 
   objArrayHandle cp_patches_h;
@@ -1032,53 +866,13 @@
   oop x = JNIHandles::resolve(x_h);
   oop e = JNIHandles::resolve(e_h);
   oop p = JNIHandles::resolve(obj);
-<<<<<<< HEAD
-
-  p = oopDesc::bs()->write_barrier(p);
-  x = oopDesc::bs()->storeval_barrier(x);
-
-  HeapWord* addr = (HeapWord *)index_oop_from_field_offset_long(p, offset);
-
-  oop res;
-  if (UseShenandoahGC && ShenandoahCASBarrier) {
-    oop expected = e;
-    do {
-      e = expected;
-      res = oopDesc::atomic_compare_exchange_oop(x, addr, e, true);
-      expected = res;
-    } while ((! oopDesc::unsafe_equals(e, expected)) && oopDesc::unsafe_equals(oopDesc::bs()->read_barrier(e), oopDesc::bs()->read_barrier(expected)));
-  } else {
-    res = oopDesc::atomic_compare_exchange_oop(x, addr, e, true);
-  }
-  if (oopDesc::unsafe_equals(res, e)) {
-    update_barrier_set((void*)addr, x);
-  }
-=======
   assert_field_offset_sane(p, offset);
   oop res = HeapAccess<ON_UNKNOWN_OOP_REF>::oop_atomic_cmpxchg_at(x, p, (ptrdiff_t)offset, e);
->>>>>>> e17cf3fc
   return JNIHandles::make_local(env, res);
 } UNSAFE_END
 
 UNSAFE_ENTRY(jint, Unsafe_CompareAndExchangeInt(JNIEnv *env, jobject unsafe, jobject obj, jlong offset, jint e, jint x)) {
   oop p = JNIHandles::resolve(obj);
-<<<<<<< HEAD
-  p = oopDesc::bs()->write_barrier(p);
-  jint* addr = (jint *) index_oop_from_field_offset_long(p, offset);
-
-  return (jint)(Atomic::cmpxchg(x, addr, e));
-} UNSAFE_END
-
-UNSAFE_ENTRY(jlong, Unsafe_CompareAndExchangeLong(JNIEnv *env, jobject unsafe, jobject obj, jlong offset, jlong e, jlong x)) {
-  Handle p (THREAD, oopDesc::bs()->write_barrier(JNIHandles::resolve(obj)));
-  jlong* addr = (jlong*)index_oop_from_field_offset_long(p(), offset);
-
-#ifdef SUPPORTS_NATIVE_CX8
-  return (jlong)(Atomic::cmpxchg(x, addr, e));
-#else
-  if (VM_Version::supports_cx8()) {
-    return (jlong)(Atomic::cmpxchg(x, addr, e));
-=======
   if (oopDesc::is_null(p)) {
     volatile jint* addr = (volatile jint*)index_oop_from_field_offset_long(p, offset);
     return RawAccess<>::atomic_cmpxchg(x, addr, e);
@@ -1093,7 +887,6 @@
   if (oopDesc::is_null(p)) {
     volatile jlong* addr = (volatile jlong*)index_oop_from_field_offset_long(p, offset);
     return RawAccess<>::atomic_cmpxchg(x, addr, e);
->>>>>>> e17cf3fc
   } else {
     assert_field_offset_sane(p, offset);
     return HeapAccess<>::atomic_cmpxchg_at(x, p, (ptrdiff_t)offset, e);
@@ -1104,56 +897,13 @@
   oop x = JNIHandles::resolve(x_h);
   oop e = JNIHandles::resolve(e_h);
   oop p = JNIHandles::resolve(obj);
-<<<<<<< HEAD
-
-  p = oopDesc::bs()->write_barrier(p);
-  x = oopDesc::bs()->storeval_barrier(x);
-
-  HeapWord* addr = (HeapWord *)index_oop_from_field_offset_long(p, offset);
-  jboolean success;
-  if (UseShenandoahGC && ShenandoahCASBarrier) {
-    oop expected;
-    do {
-      expected = e;
-      e = oopDesc::atomic_compare_exchange_oop(x, addr, expected, true);
-      success  = oopDesc::unsafe_equals(e, expected);
-    } while ((! success) && oopDesc::unsafe_equals(oopDesc::bs()->read_barrier(e), oopDesc::bs()->read_barrier(expected)));
-  } else {
-    success = oopDesc::unsafe_equals(e, oopDesc::atomic_compare_exchange_oop(x, addr, e, true));
-  }
-  if (! success) {
-    return false;
-  }
-
-  update_barrier_set((void*)addr, x);
-
-  return true;
-=======
   assert_field_offset_sane(p, offset);
   oop ret = HeapAccess<ON_UNKNOWN_OOP_REF>::oop_atomic_cmpxchg_at(x, p, (ptrdiff_t)offset, e);
-  return ret == e;
->>>>>>> e17cf3fc
+  return oopDesc::equals(ret, e);
 } UNSAFE_END
 
 UNSAFE_ENTRY(jboolean, Unsafe_CompareAndSetInt(JNIEnv *env, jobject unsafe, jobject obj, jlong offset, jint e, jint x)) {
   oop p = JNIHandles::resolve(obj);
-<<<<<<< HEAD
-  p = oopDesc::bs()->write_barrier(p);
-  jint* addr = (jint *)index_oop_from_field_offset_long(p, offset);
-
-  return (jint)(Atomic::cmpxchg(x, addr, e)) == e;
-} UNSAFE_END
-
-UNSAFE_ENTRY(jboolean, Unsafe_CompareAndSetLong(JNIEnv *env, jobject unsafe, jobject obj, jlong offset, jlong e, jlong x)) {
-  Handle p (THREAD, oopDesc::bs()->write_barrier(JNIHandles::resolve(obj)));
-  jlong* addr = (jlong*)index_oop_from_field_offset_long(p(), offset);
-
-#ifdef SUPPORTS_NATIVE_CX8
-  return (jlong)(Atomic::cmpxchg(x, addr, e)) == e;
-#else
-  if (VM_Version::supports_cx8()) {
-    return (jlong)(Atomic::cmpxchg(x, addr, e)) == e;
-=======
   if (oopDesc::is_null(p)) {
     volatile jint* addr = (volatile jint*)index_oop_from_field_offset_long(p, offset);
     return RawAccess<>::atomic_cmpxchg(x, addr, e) == e;
@@ -1168,7 +918,6 @@
   if (oopDesc::is_null(p)) {
     volatile jlong* addr = (volatile jlong*)index_oop_from_field_offset_long(p, offset);
     return RawAccess<>::atomic_cmpxchg(x, addr, e) == e;
->>>>>>> e17cf3fc
   } else {
     assert_field_offset_sane(p, offset);
     return HeapAccess<>::atomic_cmpxchg_at(x, p, (ptrdiff_t)offset, e) == e;
