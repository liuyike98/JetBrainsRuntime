--- conflicted
+++ resolved
@@ -61,15 +61,6 @@
 #if INCLUDE_JVMCI
 #include "jvmci/jvmciRuntime.hpp"
 #endif
-<<<<<<< HEAD
-#if INCLUDE_ALL_GCS
-#include "gc/shenandoah/shenandoahHeap.hpp"
-#include "gc/cms/compactibleFreeListSpace.hpp"
-#include "gc/g1/g1CollectedHeap.inline.hpp"
-#include "gc/parallel/parallelScavengeHeap.hpp"
-#endif // INCLUDE_ALL_GCS
-=======
->>>>>>> e17cf3fc
 
 // Note: This is a special bug reporting site for the JVM
 #ifdef VENDOR_URL_VM_BUG
@@ -1732,37 +1723,13 @@
   // the alignments imposed by several sources: any requirements from the heap
   // itself, the collector policy and the maximum page size we may run the VM
   // with.
-<<<<<<< HEAD
-  size_t heap_alignment = GenCollectedHeap::conservative_max_heap_alignment();
-#if INCLUDE_ALL_GCS
-  if (UseParallelGC) {
-    heap_alignment = ParallelScavengeHeap::conservative_max_heap_alignment();
-  } else if (UseG1GC) {
-    heap_alignment = G1CollectedHeap::conservative_max_heap_alignment();
-  } else if (UseShenandoahGC) {
-    heap_alignment = ShenandoahHeap::conservative_max_heap_alignment();
-  }
-#endif // INCLUDE_ALL_GCS
-=======
   size_t heap_alignment = GCArguments::arguments()->conservative_max_heap_alignment();
->>>>>>> e17cf3fc
   _conservative_max_heap_alignment = MAX4(heap_alignment,
                                           (size_t)os::vm_allocation_granularity(),
                                           os::max_page_size(),
                                           CollectorPolicy::compute_heap_alignment());
 }
 
-<<<<<<< HEAD
-bool Arguments::gc_selected() {
-#if INCLUDE_ALL_GCS
-  return UseSerialGC || UseParallelGC || UseParallelOldGC || UseConcMarkSweepGC || UseG1GC || UseShenandoahGC;
-#else
-  return UseSerialGC;
-#endif // INCLUDE_ALL_GCS
-}
-
-=======
->>>>>>> e17cf3fc
 #ifdef TIERED
 bool Arguments::compilation_mode_selected() {
  return !FLAG_IS_DEFAULT(TieredCompilation) || !FLAG_IS_DEFAULT(TieredStopAtLevel) ||
@@ -1857,141 +1824,9 @@
   return JNI_OK;
 }
 
-void Arguments::set_shenandoah_gc_flags() {
-
-#if !(defined AARCH64 || defined AMD64)
-  vm_exit_during_initialization("Shenandoah GC is not supported on this platform.");
-#endif
-
-#ifdef _LP64
-  // The optimized ObjArrayChunkedTask takes some bits away from the full 64 addressable
-  // bits, fail if we ever attempt to address more than we can. Only valid on 64bit.
-  if (MaxHeapSize >= ObjArrayChunkedTask::max_addressable()) {
-    jio_fprintf(defaultStream::error_stream(),
-                "Shenandoah GC cannot address more than " SIZE_FORMAT " bytes, and " SIZE_FORMAT " bytes heap requested.",
-                ObjArrayChunkedTask::max_addressable(), MaxHeapSize);
-    vm_exit(1);
-  }
-#endif
-
-  FLAG_SET_DEFAULT(ParallelGCThreads,
-                   Abstract_VM_Version::parallel_worker_threads());
-
-  if (FLAG_IS_DEFAULT(ConcGCThreads)) {
-    uint conc_threads = MAX2((uint) 1, ParallelGCThreads);
-    FLAG_SET_DEFAULT(ConcGCThreads, conc_threads);
-  }
-
-  if (FLAG_IS_DEFAULT(ParallelRefProcEnabled)) {
-    FLAG_SET_DEFAULT(ParallelRefProcEnabled, true);
-  }
-
-  if (ShenandoahRegionSampling && FLAG_IS_DEFAULT(PerfDataMemorySize)) {
-    // When sampling is enabled, max out the PerfData memory to get more
-    // Shenandoah data in, including Matrix.
-    FLAG_SET_DEFAULT(PerfDataMemorySize, 2048*K);
-  }
-
-#ifdef COMPILER2
-  // Shenandoah cares more about pause times, rather than raw throughput.
-  if (FLAG_IS_DEFAULT(UseCountedLoopSafepoints)) {
-    FLAG_SET_DEFAULT(UseCountedLoopSafepoints, true);
-  }
-  if (UseCountedLoopSafepoints && FLAG_IS_DEFAULT(LoopStripMiningIter)) {
-    FLAG_SET_DEFAULT(LoopStripMiningIter, 1000);
-  }
-#ifdef ASSERT
-  // C2 barrier verification is only reliable when all default barriers are enabled
-  if (ShenandoahVerifyOptoBarriers &&
-          (!FLAG_IS_DEFAULT(ShenandoahSATBBarrier)            ||
-           !FLAG_IS_DEFAULT(ShenandoahConditionalSATBBarrier) ||
-           !FLAG_IS_DEFAULT(ShenandoahKeepAliveBarrier)       ||
-           !FLAG_IS_DEFAULT(ShenandoahReadBarrier)            ||
-           !FLAG_IS_DEFAULT(ShenandoahStoreValWriteBarrier)   ||
-           !FLAG_IS_DEFAULT(ShenandoahStoreValReadBarrier)    ||
-           !FLAG_IS_DEFAULT(ShenandoahCASBarrier)             ||
-           !FLAG_IS_DEFAULT(ShenandoahAcmpBarrier)            ||
-           !FLAG_IS_DEFAULT(ShenandoahCloneBarrier)
-          )) {
-    warning("Unusual barrier configuration, disabling C2 barrier verification");
-    FLAG_SET_DEFAULT(ShenandoahVerifyOptoBarriers, false);
-  }
-#else
-  guarantee(!ShenandoahVerifyOptoBarriers, "Should be disabled");
-#endif // ASSERT
-#endif // COMPILER2
-
-  if (AlwaysPreTouch) {
-    // Shenandoah handles pre-touch on its own. It does not let the
-    // generic storage code to do the pre-touch before Shenandoah has
-    // a chance to do it on its own.
-    FLAG_SET_DEFAULT(AlwaysPreTouch, false);
-    FLAG_SET_DEFAULT(ShenandoahAlwaysPreTouch, true);
-  }
-
-  if (ShenandoahConcurrentEvacCodeRoots) {
-    if (!ShenandoahBarriersForConst) {
-      if (FLAG_IS_DEFAULT(ShenandoahBarriersForConst)) {
-        warning("Concurrent code cache evacuation is enabled, enabling barriers for constants.");
-        FLAG_SET_DEFAULT(ShenandoahBarriersForConst, true);
-      } else {
-        warning("Concurrent code cache evacuation is enabled, but barriers for constants are disabled. "
-                "This may lead to surprising crashes.");
-      }
-    }
-  } else {
-    if (ShenandoahBarriersForConst) {
-      if (FLAG_IS_DEFAULT(ShenandoahBarriersForConst)) {
-        warning("Concurrent code cache evacuation is disabled, disabling barriers for constants.");
-        FLAG_SET_DEFAULT(ShenandoahBarriersForConst, false);
-      }
-    }
-  }
-
-  if (ShenandoahAlwaysPreTouch) {
-    if (!FLAG_IS_DEFAULT(ShenandoahUncommitDelay)) {
-      warning("AlwaysPreTouch is enabled, disabling ShenandoahUncommitDelay");
-    }
-    FLAG_SET_DEFAULT(ShenandoahUncommitDelay, max_uintx);
-  }
-}
-
 void Arguments::set_gc_specific_flags() {
-<<<<<<< HEAD
-#if INCLUDE_ALL_GCS
-  // Set per-collector flags
-  if (UseParallelGC || UseParallelOldGC) {
-    set_parallel_gc_flags();
-  } else if (UseConcMarkSweepGC) {
-    set_cms_and_parnew_gc_flags();
-  } else if (UseG1GC) {
-    set_g1_gc_flags();
-  } else if (UseShenandoahGC) {
-    set_shenandoah_gc_flags();
-  }
-  if (AssumeMP && !UseSerialGC) {
-    if (FLAG_IS_DEFAULT(ParallelGCThreads) && ParallelGCThreads == 1) {
-      warning("If the number of processors is expected to increase from one, then"
-              " you should configure the number of parallel GC threads appropriately"
-              " using -XX:ParallelGCThreads=N");
-    }
-  }
-  if (MinHeapFreeRatio == 100) {
-    // Keeping the heap 100% free is hard ;-) so limit it to 99%.
-    FLAG_SET_ERGO(uintx, MinHeapFreeRatio, 99);
-  }
-
-  // If class unloading is disabled, also disable concurrent class unloading.
-  if (!ClassUnloading) {
-    FLAG_SET_CMDLINE(bool, CMSClassUnloadingEnabled, false);
-    FLAG_SET_CMDLINE(bool, ClassUnloadingWithConcurrentMark, false);
-    FLAG_SET_CMDLINE(uintx, ShenandoahUnloadClassesFrequency, 0);
-  }
-#endif // INCLUDE_ALL_GCS
-=======
   // Set GC flags
   GCArguments::arguments()->initialize_flags();
->>>>>>> e17cf3fc
 }
 
 julong Arguments::limit_by_allocatable_memory(julong limit) {
