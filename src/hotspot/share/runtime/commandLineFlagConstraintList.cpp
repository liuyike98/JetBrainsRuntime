/*
 * Copyright (c) 2015, 2017, Oracle and/or its affiliates. All rights reserved.
 * DO NOT ALTER OR REMOVE COPYRIGHT NOTICES OR THIS FILE HEADER.
 *
 * This code is free software; you can redistribute it and/or modify it
 * under the terms of the GNU General Public License version 2 only, as
 * published by the Free Software Foundation.
 *
 * This code is distributed in the hope that it will be useful, but WITHOUT
 * ANY WARRANTY; without even the implied warranty of MERCHANTABILITY or
 * FITNESS FOR A PARTICULAR PURPOSE.  See the GNU General Public License
 * version 2 for more details (a copy is included in the LICENSE file that
 * accompanied this code).
 *
 * You should have received a copy of the GNU General Public License version
 * 2 along with this work; if not, write to the Free Software Foundation,
 * Inc., 51 Franklin St, Fifth Floor, Boston, MA 02110-1301 USA.
 *
 * Please contact Oracle, 500 Oracle Parkway, Redwood Shores, CA 94065 USA
 * or visit www.oracle.com if you need additional information or have any
 * questions.
 *
 */

#include "precompiled.hpp"
#include "classfile/stringTable.hpp"
#include "classfile/symbolTable.hpp"
#include "gc/shared/commandLineFlagConstraintsGC.hpp"
#include "runtime/arguments.hpp"
#include "runtime/commandLineFlagConstraintList.hpp"
#include "runtime/commandLineFlagConstraintsCompiler.hpp"
#include "runtime/commandLineFlagConstraintsRuntime.hpp"
#include "runtime/os.hpp"
#include "utilities/macros.hpp"
#ifdef COMPILER1
#include "c1/c1_globals.hpp"
#endif
#ifdef COMPILER2
#include "opto/c2_globals.hpp"
#endif


class CommandLineFlagConstraint_bool : public CommandLineFlagConstraint {
  CommandLineFlagConstraintFunc_bool _constraint;
  const bool* _ptr;

public:
  // the "name" argument must be a string literal
  CommandLineFlagConstraint_bool(const char* name, const bool* ptr,
                                 CommandLineFlagConstraintFunc_bool func,
                                 ConstraintType type) : CommandLineFlagConstraint(name, type), _constraint(func), _ptr(ptr) {}

  Flag::Error apply(bool verbose) {
    bool value = *_ptr;
    return _constraint(value, verbose);
  }

  Flag::Error apply_bool(bool value, bool verbose) {
    return _constraint(value, verbose);
  }
};

class CommandLineFlagConstraint_int : public CommandLineFlagConstraint {
  CommandLineFlagConstraintFunc_int _constraint;
  const int* _ptr;

public:
  // the "name" argument must be a string literal
  CommandLineFlagConstraint_int(const char* name, const int* ptr,
                                CommandLineFlagConstraintFunc_int func,
                                ConstraintType type) : CommandLineFlagConstraint(name, type), _constraint(func), _ptr(ptr) {}

  Flag::Error apply(bool verbose) {
    int value = *_ptr;
    return _constraint(value, verbose);
  }

  Flag::Error apply_int(int value, bool verbose) {
    return _constraint(value, verbose);
  }
};

class CommandLineFlagConstraint_intx : public CommandLineFlagConstraint {
  CommandLineFlagConstraintFunc_intx _constraint;
  const intx* _ptr;

public:
  // the "name" argument must be a string literal
  CommandLineFlagConstraint_intx(const char* name, const intx* ptr,
                                 CommandLineFlagConstraintFunc_intx func,
                                 ConstraintType type) : CommandLineFlagConstraint(name, type), _constraint(func), _ptr(ptr) {}

  Flag::Error apply(bool verbose) {
    intx value = *_ptr;
    return _constraint(value, verbose);
  }

  Flag::Error apply_intx(intx value, bool verbose) {
    return _constraint(value, verbose);
  }
};

class CommandLineFlagConstraint_uint : public CommandLineFlagConstraint {
  CommandLineFlagConstraintFunc_uint _constraint;
  const uint* _ptr;

public:
  // the "name" argument must be a string literal
  CommandLineFlagConstraint_uint(const char* name, const uint* ptr,
                                 CommandLineFlagConstraintFunc_uint func,
                                 ConstraintType type) : CommandLineFlagConstraint(name, type), _constraint(func), _ptr(ptr) {}

  Flag::Error apply(bool verbose) {
    uint value = *_ptr;
    return _constraint(value, verbose);
  }

  Flag::Error apply_uint(uint value, bool verbose) {
    return _constraint(value, verbose);
  }
};

class CommandLineFlagConstraint_uintx : public CommandLineFlagConstraint {
  CommandLineFlagConstraintFunc_uintx _constraint;
  const uintx* _ptr;

public:
  // the "name" argument must be a string literal
  CommandLineFlagConstraint_uintx(const char* name, const uintx* ptr,
                                  CommandLineFlagConstraintFunc_uintx func,
                                 ConstraintType type) : CommandLineFlagConstraint(name, type), _constraint(func), _ptr(ptr) {}

  Flag::Error apply(bool verbose) {
    uintx value = *_ptr;
    return _constraint(value, verbose);
  }

  Flag::Error apply_uintx(uintx value, bool verbose) {
    return _constraint(value, verbose);
  }
};

class CommandLineFlagConstraint_uint64_t : public CommandLineFlagConstraint {
  CommandLineFlagConstraintFunc_uint64_t _constraint;
  const uint64_t* _ptr;

public:
  // the "name" argument must be a string literal
  CommandLineFlagConstraint_uint64_t(const char* name, const uint64_t* ptr,
                                     CommandLineFlagConstraintFunc_uint64_t func,
                                 ConstraintType type) : CommandLineFlagConstraint(name, type), _constraint(func), _ptr(ptr) {}

  Flag::Error apply(bool verbose) {
    uint64_t value = *_ptr;
    return _constraint(value, verbose);
  }

  Flag::Error apply_uint64_t(uint64_t value, bool verbose) {
    return _constraint(value, verbose);
  }
};

class CommandLineFlagConstraint_size_t : public CommandLineFlagConstraint {
  CommandLineFlagConstraintFunc_size_t _constraint;
  const size_t* _ptr;
public:
  // the "name" argument must be a string literal
  CommandLineFlagConstraint_size_t(const char* name, const size_t* ptr,
                                   CommandLineFlagConstraintFunc_size_t func,
                                 ConstraintType type) : CommandLineFlagConstraint(name, type), _constraint(func), _ptr(ptr) {}

  Flag::Error apply(bool verbose) {
    size_t value = *_ptr;
    return _constraint(value, verbose);
  }

  Flag::Error apply_size_t(size_t value, bool verbose) {
    return _constraint(value, verbose);
  }
};

class CommandLineFlagConstraint_double : public CommandLineFlagConstraint {
  CommandLineFlagConstraintFunc_double _constraint;
  const double* _ptr;

public:
  // the "name" argument must be a string literal
  CommandLineFlagConstraint_double(const char* name, const double* ptr,
                                   CommandLineFlagConstraintFunc_double func,
                                 ConstraintType type) : CommandLineFlagConstraint(name, type), _constraint(func), _ptr(ptr) {}

  Flag::Error apply(bool verbose) {
    double value = *_ptr;
    return _constraint(value, verbose);
  }

  Flag::Error apply_double(double value, bool verbose) {
    return _constraint(value, verbose);
  }
};

// No constraint emitting
void emit_constraint_no(...)                                                      { /* NOP */ }

// No constraint emitting if function argument is NOT provided
void emit_constraint_bool(const char* /*name*/, const bool* /*value*/)            { /* NOP */ }
void emit_constraint_ccstr(const char* /*name*/, const ccstr* /*value*/)          { /* NOP */ }
void emit_constraint_ccstrlist(const char* /*name*/, const ccstrlist* /*value*/)  { /* NOP */ }
void emit_constraint_int(const char* /*name*/, const int* /*value*/)              { /* NOP */ }
void emit_constraint_intx(const char* /*name*/, const intx* /*value*/)            { /* NOP */ }
void emit_constraint_uint(const char* /*name*/, const uint* /*value*/)            { /* NOP */ }
void emit_constraint_uintx(const char* /*name*/, const uintx* /*value*/)          { /* NOP */ }
void emit_constraint_uint64_t(const char* /*name*/, const uint64_t* /*value*/)    { /* NOP */ }
void emit_constraint_size_t(const char* /*name*/, const size_t* /*value*/)        { /* NOP */ }
void emit_constraint_double(const char* /*name*/, const double* /*value*/)        { /* NOP */ }

// CommandLineFlagConstraint emitting code functions if function argument is provided
void emit_constraint_bool(const char* name, const bool* ptr, CommandLineFlagConstraintFunc_bool func, CommandLineFlagConstraint::ConstraintType type) {
  CommandLineFlagConstraintList::add(new CommandLineFlagConstraint_bool(name, ptr, func, type));
}
void emit_constraint_int(const char* name, const int* ptr, CommandLineFlagConstraintFunc_int func, CommandLineFlagConstraint::ConstraintType type) {
  CommandLineFlagConstraintList::add(new CommandLineFlagConstraint_int(name, ptr, func, type));
}
void emit_constraint_intx(const char* name, const intx* ptr, CommandLineFlagConstraintFunc_intx func, CommandLineFlagConstraint::ConstraintType type) {
  CommandLineFlagConstraintList::add(new CommandLineFlagConstraint_intx(name, ptr, func, type));
}
void emit_constraint_uint(const char* name, const uint* ptr, CommandLineFlagConstraintFunc_uint func, CommandLineFlagConstraint::ConstraintType type) {
  CommandLineFlagConstraintList::add(new CommandLineFlagConstraint_uint(name, ptr, func, type));
}
void emit_constraint_uintx(const char* name, const uintx* ptr, CommandLineFlagConstraintFunc_uintx func, CommandLineFlagConstraint::ConstraintType type) {
  CommandLineFlagConstraintList::add(new CommandLineFlagConstraint_uintx(name, ptr, func, type));
}
void emit_constraint_uint64_t(const char* name, const uint64_t* ptr, CommandLineFlagConstraintFunc_uint64_t func, CommandLineFlagConstraint::ConstraintType type) {
  CommandLineFlagConstraintList::add(new CommandLineFlagConstraint_uint64_t(name, ptr, func, type));
}
void emit_constraint_size_t(const char* name, const size_t* ptr, CommandLineFlagConstraintFunc_size_t func, CommandLineFlagConstraint::ConstraintType type) {
  CommandLineFlagConstraintList::add(new CommandLineFlagConstraint_size_t(name, ptr, func, type));
}
void emit_constraint_double(const char* name, const double* ptr, CommandLineFlagConstraintFunc_double func, CommandLineFlagConstraint::ConstraintType type) {
  CommandLineFlagConstraintList::add(new CommandLineFlagConstraint_double(name, ptr, func, type));
}

// Generate code to call emit_constraint_xxx function
#define EMIT_CONSTRAINT_PRODUCT_FLAG(type, name, value, doc)      ); emit_constraint_##type(#name,&name
#define EMIT_CONSTRAINT_COMMERCIAL_FLAG(type, name, value, doc)   ); emit_constraint_##type(#name,&name
#define EMIT_CONSTRAINT_DIAGNOSTIC_FLAG(type, name, value, doc)   ); emit_constraint_##type(#name,&name
#define EMIT_CONSTRAINT_EXPERIMENTAL_FLAG(type, name, value, doc) ); emit_constraint_##type(#name,&name
#define EMIT_CONSTRAINT_MANAGEABLE_FLAG(type, name, value, doc)   ); emit_constraint_##type(#name,&name
#define EMIT_CONSTRAINT_PRODUCT_RW_FLAG(type, name, value, doc)   ); emit_constraint_##type(#name,&name
#define EMIT_CONSTRAINT_PD_PRODUCT_FLAG(type, name, doc)          ); emit_constraint_##type(#name,&name
#define EMIT_CONSTRAINT_PD_DIAGNOSTIC_FLAG(type, name, doc)       ); emit_constraint_##type(#name,&name
#ifndef PRODUCT
#define EMIT_CONSTRAINT_DEVELOPER_FLAG(type, name, value, doc)    ); emit_constraint_##type(#name,&name
#define EMIT_CONSTRAINT_PD_DEVELOPER_FLAG(type, name, doc)        ); emit_constraint_##type(#name,&name
#define EMIT_CONSTRAINT_NOTPRODUCT_FLAG(type, name, value, doc)   ); emit_constraint_##type(#name,&name
#else
#define EMIT_CONSTRAINT_DEVELOPER_FLAG(type, name, value, doc)    ); emit_constraint_no(#name,&name
#define EMIT_CONSTRAINT_PD_DEVELOPER_FLAG(type, name, doc)        ); emit_constraint_no(#name,&name
#define EMIT_CONSTRAINT_NOTPRODUCT_FLAG(type, name, value, doc)   ); emit_constraint_no(#name,&name
#endif
#ifdef _LP64
#define EMIT_CONSTRAINT_LP64_PRODUCT_FLAG(type, name, value, doc) ); emit_constraint_##type(#name,&name
#else
#define EMIT_CONSTRAINT_LP64_PRODUCT_FLAG(type, name, value, doc) ); emit_constraint_no(#name,&name
#endif

// Generate func argument to pass into emit_constraint_xxx functions
#define EMIT_CONSTRAINT_CHECK(func, type)                         , func, CommandLineFlagConstraint::type

// the "name" argument must be a string literal
#define INITIAL_CONSTRAINTS_SIZE 72
GrowableArray<CommandLineFlagConstraint*>* CommandLineFlagConstraintList::_constraints = NULL;
CommandLineFlagConstraint::ConstraintType CommandLineFlagConstraintList::_validating_type = CommandLineFlagConstraint::AtParse;

// Check the ranges of all flags that have them or print them out and exit if requested
void CommandLineFlagConstraintList::init(void) {
  _constraints = new (ResourceObj::C_HEAP, mtArguments) GrowableArray<CommandLineFlagConstraint*>(INITIAL_CONSTRAINTS_SIZE, true);

  emit_constraint_no(NULL VM_FLAGS(EMIT_CONSTRAINT_DEVELOPER_FLAG,
                                   EMIT_CONSTRAINT_PD_DEVELOPER_FLAG,
                                   EMIT_CONSTRAINT_PRODUCT_FLAG,
                                   EMIT_CONSTRAINT_PD_PRODUCT_FLAG,
                                   EMIT_CONSTRAINT_DIAGNOSTIC_FLAG,
                                   EMIT_CONSTRAINT_PD_DIAGNOSTIC_FLAG,
                                   EMIT_CONSTRAINT_EXPERIMENTAL_FLAG,
                                   EMIT_CONSTRAINT_NOTPRODUCT_FLAG,
                                   EMIT_CONSTRAINT_MANAGEABLE_FLAG,
                                   EMIT_CONSTRAINT_PRODUCT_RW_FLAG,
                                   EMIT_CONSTRAINT_LP64_PRODUCT_FLAG,
                                   IGNORE_RANGE,
                                   EMIT_CONSTRAINT_CHECK,
                                   IGNORE_WRITEABLE));

  EMIT_CONSTRAINTS_FOR_GLOBALS_EXT

  emit_constraint_no(NULL ARCH_FLAGS(EMIT_CONSTRAINT_DEVELOPER_FLAG,
                                     EMIT_CONSTRAINT_PRODUCT_FLAG,
                                     EMIT_CONSTRAINT_DIAGNOSTIC_FLAG,
                                     EMIT_CONSTRAINT_EXPERIMENTAL_FLAG,
                                     EMIT_CONSTRAINT_NOTPRODUCT_FLAG,
                                     IGNORE_RANGE,
                                     EMIT_CONSTRAINT_CHECK,
                                     IGNORE_WRITEABLE));


#ifdef COMPILER1
  emit_constraint_no(NULL C1_FLAGS(EMIT_CONSTRAINT_DEVELOPER_FLAG,
                                   EMIT_CONSTRAINT_PD_DEVELOPER_FLAG,
                                   EMIT_CONSTRAINT_PRODUCT_FLAG,
                                   EMIT_CONSTRAINT_PD_PRODUCT_FLAG,
                                   EMIT_CONSTRAINT_DIAGNOSTIC_FLAG,
                                   EMIT_CONSTRAINT_PD_DIAGNOSTIC_FLAG,
                                   EMIT_CONSTRAINT_NOTPRODUCT_FLAG,
                                   IGNORE_RANGE,
                                   EMIT_CONSTRAINT_CHECK,
                                   IGNORE_WRITEABLE));
#endif // COMPILER1

#ifdef COMPILER2
  emit_constraint_no(NULL C2_FLAGS(EMIT_CONSTRAINT_DEVELOPER_FLAG,
                                   EMIT_CONSTRAINT_PD_DEVELOPER_FLAG,
                                   EMIT_CONSTRAINT_PRODUCT_FLAG,
                                   EMIT_CONSTRAINT_PD_PRODUCT_FLAG,
                                   EMIT_CONSTRAINT_DIAGNOSTIC_FLAG,
                                   EMIT_CONSTRAINT_PD_DIAGNOSTIC_FLAG,
                                   EMIT_CONSTRAINT_EXPERIMENTAL_FLAG,
                                   EMIT_CONSTRAINT_NOTPRODUCT_FLAG,
                                   IGNORE_RANGE,
                                   EMIT_CONSTRAINT_CHECK,
                                   IGNORE_WRITEABLE));
#endif // COMPILER2
<<<<<<< HEAD

#if INCLUDE_ALL_GCS
  emit_constraint_no(NULL G1_FLAGS(EMIT_CONSTRAINT_DEVELOPER_FLAG,
                                   EMIT_CONSTRAINT_PD_DEVELOPER_FLAG,
                                   EMIT_CONSTRAINT_PRODUCT_FLAG,
                                   EMIT_CONSTRAINT_PD_PRODUCT_FLAG,
                                   EMIT_CONSTRAINT_DIAGNOSTIC_FLAG,
                                   EMIT_CONSTRAINT_PD_DIAGNOSTIC_FLAG,
                                   EMIT_CONSTRAINT_EXPERIMENTAL_FLAG,
                                   EMIT_CONSTRAINT_NOTPRODUCT_FLAG,
                                   EMIT_CONSTRAINT_MANAGEABLE_FLAG,
                                   EMIT_CONSTRAINT_PRODUCT_RW_FLAG,
                                   IGNORE_RANGE,
                                   EMIT_CONSTRAINT_CHECK,
                                   IGNORE_WRITEABLE));

  emit_constraint_no(NULL SHENANDOAH_FLAGS(EMIT_CONSTRAINT_DEVELOPER_FLAG,
                                   EMIT_CONSTRAINT_PD_DEVELOPER_FLAG,
                                   EMIT_CONSTRAINT_PRODUCT_FLAG,
                                   EMIT_CONSTRAINT_PD_PRODUCT_FLAG,
                                   EMIT_CONSTRAINT_DIAGNOSTIC_FLAG,
                                   EMIT_CONSTRAINT_EXPERIMENTAL_FLAG,
                                   EMIT_CONSTRAINT_NOTPRODUCT_FLAG,
                                   EMIT_CONSTRAINT_MANAGEABLE_FLAG,
                                   EMIT_CONSTRAINT_PRODUCT_RW_FLAG,
                                   IGNORE_RANGE,
                                   EMIT_CONSTRAINT_CHECK,
                                   IGNORE_WRITEABLE));
#endif // INCLUDE_ALL_GCS
=======
>>>>>>> 7d987653
}

CommandLineFlagConstraint* CommandLineFlagConstraintList::find(const char* name) {
  CommandLineFlagConstraint* found = NULL;
  for (int i=0; i<length(); i++) {
    CommandLineFlagConstraint* constraint = at(i);
    if (strcmp(constraint->name(), name) == 0) {
      found = constraint;
      break;
    }
  }
  return found;
}

// Find constraints by name and return only if found constraint's type is equal or lower than current validating type.
CommandLineFlagConstraint* CommandLineFlagConstraintList::find_if_needs_check(const char* name) {
  CommandLineFlagConstraint* found = NULL;
  CommandLineFlagConstraint* constraint = find(name);
  if (constraint && (constraint->type() <= _validating_type)) {
    found = constraint;
  }
  return found;
}

// Check constraints for specific constraint type.
bool CommandLineFlagConstraintList::check_constraints(CommandLineFlagConstraint::ConstraintType type) {
  guarantee(type > _validating_type, "Constraint check is out of order.");
  _validating_type = type;

  bool status = true;
  for (int i=0; i<length(); i++) {
    CommandLineFlagConstraint* constraint = at(i);
    if (type != constraint->type()) continue;
    if (constraint->apply(true) != Flag::SUCCESS) status = false;
  }
  return status;
}<|MERGE_RESOLUTION|>--- conflicted
+++ resolved
@@ -329,38 +329,6 @@
                                    EMIT_CONSTRAINT_CHECK,
                                    IGNORE_WRITEABLE));
 #endif // COMPILER2
-<<<<<<< HEAD
-
-#if INCLUDE_ALL_GCS
-  emit_constraint_no(NULL G1_FLAGS(EMIT_CONSTRAINT_DEVELOPER_FLAG,
-                                   EMIT_CONSTRAINT_PD_DEVELOPER_FLAG,
-                                   EMIT_CONSTRAINT_PRODUCT_FLAG,
-                                   EMIT_CONSTRAINT_PD_PRODUCT_FLAG,
-                                   EMIT_CONSTRAINT_DIAGNOSTIC_FLAG,
-                                   EMIT_CONSTRAINT_PD_DIAGNOSTIC_FLAG,
-                                   EMIT_CONSTRAINT_EXPERIMENTAL_FLAG,
-                                   EMIT_CONSTRAINT_NOTPRODUCT_FLAG,
-                                   EMIT_CONSTRAINT_MANAGEABLE_FLAG,
-                                   EMIT_CONSTRAINT_PRODUCT_RW_FLAG,
-                                   IGNORE_RANGE,
-                                   EMIT_CONSTRAINT_CHECK,
-                                   IGNORE_WRITEABLE));
-
-  emit_constraint_no(NULL SHENANDOAH_FLAGS(EMIT_CONSTRAINT_DEVELOPER_FLAG,
-                                   EMIT_CONSTRAINT_PD_DEVELOPER_FLAG,
-                                   EMIT_CONSTRAINT_PRODUCT_FLAG,
-                                   EMIT_CONSTRAINT_PD_PRODUCT_FLAG,
-                                   EMIT_CONSTRAINT_DIAGNOSTIC_FLAG,
-                                   EMIT_CONSTRAINT_EXPERIMENTAL_FLAG,
-                                   EMIT_CONSTRAINT_NOTPRODUCT_FLAG,
-                                   EMIT_CONSTRAINT_MANAGEABLE_FLAG,
-                                   EMIT_CONSTRAINT_PRODUCT_RW_FLAG,
-                                   IGNORE_RANGE,
-                                   EMIT_CONSTRAINT_CHECK,
-                                   IGNORE_WRITEABLE));
-#endif // INCLUDE_ALL_GCS
-=======
->>>>>>> 7d987653
 }
 
 CommandLineFlagConstraint* CommandLineFlagConstraintList::find(const char* name) {
