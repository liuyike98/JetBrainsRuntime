/*
 * Copyright (c) 2001, 2018, Oracle and/or its affiliates. All rights reserved.
 * DO NOT ALTER OR REMOVE COPYRIGHT NOTICES OR THIS FILE HEADER.
 *
 * This code is free software; you can redistribute it and/or modify it
 * under the terms of the GNU General Public License version 2 only, as
 * published by the Free Software Foundation.
 *
 * This code is distributed in the hope that it will be useful, but WITHOUT
 * ANY WARRANTY; without even the implied warranty of MERCHANTABILITY or
 * FITNESS FOR A PARTICULAR PURPOSE.  See the GNU General Public License
 * version 2 for more details (a copy is included in the LICENSE file that
 * accompanied this code).
 *
 * You should have received a copy of the GNU General Public License version
 * 2 along with this work; if not, write to the Free Software Foundation,
 * Inc., 51 Franklin St, Fifth Floor, Boston, MA 02110-1301 USA.
 *
 * Please contact Oracle, 500 Oracle Parkway, Redwood Shores, CA 94065 USA
 * or visit www.oracle.com if you need additional information or have any
 * questions.
 *
 */

#include "precompiled.hpp"
#include "classfile/systemDictionary.hpp"
#include "gc/shared/allocTracer.hpp"
#include "gc/shared/barrierSet.hpp"
#include "gc/shared/collectedHeap.hpp"
#include "gc/shared/collectedHeap.inline.hpp"
#include "gc/shared/gcLocker.inline.hpp"
#include "gc/shared/gcHeapSummary.hpp"
#include "gc/shared/gcTrace.hpp"
#include "gc/shared/gcTraceTime.inline.hpp"
#include "gc/shared/gcWhen.hpp"
#include "gc/shared/vmGCOperations.hpp"
#include "logging/log.hpp"
#include "memory/metaspace.hpp"
#include "memory/resourceArea.hpp"
#include "oops/instanceMirrorKlass.hpp"
#include "oops/oop.inline.hpp"
#include "runtime/handles.inline.hpp"
#include "runtime/init.hpp"
#include "runtime/thread.inline.hpp"
#include "runtime/threadSMR.hpp"
#include "runtime/vmThread.hpp"
#include "services/heapDumper.hpp"
#include "utilities/align.hpp"

class ClassLoaderData;

#ifdef ASSERT
int CollectedHeap::_fire_out_of_memory_count = 0;
#endif

size_t CollectedHeap::_filler_array_max_size = 0;

template <>
void EventLogBase<GCMessage>::print(outputStream* st, GCMessage& m) {
  st->print_cr("GC heap %s", m.is_before ? "before" : "after");
  st->print_raw(m);
}

void GCHeapLog::log_heap(CollectedHeap* heap, bool before) {
  if (!should_log()) {
    return;
  }

  double timestamp = fetch_timestamp();
  MutexLockerEx ml(&_mutex, Mutex::_no_safepoint_check_flag);
  int index = compute_log_index();
  _records[index].thread = NULL; // Its the GC thread so it's not that interesting.
  _records[index].timestamp = timestamp;
  _records[index].data.is_before = before;
  stringStream st(_records[index].data.buffer(), _records[index].data.size());

  st.print_cr("{Heap %s GC invocations=%u (full %u):",
                 before ? "before" : "after",
                 heap->total_collections(),
                 heap->total_full_collections());

  heap->print_on(&st);
  st.print_cr("}");
}

VirtualSpaceSummary CollectedHeap::create_heap_space_summary() {
  size_t capacity_in_words = capacity() / HeapWordSize;

  return VirtualSpaceSummary(
    reserved_region().start(), reserved_region().start() + capacity_in_words, reserved_region().end());
}

GCHeapSummary CollectedHeap::create_heap_summary() {
  VirtualSpaceSummary heap_space = create_heap_space_summary();
  return GCHeapSummary(heap_space, used());
}

MetaspaceSummary CollectedHeap::create_metaspace_summary() {
  const MetaspaceSizes meta_space(
      MetaspaceUtils::committed_bytes(),
      MetaspaceUtils::used_bytes(),
      MetaspaceUtils::reserved_bytes());
  const MetaspaceSizes data_space(
      MetaspaceUtils::committed_bytes(Metaspace::NonClassType),
      MetaspaceUtils::used_bytes(Metaspace::NonClassType),
      MetaspaceUtils::reserved_bytes(Metaspace::NonClassType));
  const MetaspaceSizes class_space(
      MetaspaceUtils::committed_bytes(Metaspace::ClassType),
      MetaspaceUtils::used_bytes(Metaspace::ClassType),
      MetaspaceUtils::reserved_bytes(Metaspace::ClassType));

  const MetaspaceChunkFreeListSummary& ms_chunk_free_list_summary =
    MetaspaceUtils::chunk_free_list_summary(Metaspace::NonClassType);
  const MetaspaceChunkFreeListSummary& class_chunk_free_list_summary =
    MetaspaceUtils::chunk_free_list_summary(Metaspace::ClassType);

  return MetaspaceSummary(MetaspaceGC::capacity_until_GC(), meta_space, data_space, class_space,
                          ms_chunk_free_list_summary, class_chunk_free_list_summary);
}

void CollectedHeap::print_heap_before_gc() {
  Universe::print_heap_before_gc();
  if (_gc_heap_log != NULL) {
    _gc_heap_log->log_heap_before(this);
  }
}

void CollectedHeap::print_heap_after_gc() {
  Universe::print_heap_after_gc();
  if (_gc_heap_log != NULL) {
    _gc_heap_log->log_heap_after(this);
  }
}

void CollectedHeap::print_on_error(outputStream* st) const {
  st->print_cr("Heap:");
  print_extended_on(st);
  st->cr();

  BarrierSet::barrier_set()->print_on(st);
}

void CollectedHeap::trace_heap(GCWhen::Type when, const GCTracer* gc_tracer) {
  const GCHeapSummary& heap_summary = create_heap_summary();
  gc_tracer->report_gc_heap_summary(when, heap_summary);

  const MetaspaceSummary& metaspace_summary = create_metaspace_summary();
  gc_tracer->report_metaspace_summary(when, metaspace_summary);
}

void CollectedHeap::trace_heap_before_gc(const GCTracer* gc_tracer) {
  trace_heap(GCWhen::BeforeGC, gc_tracer);
}

void CollectedHeap::trace_heap_after_gc(const GCTracer* gc_tracer) {
  trace_heap(GCWhen::AfterGC, gc_tracer);
}

// WhiteBox API support for concurrent collectors.  These are the
// default implementations, for collectors which don't support this
// feature.
bool CollectedHeap::supports_concurrent_phase_control() const {
  return false;
}

const char* const* CollectedHeap::concurrent_phases() const {
  static const char* const result[] = { NULL };
  return result;
}

bool CollectedHeap::request_concurrent_phase(const char* phase) {
  return false;
}

bool CollectedHeap::is_oop(oop object) const {
  if (!check_obj_alignment(object)) {
    return false;
  }

  if (!is_in_reserved(object)) {
    return false;
  }

  if (is_in_reserved(object->klass_or_null())) {
    return false;
  }

  return true;
}

// Memory state functions.


CollectedHeap::CollectedHeap() :
  _is_gc_active(false),
  _total_collections(0),
  _total_full_collections(0),
  _gc_cause(GCCause::_no_gc),
  _gc_lastcause(GCCause::_no_gc)
{
  const size_t max_len = size_t(arrayOopDesc::max_array_length(T_INT));
  const size_t elements_per_word = HeapWordSize / sizeof(jint);
  _filler_array_max_size = align_object_size(filler_array_hdr_size() +
                                             max_len / elements_per_word);

  NOT_PRODUCT(_promotion_failure_alot_count = 0;)
  NOT_PRODUCT(_promotion_failure_alot_gc_number = 0;)

  if (UsePerfData) {
    EXCEPTION_MARK;

    // create the gc cause jvmstat counters
    _perf_gc_cause = PerfDataManager::create_string_variable(SUN_GC, "cause",
                             80, GCCause::to_string(_gc_cause), CHECK);

    _perf_gc_lastcause =
                PerfDataManager::create_string_variable(SUN_GC, "lastCause",
                             80, GCCause::to_string(_gc_lastcause), CHECK);
  }

  // Create the ring log
  if (LogEvents) {
    _gc_heap_log = new GCHeapLog();
  } else {
    _gc_heap_log = NULL;
  }
}

// This interface assumes that it's being called by the
// vm thread. It collects the heap assuming that the
// heap lock is already held and that we are executing in
// the context of the vm thread.
void CollectedHeap::collect_as_vm_thread(GCCause::Cause cause) {
  assert(Thread::current()->is_VM_thread(), "Precondition#1");
  assert(Heap_lock->is_locked(), "Precondition#2");
  GCCauseSetter gcs(this, cause);
  switch (cause) {
    case GCCause::_heap_inspection:
    case GCCause::_heap_dump:
    case GCCause::_metadata_GC_threshold : {
      HandleMark hm;
      do_full_collection(false);        // don't clear all soft refs
      break;
    }
    case GCCause::_metadata_GC_clear_soft_refs: {
      HandleMark hm;
      do_full_collection(true);         // do clear all soft refs
      break;
    }
    default:
      ShouldNotReachHere(); // Unexpected use of this function
  }
}

MetaWord* CollectedHeap::satisfy_failed_metadata_allocation(ClassLoaderData* loader_data,
                                                            size_t word_size,
                                                            Metaspace::MetadataType mdtype) {
  uint loop_count = 0;
  uint gc_count = 0;
  uint full_gc_count = 0;

  assert(!Heap_lock->owned_by_self(), "Should not be holding the Heap_lock");

  do {
    MetaWord* result = loader_data->metaspace_non_null()->allocate(word_size, mdtype);
    if (result != NULL) {
      return result;
    }

    if (GCLocker::is_active_and_needs_gc()) {
      // If the GCLocker is active, just expand and allocate.
      // If that does not succeed, wait if this thread is not
      // in a critical section itself.
      result = loader_data->metaspace_non_null()->expand_and_allocate(word_size, mdtype);
      if (result != NULL) {
        return result;
      }
      JavaThread* jthr = JavaThread::current();
      if (!jthr->in_critical()) {
        // Wait for JNI critical section to be exited
        GCLocker::stall_until_clear();
        // The GC invoked by the last thread leaving the critical
        // section will be a young collection and a full collection
        // is (currently) needed for unloading classes so continue
        // to the next iteration to get a full GC.
        continue;
      } else {
        if (CheckJNICalls) {
          fatal("Possible deadlock due to allocating while"
                " in jni critical section");
        }
        return NULL;
      }
    }

    {  // Need lock to get self consistent gc_count's
      MutexLocker ml(Heap_lock);
      gc_count      = Universe::heap()->total_collections();
      full_gc_count = Universe::heap()->total_full_collections();
    }

    // Generate a VM operation
    VM_CollectForMetadataAllocation op(loader_data,
                                       word_size,
                                       mdtype,
                                       gc_count,
                                       full_gc_count,
                                       GCCause::_metadata_GC_threshold);
    VMThread::execute(&op);

    // If GC was locked out, try again. Check before checking success because the
    // prologue could have succeeded and the GC still have been locked out.
    if (op.gc_locked()) {
      continue;
    }

    if (op.prologue_succeeded()) {
      return op.result();
    }
    loop_count++;
    if ((QueuedAllocationWarningCount > 0) &&
        (loop_count % QueuedAllocationWarningCount == 0)) {
      log_warning(gc, ergo)("satisfy_failed_metadata_allocation() retries %d times,"
                            " size=" SIZE_FORMAT, loop_count, word_size);
    }
  } while (true);  // Until a GC is done
}

#ifndef PRODUCT
void CollectedHeap::check_for_bad_heap_word_value(HeapWord* addr, size_t size) {
  if (CheckMemoryInitialization && ZapUnusedHeapArea) {
    for (size_t slot = 0; slot < size; slot += 1) {
      assert((*(intptr_t*) (addr + slot)) != ((intptr_t) badHeapWordVal),
             "Found badHeapWordValue in post-allocation check");
    }
  }
}

void CollectedHeap::check_for_non_bad_heap_word_value(HeapWord* addr, size_t size) {
  if (CheckMemoryInitialization && ZapUnusedHeapArea) {
    for (size_t slot = 0; slot < size; slot += 1) {
      assert((*(intptr_t*) (addr + slot)) == ((intptr_t) badHeapWordVal),
             "Found non badHeapWordValue in pre-allocation check");
    }
  }
}
#endif // PRODUCT

#ifdef ASSERT
void CollectedHeap::check_for_valid_allocation_state() {
  Thread *thread = Thread::current();
  // How to choose between a pending exception and a potential
  // OutOfMemoryError?  Don't allow pending exceptions.
  // This is a VM policy failure, so how do we exhaustively test it?
  assert(!thread->has_pending_exception(),
         "shouldn't be allocating with pending exception");
  if (StrictSafepointChecks) {
    assert(thread->allow_allocation(),
           "Allocation done by thread for which allocation is blocked "
           "by No_Allocation_Verifier!");
    // Allocation of an oop can always invoke a safepoint,
    // hence, the true argument
    thread->check_for_valid_safepoint_state(true);
  }
}
#endif

HeapWord* CollectedHeap::allocate_from_tlab_slow(Klass* klass, Thread* thread, size_t size) {

  // Retain tlab and allocate object in shared space if
  // the amount free in the tlab is too large to discard.
  if (thread->tlab().free() > thread->tlab().refill_waste_limit()) {
    thread->tlab().record_slow_allocation(size);
    return NULL;
  }

  // Discard tlab and allocate a new one.
  // To minimize fragmentation, the last TLAB may be smaller than the rest.
  size_t new_tlab_size = thread->tlab().compute_size(size);

  thread->tlab().clear_before_allocation();

  if (new_tlab_size == 0) {
    return NULL;
  }

  // Allocate a new TLAB requesting new_tlab_size. Any size
  // between minimal and new_tlab_size is accepted.
  size_t actual_tlab_size = 0;
  size_t min_tlab_size = ThreadLocalAllocBuffer::compute_min_size(size);
  HeapWord* obj = Universe::heap()->allocate_new_tlab(min_tlab_size, new_tlab_size, &actual_tlab_size);
  if (obj == NULL) {
    assert(actual_tlab_size == 0, "Allocation failed, but actual size was updated. min: " SIZE_FORMAT ", desired: " SIZE_FORMAT ", actual: " SIZE_FORMAT,
           min_tlab_size, new_tlab_size, actual_tlab_size);
    return NULL;
  }
  assert(actual_tlab_size != 0, "Allocation succeeded but actual size not updated. obj at: " PTR_FORMAT " min: " SIZE_FORMAT ", desired: " SIZE_FORMAT,
         p2i(obj), min_tlab_size, new_tlab_size);

  AllocTracer::send_allocation_in_new_tlab(klass, obj, actual_tlab_size * HeapWordSize, size * HeapWordSize, thread);

  if (ZeroTLAB) {
    // ..and clear it.
    Copy::zero_to_words(obj, actual_tlab_size);
  } else {
    // ...and zap just allocated object.
#ifdef ASSERT
    // Skip mangling the space corresponding to the object header to
    // ensure that the returned space is not considered parsable by
    // any concurrent GC thread.
    size_t hdr_size = oopDesc::header_size();
    Copy::fill_to_words(obj + hdr_size, actual_tlab_size - hdr_size, badHeapWordVal);
#endif // ASSERT
  }
  thread->tlab().fill(obj, obj + size, actual_tlab_size);
  return Universe::heap()->tlab_post_allocation_setup(obj);
}

size_t CollectedHeap::max_tlab_size() const {
  // TLABs can't be bigger than we can fill with a int[Integer.MAX_VALUE].
  // This restriction could be removed by enabling filling with multiple arrays.
  // If we compute that the reasonable way as
  //    header_size + ((sizeof(jint) * max_jint) / HeapWordSize)
  // we'll overflow on the multiply, so we do the divide first.
  // We actually lose a little by dividing first,
  // but that just makes the TLAB  somewhat smaller than the biggest array,
  // which is fine, since we'll be able to fill that.
  size_t max_int_size = typeArrayOopDesc::header_size(T_INT) +
              sizeof(jint) *
              ((juint) max_jint / (size_t) HeapWordSize);
  return align_down(max_int_size, MinObjAlignment);
}

size_t CollectedHeap::filler_array_hdr_size() {
  return align_object_offset(arrayOopDesc::header_size(T_INT)); // align to Long
}

size_t CollectedHeap::filler_array_min_size() {
  return align_object_size(filler_array_hdr_size()); // align to MinObjAlignment
}

#ifdef ASSERT
void CollectedHeap::fill_args_check(HeapWord* start, size_t words)
{
  assert(words >= min_fill_size(), "too small to fill");
  assert(is_object_aligned(words), "unaligned size");
  assert(Universe::heap()->is_in_reserved(start), "not in heap");
  assert(Universe::heap()->is_in_reserved(start + words - 1), "not in heap");
}

void CollectedHeap::zap_filler_array(HeapWord* start, size_t words, bool zap)
{
  if (ZapFillerObjects && zap) {
    Copy::fill_to_words(start + filler_array_hdr_size(),
                        words - filler_array_hdr_size(), 0XDEAFBABE);
  }
}
#endif // ASSERT

void
CollectedHeap::fill_with_array(HeapWord* start, size_t words, bool zap)
{
  assert(words >= filler_array_min_size(), "too small for an array");
  assert(words <= filler_array_max_size(), "too big for a single object");

  const size_t payload_size = words - filler_array_hdr_size();
  const size_t len = payload_size * HeapWordSize / sizeof(jint);
  assert((int)len >= 0, "size too large " SIZE_FORMAT " becomes %d", words, (int)len);

  // Set the length first for concurrent GC.
  ((arrayOop)start)->set_length((int)len);
  post_allocation_setup_common(Universe::intArrayKlassObj(), start);
  DEBUG_ONLY(zap_filler_array(start, words, zap);)
}

void
CollectedHeap::fill_with_object_impl(HeapWord* start, size_t words, bool zap)
{
  assert(words <= filler_array_max_size(), "too big for a single object");

  if (words >= filler_array_min_size()) {
    fill_with_array(start, words, zap);
  } else if (words > 0) {
    assert(words == min_fill_size(), "unaligned size");
    post_allocation_setup_common(SystemDictionary::Object_klass(), start);
  }
}

void CollectedHeap::fill_with_object(HeapWord* start, size_t words, bool zap)
{
  DEBUG_ONLY(fill_args_check(start, words);)
  HandleMark hm;  // Free handles before leaving.
  fill_with_object_impl(start, words, zap);
}

void CollectedHeap::fill_with_objects(HeapWord* start, size_t words, bool zap)
{
  DEBUG_ONLY(fill_args_check(start, words);)
  HandleMark hm;  // Free handles before leaving.

  // Multiple objects may be required depending on the filler array maximum size. Fill
  // the range up to that with objects that are filler_array_max_size sized. The
  // remainder is filled with a single object.
  const size_t min = min_fill_size();
  const size_t max = filler_array_max_size();
  while (words > max) {
    const size_t cur = (words - max) >= min ? max : max - min;
    fill_with_array(start, cur, zap);
    start += cur;
    words -= cur;
  }

  fill_with_object_impl(start, words, zap);
}

HeapWord* CollectedHeap::allocate_new_tlab(size_t min_size,
                                           size_t requested_size,
                                           size_t* actual_size) {
  guarantee(false, "thread-local allocation buffers not supported");
  return NULL;
}

void CollectedHeap::ensure_parsability(bool retire_tlabs) {
  // The second disjunct in the assertion below makes a concession
  // for the start-up verification done while the VM is being
  // created. Callers be careful that you know that mutators
  // aren't going to interfere -- for instance, this is permissible
  // if we are still single-threaded and have either not yet
  // started allocating (nothing much to verify) or we have
  // started allocating but are now a full-fledged JavaThread
  // (and have thus made our TLAB's) available for filling.
  assert(SafepointSynchronize::is_at_safepoint() ||
         !is_init_completed(),
         "Should only be called at a safepoint or at start-up"
         " otherwise concurrent mutator activity may make heap "
         " unparsable again");
  const bool use_tlab = UseTLAB;
  // The main thread starts allocating via a TLAB even before it
  // has added itself to the threads list at vm boot-up.
  JavaThreadIteratorWithHandle jtiwh;
  assert(!use_tlab || jtiwh.length() > 0,
         "Attempt to fill tlabs before main thread has been added"
         " to threads list is doomed to failure!");
  BarrierSet *bs = BarrierSet::barrier_set();
  for (; JavaThread *thread = jtiwh.next(); ) {
     if (use_tlab) thread->tlab().make_parsable(retire_tlabs);
     bs->make_parsable(thread);
  }
}

void CollectedHeap::accumulate_statistics_all_tlabs() {
  if (UseTLAB) {
    assert(SafepointSynchronize::is_at_safepoint() ||
         !is_init_completed(),
         "should only accumulate statistics on tlabs at safepoint");

    ThreadLocalAllocBuffer::accumulate_statistics_before_gc();
  }
}

void CollectedHeap::resize_all_tlabs() {
  if (UseTLAB) {
    assert(SafepointSynchronize::is_at_safepoint() ||
         !is_init_completed(),
         "should only resize tlabs at safepoint");

    ThreadLocalAllocBuffer::resize_all_tlabs();
  }
}

void CollectedHeap::full_gc_dump(GCTimer* timer, bool before) {
  assert(timer != NULL, "timer is null");
  if ((HeapDumpBeforeFullGC && before) || (HeapDumpAfterFullGC && !before)) {
    GCTraceTime(Info, gc) tm(before ? "Heap Dump (before full gc)" : "Heap Dump (after full gc)", timer);
    HeapDumper::dump_heap();
  }

  LogTarget(Trace, gc, classhisto) lt;
  if (lt.is_enabled()) {
    GCTraceTime(Trace, gc, classhisto) tm(before ? "Class Histogram (before full gc)" : "Class Histogram (after full gc)", timer);
    ResourceMark rm;
    LogStream ls(lt);
    VM_GC_HeapInspection inspector(&ls, false /* ! full gc */);
    inspector.doit();
  }
}

void CollectedHeap::pre_full_gc_dump(GCTimer* timer) {
  full_gc_dump(timer, true);
}

void CollectedHeap::post_full_gc_dump(GCTimer* timer) {
  full_gc_dump(timer, false);
}

void CollectedHeap::initialize_reserved_region(HeapWord *start, HeapWord *end) {
  // It is important to do this in a way such that concurrent readers can't
  // temporarily think something is in the heap.  (Seen this happen in asserts.)
  _reserved.set_word_size(0);
  _reserved.set_start(start);
  _reserved.set_end(end);
}

void CollectedHeap::post_initialize() {
  initialize_serviceability();
}

#ifndef PRODUCT

bool CollectedHeap::promotion_should_fail(volatile size_t* count) {
  // Access to count is not atomic; the value does not have to be exact.
  if (PromotionFailureALot) {
    const size_t gc_num = total_collections();
    const size_t elapsed_gcs = gc_num - _promotion_failure_alot_gc_number;
    if (elapsed_gcs >= PromotionFailureALotInterval) {
      // Test for unsigned arithmetic wrap-around.
      if (++*count >= PromotionFailureALotCount) {
        *count = 0;
        return true;
      }
    }
  }
  return false;
}

bool CollectedHeap::promotion_should_fail() {
  return promotion_should_fail(&_promotion_failure_alot_count);
}

void CollectedHeap::reset_promotion_should_fail(volatile size_t* count) {
  if (PromotionFailureALot) {
    _promotion_failure_alot_gc_number = total_collections();
    *count = 0;
  }
}

void CollectedHeap::reset_promotion_should_fail() {
  reset_promotion_should_fail(&_promotion_failure_alot_count);
}

#endif  // #ifndef PRODUCT

bool CollectedHeap::supports_object_pinning() const {
  return false;
}

oop CollectedHeap::pin_object(JavaThread* thread, oop obj) {
  ShouldNotReachHere();
  return NULL;
}

void CollectedHeap::unpin_object(JavaThread* thread, oop obj) {
  ShouldNotReachHere();
}

<<<<<<< HEAD
HeapWord* CollectedHeap::tlab_post_allocation_setup(HeapWord* obj) {
  return obj;
}

uint CollectedHeap::oop_extra_words() {
  // Default implementation doesn't need extra space for oops.
  return 0;
}

#ifndef CC_INTERP
void CollectedHeap::compile_prepare_oop(MacroAssembler* masm, Register obj) {
  // Default implementation does nothing.
}
#endif
=======
void CollectedHeap::deduplicate_string(oop str) {
  // Do nothing, unless overridden in subclass.
}
>>>>>>> 335c7395
<|MERGE_RESOLUTION|>--- conflicted
+++ resolved
@@ -653,7 +653,10 @@
   ShouldNotReachHere();
 }
 
-<<<<<<< HEAD
+void CollectedHeap::deduplicate_string(oop str) {
+  // Do nothing, unless overridden in subclass.
+}
+
 HeapWord* CollectedHeap::tlab_post_allocation_setup(HeapWord* obj) {
   return obj;
 }
@@ -667,9 +670,4 @@
 void CollectedHeap::compile_prepare_oop(MacroAssembler* masm, Register obj) {
   // Default implementation does nothing.
 }
-#endif
-=======
-void CollectedHeap::deduplicate_string(oop str) {
-  // Do nothing, unless overridden in subclass.
-}
->>>>>>> 335c7395
+#endif