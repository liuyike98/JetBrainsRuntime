/*
 * Copyright (c) 2000, 2018, Oracle and/or its affiliates. All rights reserved.
 * DO NOT ALTER OR REMOVE COPYRIGHT NOTICES OR THIS FILE HEADER.
 *
 * This code is free software; you can redistribute it and/or modify it
 * under the terms of the GNU General Public License version 2 only, as
 * published by the Free Software Foundation.
 *
 * This code is distributed in the hope that it will be useful, but WITHOUT
 * ANY WARRANTY; without even the implied warranty of MERCHANTABILITY or
 * FITNESS FOR A PARTICULAR PURPOSE.  See the GNU General Public License
 * version 2 for more details (a copy is included in the LICENSE file that
 * accompanied this code).
 *
 * You should have received a copy of the GNU General Public License version
 * 2 along with this work; if not, write to the Free Software Foundation,
 * Inc., 51 Franklin St, Fifth Floor, Boston, MA 02110-1301 USA.
 *
 * Please contact Oracle, 500 Oracle Parkway, Redwood Shores, CA 94065 USA
 * or visit www.oracle.com if you need additional information or have any
 * questions.
 *
 */

#ifndef SHARE_VM_GC_SHARED_BARRIERSET_HPP
#define SHARE_VM_GC_SHARED_BARRIERSET_HPP

#include "gc/shared/barrierSetConfig.hpp"
#include "memory/memRegion.hpp"
#include "oops/access.hpp"
#include "oops/accessBackend.hpp"
#include "oops/oopsHierarchy.hpp"
#include "asm/register.hpp"
#include "utilities/fakeRttiSupport.hpp"
#include "utilities/macros.hpp"

class BarrierSetAssembler;
class BarrierSetC1;
class BarrierSetC2;
class JavaThread;

// This class provides the interface between a barrier implementation and
// the rest of the system.

class MacroAssembler;

class BarrierSet: public CHeapObj<mtGC> {
  friend class VMStructs;

  static BarrierSet* _barrier_set;

public:
  enum Name {
#define BARRIER_SET_DECLARE_BS_ENUM(bs_name) bs_name ,
    FOR_EACH_BARRIER_SET_DO(BARRIER_SET_DECLARE_BS_ENUM)
#undef BARRIER_SET_DECLARE_BS_ENUM
    UnknownBS
  };

protected:
  // Fake RTTI support.  For a derived class T to participate
  // - T must have a corresponding Name entry.
  // - GetName<T> must be specialized to return the corresponding Name
  //   entry.
  // - If T is a base class, the constructor must have a FakeRtti
  //   parameter and pass it up to its base class, with the tag set
  //   augmented with the corresponding Name entry.
  // - If T is a concrete class, the constructor must create a
  //   FakeRtti object whose tag set includes the corresponding Name
  //   entry, and pass it up to its base class.
  typedef FakeRttiSupport<BarrierSet, Name> FakeRtti;

private:
  FakeRtti _fake_rtti;
  BarrierSetAssembler* _barrier_set_assembler;
  BarrierSetC1* _barrier_set_c1;
  BarrierSetC2* _barrier_set_c2;

public:
  // Metafunction mapping a class derived from BarrierSet to the
  // corresponding Name enum tag.
  template<typename T> struct GetName;

  // Metafunction mapping a Name enum type to the corresponding
  // lass derived from BarrierSet.
  template<BarrierSet::Name T> struct GetType;

  // Note: This is not presently the Name corresponding to the
  // concrete class of this object.
  BarrierSet::Name kind() const { return _fake_rtti.concrete_tag(); }

  // Test whether this object is of the type corresponding to bsn.
  bool is_a(BarrierSet::Name bsn) const { return _fake_rtti.has_tag(bsn); }

  // End of fake RTTI support.

protected:
  BarrierSet(BarrierSetAssembler* barrier_set_assembler,
             BarrierSetC1* barrier_set_c1,
             BarrierSetC2* barrier_set_c2,
             const FakeRtti& fake_rtti) :
    _fake_rtti(fake_rtti),
    _barrier_set_assembler(barrier_set_assembler),
    _barrier_set_c1(barrier_set_c1),
    _barrier_set_c2(barrier_set_c2) {}
  ~BarrierSet() { }

  template <class BarrierSetAssemblerT>
  BarrierSetAssembler* make_barrier_set_assembler() {
    return NOT_ZERO(new BarrierSetAssemblerT()) ZERO_ONLY(NULL);
  }

  template <class BarrierSetC1T>
  BarrierSetC1* make_barrier_set_c1() {
    return COMPILER1_PRESENT(new BarrierSetC1T()) NOT_COMPILER1(NULL);
  }

  template <class BarrierSetC2T>
  BarrierSetC2* make_barrier_set_c2() {
    return COMPILER2_PRESENT(new BarrierSetC2T()) NOT_COMPILER2(NULL);
  }

public:
  // Support for optimizing compilers to call the barrier set on slow path allocations
  // that did not enter a TLAB. Used for e.g. ReduceInitialCardMarks.
  // The allocation is safe to use iff it returns true. If not, the slow-path allocation
  // is redone until it succeeds. This can e.g. prevent allocations from the slow path
  // to be in old.
  virtual void on_slowpath_allocation_exit(JavaThread* thread, oop new_obj) {}
  virtual void on_thread_create(Thread* thread) {}
  virtual void on_thread_destroy(Thread* thread) {}
  virtual void on_thread_attach(JavaThread* thread) {}
  virtual void on_thread_detach(JavaThread* thread) {}
  virtual void make_parsable(JavaThread* thread) {}

public:
  // Print a description of the memory for the barrier set
  virtual void print_on(outputStream* st) const = 0;

  static BarrierSet* barrier_set() { return _barrier_set; }
  static void set_barrier_set(BarrierSet* barrier_set);

  virtual oop read_barrier(oop src) {
    return src;
  }
  virtual oop write_barrier(oop src) {
    return src;
  }

  BarrierSetAssembler* barrier_set_assembler() {
    assert(_barrier_set_assembler != NULL, "should be set");
    return _barrier_set_assembler;
  }

  BarrierSetC1* barrier_set_c1() {
    assert(_barrier_set_c1 != NULL, "should be set");
    return _barrier_set_c1;
  }

<<<<<<< HEAD
  virtual void keep_alive_barrier(oop obj) {
    // Default impl does nothing.
  }

#ifdef ASSERT
  virtual void verify_safe_oop(oop p);
#endif

=======
  BarrierSetC2* barrier_set_c2() {
    assert(_barrier_set_c2 != NULL, "should be set");
    return _barrier_set_c2;
  }

>>>>>>> 4f1f11aa
  // The AccessBarrier of a BarrierSet subclass is called by the Access API
  // (cf. oops/access.hpp) to perform decorated accesses. GC implementations
  // may override these default access operations by declaring an
  // AccessBarrier class in its BarrierSet. Its accessors will then be
  // automatically resolved at runtime.
  //
  // In order to register a new FooBarrierSet::AccessBarrier with the Access API,
  // the following steps should be taken:
  // 1) Provide an enum "name" for the BarrierSet in barrierSetConfig.hpp
  // 2) Make sure the barrier set headers are included from barrierSetConfig.inline.hpp
  // 3) Provide specializations for BarrierSet::GetName and BarrierSet::GetType.
  template <DecoratorSet decorators, typename BarrierSetT>
  class AccessBarrier: protected RawAccessBarrier<decorators> {
  private:
    typedef RawAccessBarrier<decorators> Raw;

  public:
    // Primitive heap accesses. These accessors get resolved when
    // IN_HEAP is set (e.g. when using the HeapAccess API), it is
    // not an oop_* overload, and the barrier strength is AS_NORMAL.
    template <typename T>
    static T load_in_heap(T* addr) {
      return Raw::template load<T>(addr);
    }

    template <typename T>
    static T load_in_heap_at(oop base, ptrdiff_t offset) {
      return Raw::template load_at<T>(base, offset);
    }

    template <typename T>
    static void store_in_heap(T* addr, T value) {
      Raw::store(addr, value);
    }

    template <typename T>
    static void store_in_heap_at(oop base, ptrdiff_t offset, T value) {
      Raw::store_at(base, offset, value);
    }

    template <typename T>
    static T atomic_cmpxchg_in_heap(T new_value, T* addr, T compare_value) {
      return Raw::atomic_cmpxchg(new_value, addr, compare_value);
    }

    template <typename T>
    static T atomic_cmpxchg_in_heap_at(T new_value, oop base, ptrdiff_t offset, T compare_value) {
      return Raw::oop_atomic_cmpxchg_at(new_value, base, offset, compare_value);
    }

    template <typename T>
    static T atomic_xchg_in_heap(T new_value, T* addr) {
      return Raw::atomic_xchg(new_value, addr);
    }

    template <typename T>
    static T atomic_xchg_in_heap_at(T new_value, oop base, ptrdiff_t offset) {
      return Raw::atomic_xchg_at(new_value, base, offset);
    }

    template <typename T>
    static void arraycopy_in_heap(arrayOop src_obj, arrayOop dst_obj, T* src, T* dst, size_t length) {
      Raw::arraycopy(src_obj, dst_obj, src, dst, length);
    }

    // Heap oop accesses. These accessors get resolved when
    // IN_HEAP is set (e.g. when using the HeapAccess API), it is
    // an oop_* overload, and the barrier strength is AS_NORMAL.
    template <typename T>
    static oop oop_load_in_heap(T* addr) {
      return Raw::template oop_load<oop>(addr);
    }

    static oop oop_load_in_heap_at(oop base, ptrdiff_t offset) {
      return Raw::template oop_load_at<oop>(base, offset);
    }

    template <typename T>
    static void oop_store_in_heap(T* addr, oop value) {
      Raw::oop_store(addr, value);
    }

    static void oop_store_in_heap_at(oop base, ptrdiff_t offset, oop value) {
      Raw::oop_store_at(base, offset, value);
    }

    template <typename T>
    static oop oop_atomic_cmpxchg_in_heap(oop new_value, T* addr, oop compare_value) {
      return Raw::oop_atomic_cmpxchg(new_value, addr, compare_value);
    }

    static oop oop_atomic_cmpxchg_in_heap_at(oop new_value, oop base, ptrdiff_t offset, oop compare_value) {
      return Raw::oop_atomic_cmpxchg_at(new_value, base, offset, compare_value);
    }

    template <typename T>
    static oop oop_atomic_xchg_in_heap(oop new_value, T* addr) {
      return Raw::oop_atomic_xchg(new_value, addr);
    }

    static oop oop_atomic_xchg_in_heap_at(oop new_value, oop base, ptrdiff_t offset) {
      return Raw::oop_atomic_xchg_at(new_value, base, offset);
    }

    template <typename T>
    static bool oop_arraycopy_in_heap(arrayOop src_obj, arrayOop dst_obj, T* src, T* dst, size_t length) {
      return Raw::oop_arraycopy(src_obj, dst_obj, src, dst, length);
    }

    // Off-heap oop accesses. These accessors get resolved when
    // IN_HEAP is not set (e.g. when using the RootAccess API), it is
    // an oop* overload, and the barrier strength is AS_NORMAL.
    template <typename T>
    static oop oop_load_not_in_heap(T* addr) {
      return Raw::template oop_load<oop>(addr);
    }

    template <typename T>
    static void oop_store_not_in_heap(T* addr, oop value) {
      Raw::oop_store(addr, value);
    }

    template <typename T>
    static oop oop_atomic_cmpxchg_not_in_heap(oop new_value, T* addr, oop compare_value) {
      return Raw::oop_atomic_cmpxchg(new_value, addr, compare_value);
    }

    template <typename T>
    static oop oop_atomic_xchg_not_in_heap(oop new_value, T* addr) {
      return Raw::oop_atomic_xchg(new_value, addr);
    }

    // Clone barrier support
    static void clone_in_heap(oop src, oop dst, size_t size) {
      Raw::clone(src, dst, size);
    }

    static oop resolve(oop obj) {
      return Raw::resolve(obj);
    }

    static bool equals(oop o1, oop o2) {
      return Raw::equals(o1, o2);
    }
  };
};

template<typename T>
inline T* barrier_set_cast(BarrierSet* bs) {
  assert(bs->is_a(BarrierSet::GetName<T>::value), "wrong type of barrier set");
  return static_cast<T*>(bs);
}

#endif // SHARE_VM_GC_SHARED_BARRIERSET_HPP<|MERGE_RESOLUTION|>--- conflicted
+++ resolved
@@ -157,7 +157,11 @@
     return _barrier_set_c1;
   }
 
-<<<<<<< HEAD
+  BarrierSetC2* barrier_set_c2() {
+    assert(_barrier_set_c2 != NULL, "should be set");
+    return _barrier_set_c2;
+  }
+
   virtual void keep_alive_barrier(oop obj) {
     // Default impl does nothing.
   }
@@ -166,13 +170,6 @@
   virtual void verify_safe_oop(oop p);
 #endif
 
-=======
-  BarrierSetC2* barrier_set_c2() {
-    assert(_barrier_set_c2 != NULL, "should be set");
-    return _barrier_set_c2;
-  }
-
->>>>>>> 4f1f11aa
   // The AccessBarrier of a BarrierSet subclass is called by the Access API
   // (cf. oops/access.hpp) to perform decorated accesses. GC implementations
   // may override these default access operations by declaring an
