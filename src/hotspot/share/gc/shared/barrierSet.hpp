--- conflicted
+++ resolved
@@ -143,7 +143,11 @@
     return _barrier_set_assembler;
   }
 
-<<<<<<< HEAD
+  BarrierSetC1* barrier_set_c1() {
+    assert(_barrier_set_c1 != NULL, "should be set");
+    return _barrier_set_c1;
+  }
+
   virtual void keep_alive_barrier(oop obj) {
     // Default impl does nothing.
   }
@@ -152,13 +156,6 @@
   virtual void verify_safe_oop(oop p);
 #endif
 
-=======
-  BarrierSetC1* barrier_set_c1() {
-    assert(_barrier_set_c1 != NULL, "should be set");
-    return _barrier_set_c1;
-  }
-
->>>>>>> ea2d08c2
   // The AccessBarrier of a BarrierSet subclass is called by the Access API
   // (cf. oops/access.hpp) to perform decorated accesses. GC implementations
   // may override these default access operations by declaring an
