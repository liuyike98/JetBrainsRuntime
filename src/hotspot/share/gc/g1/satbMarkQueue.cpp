--- conflicted
+++ resolved
@@ -92,7 +92,6 @@
   return heap->requires_marking(entry);
 }
 
-<<<<<<< HEAD
 void SATBMarkQueue::filter() {
   if (UseG1GC) {
     filter_impl<G1CollectedHeap>();
@@ -101,10 +100,6 @@
   } else {
     ShouldNotReachHere();
   }
-=======
-inline bool retain_entry(const void* entry, G1CollectedHeap* heap) {
-  return requires_marking(entry, heap) && !heap->is_marked_next((oop)entry);
->>>>>>> 7d987653
 }
 
 // This method removes entries from a SATB buffer that will not be
@@ -208,17 +203,13 @@
   _shared_satb_queue.set_lock(lock);
 }
 
-void SATBMarkQueueSet::handle_zero_index_for_thread(JavaThread* t) {
-  G1ThreadLocalData::satb_mark_queue(t).handle_zero_index();
-}
-
 #ifdef ASSERT
 void SATBMarkQueueSet::dump_active_states(bool expected_active) {
   log_error(gc, verify)("Expected SATB active state: %s", expected_active ? "ACTIVE" : "INACTIVE");
   log_error(gc, verify)("Actual SATB active states:");
   log_error(gc, verify)("  Queue set: %s", is_active() ? "ACTIVE" : "INACTIVE");
   for (JavaThreadIteratorWithHandle jtiwh; JavaThread *t = jtiwh.next(); ) {
-    log_error(gc, verify)("  Thread \"%s\" queue: %s", t->name(), G1ThreadLocalData::satb_mark_queue(t).is_active() ? "ACTIVE" : "INACTIVE");
+    log_error(gc, verify)("  Thread \"%s\" queue: %s", t->name(), satb_queue_for_thread(t).is_active() ? "ACTIVE" : "INACTIVE");
   }
   log_error(gc, verify)("  Shared queue: %s", shared_satb_queue()->is_active() ? "ACTIVE" : "INACTIVE");
 }
@@ -232,7 +223,7 @@
 
   // Verify thread queue states
   for (JavaThreadIteratorWithHandle jtiwh; JavaThread *t = jtiwh.next(); ) {
-    if (G1ThreadLocalData::satb_mark_queue(t).is_active() != expected_active) {
+    if (satb_queue_for_thread(t).is_active() != expected_active) {
       dump_active_states(expected_active);
       guarantee(false, "Thread SATB queue has an unexpected active state");
     }
@@ -253,14 +244,14 @@
 #endif // ASSERT
   _all_active = active;
   for (JavaThreadIteratorWithHandle jtiwh; JavaThread *t = jtiwh.next(); ) {
-    G1ThreadLocalData::satb_mark_queue(t).set_active(active);
+    satb_queue_for_thread(t).set_active(active);
   }
   shared_satb_queue()->set_active(active);
 }
 
 void SATBMarkQueueSet::filter_thread_buffers() {
   for (JavaThreadIteratorWithHandle jtiwh; JavaThread *t = jtiwh.next(); ) {
-    G1ThreadLocalData::satb_mark_queue(t).filter();
+    satb_queue_for_thread(t).filter();
   }
   shared_satb_queue()->filter();
 }
@@ -314,7 +305,7 @@
 
   for (JavaThreadIteratorWithHandle jtiwh; JavaThread *t = jtiwh.next(); ) {
     jio_snprintf(buffer, SATB_PRINTER_BUFFER_SIZE, "Thread: %s", t->name());
-    G1ThreadLocalData::satb_mark_queue(t).print(buffer);
+    satb_queue_for_thread(t).print(buffer);
   }
 
   shared_satb_queue()->print("Shared");
@@ -345,7 +336,15 @@
   assert(SafepointSynchronize::is_at_safepoint(), "Must be at safepoint.");
   // So we can safely manipulate these queues.
   for (JavaThreadIteratorWithHandle jtiwh; JavaThread *t = jtiwh.next(); ) {
-    G1ThreadLocalData::satb_mark_queue(t).reset();
+    satb_queue_for_thread(t).reset();
   }
   shared_satb_queue()->reset();
-}+}
+
+void G1SATBMarkQueueSet::handle_zero_index_for_thread(JavaThread* t) {
+  G1ThreadLocalData::satb_mark_queue(t).handle_zero_index();
+}
+
+SATBMarkQueue& G1SATBMarkQueueSet::satb_queue_for_thread(Thread* t) {
+  return G1ThreadLocalData::satb_mark_queue(t);
+}
