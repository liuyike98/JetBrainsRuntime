<<<<<<< HEAD
 /*
=======
/*
>>>>>>> a8afc08e
 * Copyright (c) 2001, 2020, Oracle and/or its affiliates. All rights reserved.
 * DO NOT ALTER OR REMOVE COPYRIGHT NOTICES OR THIS FILE HEADER.
 *
 * This code is free software; you can redistribute it and/or modify it
 * under the terms of the GNU General Public License version 2 only, as
 * published by the Free Software Foundation.
 *
 * This code is distributed in the hope that it will be useful, but WITHOUT
 * ANY WARRANTY; without even the implied warranty of MERCHANTABILITY or
 * FITNESS FOR A PARTICULAR PURPOSE.  See the GNU General Public License
 * version 2 for more details (a copy is included in the LICENSE file that
 * accompanied this code).
 *
 * You should have received a copy of the GNU General Public License version
 * 2 along with this work; if not, write to the Free Software Foundation,
 * Inc., 51 Franklin St, Fifth Floor, Boston, MA 02110-1301 USA.
 *
 * Please contact Oracle, 500 Oracle Parkway, Redwood Shores, CA 94065 USA
 * or visit www.oracle.com if you need additional information or have any
 * questions.
 *
 */

#include "precompiled.hpp"
#include "classfile/classLoaderDataGraph.hpp"
#include "classfile/metadataOnStackMark.hpp"
#include "classfile/stringTable.hpp"
#include "code/codeCache.hpp"
#include "code/icBuffer.hpp"
#include "gc/g1/g1Allocator.inline.hpp"
#include "gc/g1/g1Arguments.hpp"
#include "gc/g1/g1BarrierSet.hpp"
#include "gc/g1/g1CardTableEntryClosure.hpp"
#include "gc/g1/g1CollectedHeap.inline.hpp"
#include "gc/g1/g1CollectionSet.hpp"
#include "gc/g1/g1CollectorState.hpp"
#include "gc/g1/g1ConcurrentRefine.hpp"
#include "gc/g1/g1ConcurrentRefineThread.hpp"
#include "gc/g1/g1ConcurrentMarkThread.inline.hpp"
#include "gc/g1/g1DirtyCardQueue.hpp"
#include "gc/g1/g1EvacStats.inline.hpp"
#include "gc/g1/g1FullCollector.hpp"
#include "gc/g1/g1GCPhaseTimes.hpp"
#include "gc/g1/g1HeapSizingPolicy.hpp"
#include "gc/g1/g1HeapTransition.hpp"
#include "gc/g1/g1HeapVerifier.hpp"
#include "gc/g1/g1HotCardCache.hpp"
#include "gc/g1/g1MemoryPool.hpp"
#include "gc/g1/g1OopClosures.inline.hpp"
#include "gc/g1/g1ParallelCleaning.hpp"
#include "gc/g1/g1ParScanThreadState.inline.hpp"
#include "gc/g1/g1Policy.hpp"
#include "gc/g1/g1RedirtyCardsQueue.hpp"
#include "gc/g1/g1RegionToSpaceMapper.hpp"
#include "gc/g1/g1RemSet.hpp"
#include "gc/g1/g1RootClosures.hpp"
#include "gc/g1/g1RootProcessor.hpp"
#include "gc/g1/g1SATBMarkQueueSet.hpp"
#include "gc/g1/g1StringDedup.hpp"
#include "gc/g1/g1ThreadLocalData.hpp"
#include "gc/g1/g1Trace.hpp"
#include "gc/g1/g1YCTypes.hpp"
#include "gc/g1/g1YoungRemSetSamplingThread.hpp"
#include "gc/g1/g1VMOperations.hpp"
#include "gc/g1/heapRegion.inline.hpp"
#include "gc/g1/heapRegionRemSet.hpp"
#include "gc/g1/heapRegionSet.inline.hpp"
#include "gc/shared/gcBehaviours.hpp"
#include "gc/shared/gcHeapSummary.hpp"
#include "gc/shared/gcId.hpp"
#include "gc/shared/gcLocker.hpp"
#include "gc/shared/gcTimer.hpp"
#include "gc/shared/gcTraceTime.inline.hpp"
#include "gc/shared/generationSpec.hpp"
#include "gc/shared/isGCActiveMark.hpp"
#include "gc/shared/locationPrinter.inline.hpp"
#include "gc/shared/oopStorageParState.hpp"
#include "gc/shared/preservedMarks.inline.hpp"
#include "gc/shared/suspendibleThreadSet.hpp"
#include "gc/shared/referenceProcessor.inline.hpp"
#include "gc/shared/taskqueue.inline.hpp"
#include "gc/shared/weakProcessor.inline.hpp"
#include "gc/shared/workerPolicy.hpp"
#include "logging/log.hpp"
#include "memory/allocation.hpp"
#include "memory/iterator.hpp"
#include "memory/resourceArea.hpp"
#include "memory/universe.hpp"
#include "oops/access.inline.hpp"
#include "oops/compressedOops.inline.hpp"
#include "oops/oop.inline.hpp"
#include "runtime/atomic.hpp"
#include "runtime/flags/flagSetting.hpp"
#include "runtime/handles.inline.hpp"
#include "runtime/init.hpp"
#include "runtime/orderAccess.hpp"
#include "runtime/threadSMR.hpp"
#include "runtime/vmThread.hpp"
#include "utilities/align.hpp"
#include "utilities/bitMap.inline.hpp"
#include "utilities/globalDefinitions.hpp"
#include "utilities/stack.inline.hpp"

size_t G1CollectedHeap::_humongous_object_threshold_in_words = 0;

// INVARIANTS/NOTES
//
// All allocation activity covered by the G1CollectedHeap interface is
// serialized by acquiring the HeapLock.  This happens in mem_allocate
// and allocate_new_tlab, which are the "entry" points to the
// allocation code from the rest of the JVM.  (Note that this does not
// apply to TLAB allocation, which is not part of this interface: it
// is done by clients of this interface.)

class RedirtyLoggedCardTableEntryClosure : public G1CardTableEntryClosure {
 private:
  size_t _num_dirtied;
  G1CollectedHeap* _g1h;
  G1CardTable* _g1_ct;

  HeapRegion* region_for_card(CardValue* card_ptr) const {
    return _g1h->heap_region_containing(_g1_ct->addr_for(card_ptr));
  }

  bool will_become_free(HeapRegion* hr) const {
    // A region will be freed by free_collection_set if the region is in the
    // collection set and has not had an evacuation failure.
    return _g1h->is_in_cset(hr) && !hr->evacuation_failed();
  }

 public:
  RedirtyLoggedCardTableEntryClosure(G1CollectedHeap* g1h) : G1CardTableEntryClosure(),
    _num_dirtied(0), _g1h(g1h), _g1_ct(g1h->card_table()) { }

  void do_card_ptr(CardValue* card_ptr, uint worker_id) {
    HeapRegion* hr = region_for_card(card_ptr);

    // Should only dirty cards in regions that won't be freed.
    if (!will_become_free(hr)) {
      *card_ptr = G1CardTable::dirty_card_val();
      _num_dirtied++;
    }
  }

  size_t num_dirtied()   const { return _num_dirtied; }
};


void G1RegionMappingChangedListener::reset_from_card_cache(uint start_idx, size_t num_regions) {
  HeapRegionRemSet::invalidate_from_card_cache(start_idx, num_regions);
}

void G1RegionMappingChangedListener::on_commit(uint start_idx, size_t num_regions, bool zero_filled) {
  // The from card cache is not the memory that is actually committed. So we cannot
  // take advantage of the zero_filled parameter.
  reset_from_card_cache(start_idx, num_regions);
}

Tickspan G1CollectedHeap::run_task(AbstractGangTask* task) {
  Ticks start = Ticks::now();
  workers()->run_task(task, workers()->active_workers());
  return Ticks::now() - start;
}

HeapRegion* G1CollectedHeap::new_heap_region(uint hrs_index,
                                             MemRegion mr) {
  return new HeapRegion(hrs_index, bot(), mr);
}

// Private methods.

HeapRegion* G1CollectedHeap::new_region(size_t word_size,
                                        HeapRegionType type,
                                        bool do_expand,
                                        uint node_index) {
  assert(!is_humongous(word_size) || word_size <= HeapRegion::GrainWords,
         "the only time we use this to allocate a humongous region is "
         "when we are allocating a single humongous region");

  HeapRegion* res = _hrm->allocate_free_region(type, node_index);

  if (res == NULL && do_expand && _expand_heap_after_alloc_failure) {
    // Currently, only attempts to allocate GC alloc regions set
    // do_expand to true. So, we should only reach here during a
    // safepoint. If this assumption changes we might have to
    // reconsider the use of _expand_heap_after_alloc_failure.
    assert(SafepointSynchronize::is_at_safepoint(), "invariant");

    log_debug(gc, ergo, heap)("Attempt heap expansion (region allocation request failed). Allocation request: " SIZE_FORMAT "B",
                              word_size * HeapWordSize);

    assert(word_size * HeapWordSize < HeapRegion::GrainBytes,
           "This kind of expansion should never be more than one region. Size: " SIZE_FORMAT,
           word_size * HeapWordSize);
    if (expand_single_region(node_index)) {
      // Given that expand_single_region() succeeded in expanding the heap, and we
      // always expand the heap by an amount aligned to the heap
      // region size, the free list should in theory not be empty.
      // In either case allocate_free_region() will check for NULL.
      res = _hrm->allocate_free_region(type, node_index);
    } else {
      _expand_heap_after_alloc_failure = false;
    }
  }
  return res;
}

HeapWord*
G1CollectedHeap::humongous_obj_allocate_initialize_regions(uint first,
                                                           uint num_regions,
                                                           size_t word_size) {
  assert(first != G1_NO_HRM_INDEX, "pre-condition");
  assert(is_humongous(word_size), "word_size should be humongous");
  assert(num_regions * HeapRegion::GrainWords >= word_size, "pre-condition");

  // Index of last region in the series.
  uint last = first + num_regions - 1;

  // We need to initialize the region(s) we just discovered. This is
  // a bit tricky given that it can happen concurrently with
  // refinement threads refining cards on these regions and
  // potentially wanting to refine the BOT as they are scanning
  // those cards (this can happen shortly after a cleanup; see CR
  // 6991377). So we have to set up the region(s) carefully and in
  // a specific order.

  // The word size sum of all the regions we will allocate.
  size_t word_size_sum = (size_t) num_regions * HeapRegion::GrainWords;
  assert(word_size <= word_size_sum, "sanity");

  // This will be the "starts humongous" region.
  HeapRegion* first_hr = region_at(first);
  // The header of the new object will be placed at the bottom of
  // the first region.
  HeapWord* new_obj = first_hr->bottom();
  // This will be the new top of the new object.
  HeapWord* obj_top = new_obj + word_size;

  // First, we need to zero the header of the space that we will be
  // allocating. When we update top further down, some refinement
  // threads might try to scan the region. By zeroing the header we
  // ensure that any thread that will try to scan the region will
  // come across the zero klass word and bail out.
  //
  // NOTE: It would not have been correct to have used
  // CollectedHeap::fill_with_object() and make the space look like
  // an int array. The thread that is doing the allocation will
  // later update the object header to a potentially different array
  // type and, for a very short period of time, the klass and length
  // fields will be inconsistent. This could cause a refinement
  // thread to calculate the object size incorrectly.
  Copy::fill_to_words(new_obj, oopDesc::header_size(), 0);

  // Next, pad out the unused tail of the last region with filler
  // objects, for improved usage accounting.
  // How many words we use for filler objects.
  size_t word_fill_size = word_size_sum - word_size;

  // How many words memory we "waste" which cannot hold a filler object.
  size_t words_not_fillable = 0;

  if (word_fill_size >= min_fill_size()) {
    fill_with_objects(obj_top, word_fill_size);
  } else if (word_fill_size > 0) {
    // We have space to fill, but we cannot fit an object there.
    words_not_fillable = word_fill_size;
    word_fill_size = 0;
  }

  // We will set up the first region as "starts humongous". This
  // will also update the BOT covering all the regions to reflect
  // that there is a single object that starts at the bottom of the
  // first region.
  first_hr->set_starts_humongous(obj_top, word_fill_size);
  _policy->remset_tracker()->update_at_allocate(first_hr);
  // Then, if there are any, we will set up the "continues
  // humongous" regions.
  HeapRegion* hr = NULL;
  for (uint i = first + 1; i <= last; ++i) {
    hr = region_at(i);
    hr->set_continues_humongous(first_hr);
    _policy->remset_tracker()->update_at_allocate(hr);
  }

  // Up to this point no concurrent thread would have been able to
  // do any scanning on any region in this series. All the top
  // fields still point to bottom, so the intersection between
  // [bottom,top] and [card_start,card_end] will be empty. Before we
  // update the top fields, we'll do a storestore to make sure that
  // no thread sees the update to top before the zeroing of the
  // object header and the BOT initialization.
  OrderAccess::storestore();

  // Now, we will update the top fields of the "continues humongous"
  // regions except the last one.
  for (uint i = first; i < last; ++i) {
    hr = region_at(i);
    hr->set_top(hr->end());
  }

  hr = region_at(last);
  // If we cannot fit a filler object, we must set top to the end
  // of the humongous object, otherwise we cannot iterate the heap
  // and the BOT will not be complete.
  hr->set_top(hr->end() - words_not_fillable);

  assert(hr->bottom() < obj_top && obj_top <= hr->end(),
         "obj_top should be in last region");

  _verifier->check_bitmaps("Humongous Region Allocation", first_hr);

  assert(words_not_fillable == 0 ||
         first_hr->bottom() + word_size_sum - words_not_fillable == hr->top(),
         "Miscalculation in humongous allocation");

  increase_used((word_size_sum - words_not_fillable) * HeapWordSize);

  for (uint i = first; i <= last; ++i) {
    hr = region_at(i);
    _humongous_set.add(hr);
    _hr_printer.alloc(hr);
  }

  return new_obj;
}

size_t G1CollectedHeap::humongous_obj_size_in_regions(size_t word_size) {
  assert(is_humongous(word_size), "Object of size " SIZE_FORMAT " must be humongous here", word_size);
  return align_up(word_size, HeapRegion::GrainWords) / HeapRegion::GrainWords;
}

// If could fit into free regions w/o expansion, try.
// Otherwise, if can expand, do so.
// Otherwise, if using ex regions might help, try with ex given back.
HeapWord* G1CollectedHeap::humongous_obj_allocate(size_t word_size) {
  assert_heap_locked_or_at_safepoint(true /* should_be_vm_thread */);

  _verifier->verify_region_sets_optional();

  uint first = G1_NO_HRM_INDEX;
  uint obj_regions = (uint) humongous_obj_size_in_regions(word_size);

  if (obj_regions == 1) {
    // Only one region to allocate, try to use a fast path by directly allocating
    // from the free lists. Do not try to expand here, we will potentially do that
    // later.
    HeapRegion* hr = new_region(word_size, HeapRegionType::Humongous, false /* do_expand */);
    if (hr != NULL) {
      first = hr->hrm_index();
    }
  } else {
    // Policy: Try only empty regions (i.e. already committed first). Maybe we
    // are lucky enough to find some.
    first = _hrm->find_contiguous_only_empty(obj_regions);
    if (first != G1_NO_HRM_INDEX) {
      _hrm->allocate_free_regions_starting_at(first, obj_regions);
    }
  }

  if (first == G1_NO_HRM_INDEX) {
    // Policy: We could not find enough regions for the humongous object in the
    // free list. Look through the heap to find a mix of free and uncommitted regions.
    // If so, try expansion.
    first = _hrm->find_contiguous_empty_or_unavailable(obj_regions);
    if (first != G1_NO_HRM_INDEX) {
      // We found something. Make sure these regions are committed, i.e. expand
      // the heap. Alternatively we could do a defragmentation GC.
      log_debug(gc, ergo, heap)("Attempt heap expansion (humongous allocation request failed). Allocation request: " SIZE_FORMAT "B",
                                    word_size * HeapWordSize);

      _hrm->expand_at(first, obj_regions, workers());
      policy()->record_new_heap_size(num_regions());

#ifdef ASSERT
      for (uint i = first; i < first + obj_regions; ++i) {
        HeapRegion* hr = region_at(i);
        assert(hr->is_free(), "sanity");
        assert(hr->is_empty(), "sanity");
        assert(is_on_master_free_list(hr), "sanity");
      }
#endif
      _hrm->allocate_free_regions_starting_at(first, obj_regions);
    } else {
      // Policy: Potentially trigger a defragmentation GC.
    }
  }

  HeapWord* result = NULL;
  if (first != G1_NO_HRM_INDEX) {
    result = humongous_obj_allocate_initialize_regions(first, obj_regions, word_size);
    assert(result != NULL, "it should always return a valid result");

    // A successful humongous object allocation changes the used space
    // information of the old generation so we need to recalculate the
    // sizes and update the jstat counters here.
    g1mm()->update_sizes();
  }

  _verifier->verify_region_sets_optional();

  return result;
}

HeapWord* G1CollectedHeap::allocate_new_tlab(size_t min_size,
                                             size_t requested_size,
                                             size_t* actual_size) {
  assert_heap_not_locked_and_not_at_safepoint();
  assert(!is_humongous(requested_size), "we do not allow humongous TLABs");

  return attempt_allocation(min_size, requested_size, actual_size);
}

HeapWord*
G1CollectedHeap::mem_allocate(size_t word_size,
                              bool*  gc_overhead_limit_was_exceeded) {
  assert_heap_not_locked_and_not_at_safepoint();

  if (is_humongous(word_size)) {
    return attempt_allocation_humongous(word_size);
  }
  size_t dummy = 0;
  return attempt_allocation(word_size, word_size, &dummy);
}

HeapWord* G1CollectedHeap::attempt_allocation_slow(size_t word_size) {
  ResourceMark rm; // For retrieving the thread names in log messages.

  // Make sure you read the note in attempt_allocation_humongous().

  assert_heap_not_locked_and_not_at_safepoint();
  assert(!is_humongous(word_size), "attempt_allocation_slow() should not "
         "be called for humongous allocation requests");

  // We should only get here after the first-level allocation attempt
  // (attempt_allocation()) failed to allocate.

  // We will loop until a) we manage to successfully perform the
  // allocation or b) we successfully schedule a collection which
  // fails to perform the allocation. b) is the only case when we'll
  // return NULL.
  HeapWord* result = NULL;
  for (uint try_count = 1, gclocker_retry_count = 0; /* we'll return */; try_count += 1) {
    bool should_try_gc;
    uint gc_count_before;

    {
      MutexLocker x(Heap_lock);
      result = _allocator->attempt_allocation_locked(word_size);
      if (result != NULL) {
        return result;
      }

      // If the GCLocker is active and we are bound for a GC, try expanding young gen.
      // This is different to when only GCLocker::needs_gc() is set: try to avoid
      // waiting because the GCLocker is active to not wait too long.
      if (GCLocker::is_active_and_needs_gc() && policy()->can_expand_young_list()) {
        // No need for an ergo message here, can_expand_young_list() does this when
        // it returns true.
        result = _allocator->attempt_allocation_force(word_size);
        if (result != NULL) {
          return result;
        }
      }
      // Only try a GC if the GCLocker does not signal the need for a GC. Wait until
      // the GCLocker initiated GC has been performed and then retry. This includes
      // the case when the GC Locker is not active but has not been performed.
      should_try_gc = !GCLocker::needs_gc();
      // Read the GC count while still holding the Heap_lock.
      gc_count_before = total_collections();
    }

    if (should_try_gc) {
      bool succeeded;
      result = do_collection_pause(word_size, gc_count_before, &succeeded,
                                   GCCause::_g1_inc_collection_pause);
      if (result != NULL) {
        assert(succeeded, "only way to get back a non-NULL result");
        log_trace(gc, alloc)("%s: Successfully scheduled collection returning " PTR_FORMAT,
                             Thread::current()->name(), p2i(result));
        return result;
      }

      if (succeeded) {
        // We successfully scheduled a collection which failed to allocate. No
        // point in trying to allocate further. We'll just return NULL.
        log_trace(gc, alloc)("%s: Successfully scheduled collection failing to allocate "
                             SIZE_FORMAT " words", Thread::current()->name(), word_size);
        return NULL;
      }
      log_trace(gc, alloc)("%s: Unsuccessfully scheduled collection allocating " SIZE_FORMAT " words",
                           Thread::current()->name(), word_size);
    } else {
      // Failed to schedule a collection.
      if (gclocker_retry_count > GCLockerRetryAllocationCount) {
        log_warning(gc, alloc)("%s: Retried waiting for GCLocker too often allocating "
                               SIZE_FORMAT " words", Thread::current()->name(), word_size);
        return NULL;
      }
      log_trace(gc, alloc)("%s: Stall until clear", Thread::current()->name());
      // The GCLocker is either active or the GCLocker initiated
      // GC has not yet been performed. Stall until it is and
      // then retry the allocation.
      GCLocker::stall_until_clear();
      gclocker_retry_count += 1;
    }

    // We can reach here if we were unsuccessful in scheduling a
    // collection (because another thread beat us to it) or if we were
    // stalled due to the GC locker. In either can we should retry the
    // allocation attempt in case another thread successfully
    // performed a collection and reclaimed enough space. We do the
    // first attempt (without holding the Heap_lock) here and the
    // follow-on attempt will be at the start of the next loop
    // iteration (after taking the Heap_lock).
    size_t dummy = 0;
    result = _allocator->attempt_allocation(word_size, word_size, &dummy);
    if (result != NULL) {
      return result;
    }

    // Give a warning if we seem to be looping forever.
    if ((QueuedAllocationWarningCount > 0) &&
        (try_count % QueuedAllocationWarningCount == 0)) {
      log_warning(gc, alloc)("%s:  Retried allocation %u times for " SIZE_FORMAT " words",
                             Thread::current()->name(), try_count, word_size);
    }
  }

  ShouldNotReachHere();
  return NULL;
}

void G1CollectedHeap::begin_archive_alloc_range(bool open) {
  assert_at_safepoint_on_vm_thread();
  if (_archive_allocator == NULL) {
    _archive_allocator = G1ArchiveAllocator::create_allocator(this, open);
  }
}

bool G1CollectedHeap::is_archive_alloc_too_large(size_t word_size) {
  // Allocations in archive regions cannot be of a size that would be considered
  // humongous even for a minimum-sized region, because G1 region sizes/boundaries
  // may be different at archive-restore time.
  return word_size >= humongous_threshold_for(HeapRegion::min_region_size_in_words());
}

HeapWord* G1CollectedHeap::archive_mem_allocate(size_t word_size) {
  assert_at_safepoint_on_vm_thread();
  assert(_archive_allocator != NULL, "_archive_allocator not initialized");
  if (is_archive_alloc_too_large(word_size)) {
    return NULL;
  }
  return _archive_allocator->archive_mem_allocate(word_size);
}

void G1CollectedHeap::end_archive_alloc_range(GrowableArray<MemRegion>* ranges,
                                              size_t end_alignment_in_bytes) {
  assert_at_safepoint_on_vm_thread();
  assert(_archive_allocator != NULL, "_archive_allocator not initialized");

  // Call complete_archive to do the real work, filling in the MemRegion
  // array with the archive regions.
  _archive_allocator->complete_archive(ranges, end_alignment_in_bytes);
  delete _archive_allocator;
  _archive_allocator = NULL;
}

bool G1CollectedHeap::check_archive_addresses(MemRegion* ranges, size_t count) {
  assert(ranges != NULL, "MemRegion array NULL");
  assert(count != 0, "No MemRegions provided");
  MemRegion reserved = _hrm->reserved();
  for (size_t i = 0; i < count; i++) {
    if (!reserved.contains(ranges[i].start()) || !reserved.contains(ranges[i].last())) {
      return false;
    }
  }
  return true;
}

bool G1CollectedHeap::alloc_archive_regions(MemRegion* ranges,
                                            size_t count,
                                            bool open) {
  assert(!is_init_completed(), "Expect to be called at JVM init time");
  assert(ranges != NULL, "MemRegion array NULL");
  assert(count != 0, "No MemRegions provided");
  MutexLocker x(Heap_lock);

  MemRegion reserved = _hrm->reserved();
  HeapWord* prev_last_addr = NULL;
  HeapRegion* prev_last_region = NULL;

  // Temporarily disable pretouching of heap pages. This interface is used
  // when mmap'ing archived heap data in, so pre-touching is wasted.
  FlagSetting fs(AlwaysPreTouch, false);

  // Enable archive object checking used by G1MarkSweep. We have to let it know
  // about each archive range, so that objects in those ranges aren't marked.
  G1ArchiveAllocator::enable_archive_object_check();

  // For each specified MemRegion range, allocate the corresponding G1
  // regions and mark them as archive regions. We expect the ranges
  // in ascending starting address order, without overlap.
  for (size_t i = 0; i < count; i++) {
    MemRegion curr_range = ranges[i];
    HeapWord* start_address = curr_range.start();
    size_t word_size = curr_range.word_size();
    HeapWord* last_address = curr_range.last();
    size_t commits = 0;

    guarantee(reserved.contains(start_address) && reserved.contains(last_address),
              "MemRegion outside of heap [" PTR_FORMAT ", " PTR_FORMAT "]",
              p2i(start_address), p2i(last_address));
    guarantee(start_address > prev_last_addr,
              "Ranges not in ascending order: " PTR_FORMAT " <= " PTR_FORMAT ,
              p2i(start_address), p2i(prev_last_addr));
    prev_last_addr = last_address;

    // Check for ranges that start in the same G1 region in which the previous
    // range ended, and adjust the start address so we don't try to allocate
    // the same region again. If the current range is entirely within that
    // region, skip it, just adjusting the recorded top.
    HeapRegion* start_region = _hrm->addr_to_region(start_address);
    if ((prev_last_region != NULL) && (start_region == prev_last_region)) {
      start_address = start_region->end();
      if (start_address > last_address) {
        increase_used(word_size * HeapWordSize);
        start_region->set_top(last_address + 1);
        continue;
      }
      start_region->set_top(start_address);
      curr_range = MemRegion(start_address, last_address + 1);
      start_region = _hrm->addr_to_region(start_address);
    }

    // Perform the actual region allocation, exiting if it fails.
    // Then note how much new space we have allocated.
    if (!_hrm->allocate_containing_regions(curr_range, &commits, workers())) {
      return false;
    }
    increase_used(word_size * HeapWordSize);
    if (commits != 0) {
      log_debug(gc, ergo, heap)("Attempt heap expansion (allocate archive regions). Total size: " SIZE_FORMAT "B",
                                HeapRegion::GrainWords * HeapWordSize * commits);

    }

    // Mark each G1 region touched by the range as archive, add it to
    // the old set, and set top.
    HeapRegion* curr_region = _hrm->addr_to_region(start_address);
    HeapRegion* last_region = _hrm->addr_to_region(last_address);
    prev_last_region = last_region;

    while (curr_region != NULL) {
      assert(curr_region->is_empty() && !curr_region->is_pinned(),
             "Region already in use (index %u)", curr_region->hrm_index());
      if (open) {
        curr_region->set_open_archive();
      } else {
        curr_region->set_closed_archive();
      }
      _hr_printer.alloc(curr_region);
      _archive_set.add(curr_region);
      HeapWord* top;
      HeapRegion* next_region;
      if (curr_region != last_region) {
        top = curr_region->end();
        next_region = _hrm->next_region_in_heap(curr_region);
      } else {
        top = last_address + 1;
        next_region = NULL;
      }
      curr_region->set_top(top);
      curr_region = next_region;
    }

    // Notify mark-sweep of the archive
    G1ArchiveAllocator::set_range_archive(curr_range, open);
  }
  return true;
}

void G1CollectedHeap::fill_archive_regions(MemRegion* ranges, size_t count) {
  assert(!is_init_completed(), "Expect to be called at JVM init time");
  assert(ranges != NULL, "MemRegion array NULL");
  assert(count != 0, "No MemRegions provided");
  MemRegion reserved = _hrm->reserved();
  HeapWord *prev_last_addr = NULL;
  HeapRegion* prev_last_region = NULL;

  // For each MemRegion, create filler objects, if needed, in the G1 regions
  // that contain the address range. The address range actually within the
  // MemRegion will not be modified. That is assumed to have been initialized
  // elsewhere, probably via an mmap of archived heap data.
  MutexLocker x(Heap_lock);
  for (size_t i = 0; i < count; i++) {
    HeapWord* start_address = ranges[i].start();
    HeapWord* last_address = ranges[i].last();

    assert(reserved.contains(start_address) && reserved.contains(last_address),
           "MemRegion outside of heap [" PTR_FORMAT ", " PTR_FORMAT "]",
           p2i(start_address), p2i(last_address));
    assert(start_address > prev_last_addr,
           "Ranges not in ascending order: " PTR_FORMAT " <= " PTR_FORMAT ,
           p2i(start_address), p2i(prev_last_addr));

    HeapRegion* start_region = _hrm->addr_to_region(start_address);
    HeapRegion* last_region = _hrm->addr_to_region(last_address);
    HeapWord* bottom_address = start_region->bottom();

    // Check for a range beginning in the same region in which the
    // previous one ended.
    if (start_region == prev_last_region) {
      bottom_address = prev_last_addr + 1;
    }

    // Verify that the regions were all marked as archive regions by
    // alloc_archive_regions.
    HeapRegion* curr_region = start_region;
    while (curr_region != NULL) {
      guarantee(curr_region->is_archive(),
                "Expected archive region at index %u", curr_region->hrm_index());
      if (curr_region != last_region) {
        curr_region = _hrm->next_region_in_heap(curr_region);
      } else {
        curr_region = NULL;
      }
    }

    prev_last_addr = last_address;
    prev_last_region = last_region;

    // Fill the memory below the allocated range with dummy object(s),
    // if the region bottom does not match the range start, or if the previous
    // range ended within the same G1 region, and there is a gap.
    if (start_address != bottom_address) {
      size_t fill_size = pointer_delta(start_address, bottom_address);
      G1CollectedHeap::fill_with_objects(bottom_address, fill_size);
      increase_used(fill_size * HeapWordSize);
    }
  }
}

inline HeapWord* G1CollectedHeap::attempt_allocation(size_t min_word_size,
                                                     size_t desired_word_size,
                                                     size_t* actual_word_size) {
  assert_heap_not_locked_and_not_at_safepoint();
  assert(!is_humongous(desired_word_size), "attempt_allocation() should not "
         "be called for humongous allocation requests");

  HeapWord* result = _allocator->attempt_allocation(min_word_size, desired_word_size, actual_word_size);

  if (result == NULL) {
    *actual_word_size = desired_word_size;
    result = attempt_allocation_slow(desired_word_size);
  }

  assert_heap_not_locked();
  if (result != NULL) {
    assert(*actual_word_size != 0, "Actual size must have been set here");
    dirty_young_block(result, *actual_word_size);
  } else {
    *actual_word_size = 0;
  }

  return result;
}

void G1CollectedHeap::dealloc_archive_regions(MemRegion* ranges, size_t count) {
  assert(!is_init_completed(), "Expect to be called at JVM init time");
  assert(ranges != NULL, "MemRegion array NULL");
  assert(count != 0, "No MemRegions provided");
  MemRegion reserved = _hrm->reserved();
  HeapWord* prev_last_addr = NULL;
  HeapRegion* prev_last_region = NULL;
  size_t size_used = 0;
  size_t uncommitted_regions = 0;

  // For each Memregion, free the G1 regions that constitute it, and
  // notify mark-sweep that the range is no longer to be considered 'archive.'
  MutexLocker x(Heap_lock);
  for (size_t i = 0; i < count; i++) {
    HeapWord* start_address = ranges[i].start();
    HeapWord* last_address = ranges[i].last();

    assert(reserved.contains(start_address) && reserved.contains(last_address),
           "MemRegion outside of heap [" PTR_FORMAT ", " PTR_FORMAT "]",
           p2i(start_address), p2i(last_address));
    assert(start_address > prev_last_addr,
           "Ranges not in ascending order: " PTR_FORMAT " <= " PTR_FORMAT ,
           p2i(start_address), p2i(prev_last_addr));
    size_used += ranges[i].byte_size();
    prev_last_addr = last_address;

    HeapRegion* start_region = _hrm->addr_to_region(start_address);
    HeapRegion* last_region = _hrm->addr_to_region(last_address);

    // Check for ranges that start in the same G1 region in which the previous
    // range ended, and adjust the start address so we don't try to free
    // the same region again. If the current range is entirely within that
    // region, skip it.
    if (start_region == prev_last_region) {
      start_address = start_region->end();
      if (start_address > last_address) {
        continue;
      }
      start_region = _hrm->addr_to_region(start_address);
    }
    prev_last_region = last_region;

    // After verifying that each region was marked as an archive region by
    // alloc_archive_regions, set it free and empty and uncommit it.
    HeapRegion* curr_region = start_region;
    while (curr_region != NULL) {
      guarantee(curr_region->is_archive(),
                "Expected archive region at index %u", curr_region->hrm_index());
      uint curr_index = curr_region->hrm_index();
      _archive_set.remove(curr_region);
      curr_region->set_free();
      curr_region->set_top(curr_region->bottom());
      if (curr_region != last_region) {
        curr_region = _hrm->next_region_in_heap(curr_region);
      } else {
        curr_region = NULL;
      }
      _hrm->shrink_at(curr_index, 1);
      uncommitted_regions++;
    }

    // Notify mark-sweep that this is no longer an archive range.
    G1ArchiveAllocator::clear_range_archive(ranges[i]);
  }

  if (uncommitted_regions != 0) {
    log_debug(gc, ergo, heap)("Attempt heap shrinking (uncommitted archive regions). Total size: " SIZE_FORMAT "B",
                              HeapRegion::GrainWords * HeapWordSize * uncommitted_regions);
  }
  decrease_used(size_used);
}

oop G1CollectedHeap::materialize_archived_object(oop obj) {
  assert(obj != NULL, "archived obj is NULL");
  assert(G1ArchiveAllocator::is_archived_object(obj), "must be archived object");

  // Loading an archived object makes it strongly reachable. If it is
  // loaded during concurrent marking, it must be enqueued to the SATB
  // queue, shading the previously white object gray.
  G1BarrierSet::enqueue(obj);

  return obj;
}

HeapWord* G1CollectedHeap::attempt_allocation_humongous(size_t word_size) {
  ResourceMark rm; // For retrieving the thread names in log messages.

  // The structure of this method has a lot of similarities to
  // attempt_allocation_slow(). The reason these two were not merged
  // into a single one is that such a method would require several "if
  // allocation is not humongous do this, otherwise do that"
  // conditional paths which would obscure its flow. In fact, an early
  // version of this code did use a unified method which was harder to
  // follow and, as a result, it had subtle bugs that were hard to
  // track down. So keeping these two methods separate allows each to
  // be more readable. It will be good to keep these two in sync as
  // much as possible.

  assert_heap_not_locked_and_not_at_safepoint();
  assert(is_humongous(word_size), "attempt_allocation_humongous() "
         "should only be called for humongous allocations");

  // Humongous objects can exhaust the heap quickly, so we should check if we
  // need to start a marking cycle at each humongous object allocation. We do
  // the check before we do the actual allocation. The reason for doing it
  // before the allocation is that we avoid having to keep track of the newly
  // allocated memory while we do a GC.
  if (policy()->need_to_start_conc_mark("concurrent humongous allocation",
                                           word_size)) {
    collect(GCCause::_g1_humongous_allocation);
  }

  // We will loop until a) we manage to successfully perform the
  // allocation or b) we successfully schedule a collection which
  // fails to perform the allocation. b) is the only case when we'll
  // return NULL.
  HeapWord* result = NULL;
  for (uint try_count = 1, gclocker_retry_count = 0; /* we'll return */; try_count += 1) {
    bool should_try_gc;
    uint gc_count_before;


    {
      MutexLocker x(Heap_lock);

      // Given that humongous objects are not allocated in young
      // regions, we'll first try to do the allocation without doing a
      // collection hoping that there's enough space in the heap.
      result = humongous_obj_allocate(word_size);
      if (result != NULL) {
        size_t size_in_regions = humongous_obj_size_in_regions(word_size);
        policy()->add_bytes_allocated_in_old_since_last_gc(size_in_regions * HeapRegion::GrainBytes);
        return result;
      }

      // Only try a GC if the GCLocker does not signal the need for a GC. Wait until
      // the GCLocker initiated GC has been performed and then retry. This includes
      // the case when the GC Locker is not active but has not been performed.
      should_try_gc = !GCLocker::needs_gc();
      // Read the GC count while still holding the Heap_lock.
      gc_count_before = total_collections();
    }

    if (should_try_gc) {
      bool succeeded;
      result = do_collection_pause(word_size, gc_count_before, &succeeded,
                                   GCCause::_g1_humongous_allocation);
      if (result != NULL) {
        assert(succeeded, "only way to get back a non-NULL result");
        log_trace(gc, alloc)("%s: Successfully scheduled collection returning " PTR_FORMAT,
                             Thread::current()->name(), p2i(result));
        return result;
      }

      if (succeeded) {
        // We successfully scheduled a collection which failed to allocate. No
        // point in trying to allocate further. We'll just return NULL.
        log_trace(gc, alloc)("%s: Successfully scheduled collection failing to allocate "
                             SIZE_FORMAT " words", Thread::current()->name(), word_size);
        return NULL;
      }
      log_trace(gc, alloc)("%s: Unsuccessfully scheduled collection allocating " SIZE_FORMAT "",
                           Thread::current()->name(), word_size);
    } else {
      // Failed to schedule a collection.
      if (gclocker_retry_count > GCLockerRetryAllocationCount) {
        log_warning(gc, alloc)("%s: Retried waiting for GCLocker too often allocating "
                               SIZE_FORMAT " words", Thread::current()->name(), word_size);
        return NULL;
      }
      log_trace(gc, alloc)("%s: Stall until clear", Thread::current()->name());
      // The GCLocker is either active or the GCLocker initiated
      // GC has not yet been performed. Stall until it is and
      // then retry the allocation.
      GCLocker::stall_until_clear();
      gclocker_retry_count += 1;
    }


    // We can reach here if we were unsuccessful in scheduling a
    // collection (because another thread beat us to it) or if we were
    // stalled due to the GC locker. In either can we should retry the
    // allocation attempt in case another thread successfully
    // performed a collection and reclaimed enough space.
    // Humongous object allocation always needs a lock, so we wait for the retry
    // in the next iteration of the loop, unlike for the regular iteration case.
    // Give a warning if we seem to be looping forever.

    if ((QueuedAllocationWarningCount > 0) &&
        (try_count % QueuedAllocationWarningCount == 0)) {
      log_warning(gc, alloc)("%s: Retried allocation %u times for " SIZE_FORMAT " words",
                             Thread::current()->name(), try_count, word_size);
    }
  }

  ShouldNotReachHere();
  return NULL;
}

HeapWord* G1CollectedHeap::attempt_allocation_at_safepoint(size_t word_size,
                                                           bool expect_null_mutator_alloc_region) {
  assert_at_safepoint_on_vm_thread();
  assert(!_allocator->has_mutator_alloc_region() || !expect_null_mutator_alloc_region,
         "the current alloc region was unexpectedly found to be non-NULL");

  if (!is_humongous(word_size)) {
    return _allocator->attempt_allocation_locked(word_size);
  } else {
    HeapWord* result = humongous_obj_allocate(word_size);
    if (result != NULL && policy()->need_to_start_conc_mark("STW humongous allocation")) {
      collector_state()->set_initiate_conc_mark_if_possible(true);
    }
    return result;
  }

  ShouldNotReachHere();
}

class PostCompactionPrinterClosure: public HeapRegionClosure {
private:
  G1HRPrinter* _hr_printer;
public:
  bool do_heap_region(HeapRegion* hr) {
    assert(!hr->is_young(), "not expecting to find young regions");
    _hr_printer->post_compaction(hr);
    return false;
  }

  PostCompactionPrinterClosure(G1HRPrinter* hr_printer)
    : _hr_printer(hr_printer) { }
};

void G1CollectedHeap::print_hrm_post_compaction() {
  if (_hr_printer.is_active()) {
    PostCompactionPrinterClosure cl(hr_printer());
    heap_region_iterate(&cl);
  }
}

void G1CollectedHeap::abort_concurrent_cycle() {
  // If we start the compaction before the CM threads finish
  // scanning the root regions we might trip them over as we'll
  // be moving objects / updating references. So let's wait until
  // they are done. By telling them to abort, they should complete
  // early.
  _cm->root_regions()->abort();
  _cm->root_regions()->wait_until_scan_finished();

  // Disable discovery and empty the discovered lists
  // for the CM ref processor.
  _ref_processor_cm->disable_discovery();
  _ref_processor_cm->abandon_partial_discovery();
  _ref_processor_cm->verify_no_references_recorded();

  // Abandon current iterations of concurrent marking and concurrent
  // refinement, if any are in progress.
  concurrent_mark()->concurrent_cycle_abort();
}

void G1CollectedHeap::prepare_heap_for_full_collection() {
  // Make sure we'll choose a new allocation region afterwards.
  _allocator->release_mutator_alloc_regions();
  _allocator->abandon_gc_alloc_regions();

  // We may have added regions to the current incremental collection
  // set between the last GC or pause and now. We need to clear the
  // incremental collection set and then start rebuilding it afresh
  // after this full GC.
  abandon_collection_set(collection_set());

  tear_down_region_sets(false /* free_list_only */);

  hrm()->prepare_for_full_collection_start();
}

void G1CollectedHeap::verify_before_full_collection(bool explicit_gc) {
  assert(!GCCause::is_user_requested_gc(gc_cause()) || explicit_gc, "invariant");
  assert_used_and_recalculate_used_equal(this);
  _verifier->verify_region_sets_optional();
  _verifier->verify_before_gc(G1HeapVerifier::G1VerifyFull);
  _verifier->check_bitmaps("Full GC Start");
}

void G1CollectedHeap::prepare_heap_for_mutators() {
  hrm()->prepare_for_full_collection_end();

  // Delete metaspaces for unloaded class loaders and clean up loader_data graph
  ClassLoaderDataGraph::purge();
  MetaspaceUtils::verify_metrics();

  // Prepare heap for normal collections.
  assert(num_free_regions() == 0, "we should not have added any free regions");
  rebuild_region_sets(false /* free_list_only */);
  abort_refinement();
  resize_heap_if_necessary();

  // Rebuild the strong code root lists for each region
  rebuild_strong_code_roots();

  // Purge code root memory
  purge_code_root_memory();

  // Start a new incremental collection set for the next pause
  start_new_collection_set();

  _allocator->init_mutator_alloc_regions();

  // Post collection state updates.
  MetaspaceGC::compute_new_size();
}

void G1CollectedHeap::abort_refinement() {
  if (_hot_card_cache->use_cache()) {
    _hot_card_cache->reset_hot_cache();
  }

  // Discard all remembered set updates.
  G1BarrierSet::dirty_card_queue_set().abandon_logs();
  assert(G1BarrierSet::dirty_card_queue_set().num_cards() == 0,
         "DCQS should be empty");
}

void G1CollectedHeap::verify_after_full_collection() {
  _hrm->verify_optional();
  _verifier->verify_region_sets_optional();
  _verifier->verify_after_gc(G1HeapVerifier::G1VerifyFull);
  // Clear the previous marking bitmap, if needed for bitmap verification.
  // Note we cannot do this when we clear the next marking bitmap in
  // G1ConcurrentMark::abort() above since VerifyDuringGC verifies the
  // objects marked during a full GC against the previous bitmap.
  // But we need to clear it before calling check_bitmaps below since
  // the full GC has compacted objects and updated TAMS but not updated
  // the prev bitmap.
  if (G1VerifyBitmaps) {
    GCTraceTime(Debug, gc) tm("Clear Prev Bitmap for Verification");
    _cm->clear_prev_bitmap(workers());
  }
  // This call implicitly verifies that the next bitmap is clear after Full GC.
  _verifier->check_bitmaps("Full GC End");

  // At this point there should be no regions in the
  // entire heap tagged as young.
  assert(check_young_list_empty(), "young list should be empty at this point");

  // Note: since we've just done a full GC, concurrent
  // marking is no longer active. Therefore we need not
  // re-enable reference discovery for the CM ref processor.
  // That will be done at the start of the next marking cycle.
  // We also know that the STW processor should no longer
  // discover any new references.
  assert(!_ref_processor_stw->discovery_enabled(), "Postcondition");
  assert(!_ref_processor_cm->discovery_enabled(), "Postcondition");
  _ref_processor_stw->verify_no_references_recorded();
  _ref_processor_cm->verify_no_references_recorded();
}

void G1CollectedHeap::print_heap_after_full_collection(G1HeapTransition* heap_transition) {
  // Post collection logging.
  // We should do this after we potentially resize the heap so
  // that all the COMMIT / UNCOMMIT events are generated before
  // the compaction events.
  print_hrm_post_compaction();
  heap_transition->print();
  print_heap_after_gc();
  print_heap_regions();
#ifdef TRACESPINNING
  ParallelTaskTerminator::print_termination_counts();
#endif
}

bool G1CollectedHeap::do_full_collection(bool explicit_gc,
                                         bool clear_all_soft_refs) {
  assert_at_safepoint_on_vm_thread();

  if (GCLocker::check_active_before_gc()) {
    // Full GC was not completed.
    return false;
  }

  const bool do_clear_all_soft_refs = clear_all_soft_refs ||
      soft_ref_policy()->should_clear_all_soft_refs();

  G1FullCollector collector(this, explicit_gc, do_clear_all_soft_refs);
  GCTraceTime(Info, gc) tm("Pause Full", NULL, gc_cause(), true);

  collector.prepare_collection();
  collector.collect();
  collector.complete_collection();

  // Full collection was successfully completed.
  return true;
}

void G1CollectedHeap::do_full_collection(bool clear_all_soft_refs) {
  // Currently, there is no facility in the do_full_collection(bool) API to notify
  // the caller that the collection did not succeed (e.g., because it was locked
  // out by the GC locker). So, right now, we'll ignore the return value.
  bool dummy = do_full_collection(true,                /* explicit_gc */
                                  clear_all_soft_refs);
}

void G1CollectedHeap::resize_heap_if_necessary() {
  assert_at_safepoint_on_vm_thread();

  // Capacity, free and used after the GC counted as full regions to
  // include the waste in the following calculations.
  const size_t capacity_after_gc = capacity();
  const size_t used_after_gc = capacity_after_gc - unused_committed_regions_in_bytes();

  // This is enforced in arguments.cpp.
  assert(MinHeapFreeRatio <= MaxHeapFreeRatio,
         "otherwise the code below doesn't make sense");

  // We don't have floating point command-line arguments
  const double minimum_free_percentage = (double) MinHeapFreeRatio / 100.0;
  const double maximum_used_percentage = 1.0 - minimum_free_percentage;
  const double maximum_free_percentage = (double) MaxHeapFreeRatio / 100.0;
  const double minimum_used_percentage = 1.0 - maximum_free_percentage;

  // We have to be careful here as these two calculations can overflow
  // 32-bit size_t's.
  double used_after_gc_d = (double) used_after_gc;
  double minimum_desired_capacity_d = used_after_gc_d / maximum_used_percentage;
  double maximum_desired_capacity_d = used_after_gc_d / minimum_used_percentage;

  // Let's make sure that they are both under the max heap size, which
  // by default will make them fit into a size_t.
  double desired_capacity_upper_bound = (double) MaxHeapSize;
  minimum_desired_capacity_d = MIN2(minimum_desired_capacity_d,
                                    desired_capacity_upper_bound);
  maximum_desired_capacity_d = MIN2(maximum_desired_capacity_d,
                                    desired_capacity_upper_bound);

  // We can now safely turn them into size_t's.
  size_t minimum_desired_capacity = (size_t) minimum_desired_capacity_d;
  size_t maximum_desired_capacity = (size_t) maximum_desired_capacity_d;

  // This assert only makes sense here, before we adjust them
  // with respect to the min and max heap size.
  assert(minimum_desired_capacity <= maximum_desired_capacity,
         "minimum_desired_capacity = " SIZE_FORMAT ", "
         "maximum_desired_capacity = " SIZE_FORMAT,
         minimum_desired_capacity, maximum_desired_capacity);

  // Should not be greater than the heap max size. No need to adjust
  // it with respect to the heap min size as it's a lower bound (i.e.,
  // we'll try to make the capacity larger than it, not smaller).
  minimum_desired_capacity = MIN2(minimum_desired_capacity, MaxHeapSize);
  // Should not be less than the heap min size. No need to adjust it
  // with respect to the heap max size as it's an upper bound (i.e.,
  // we'll try to make the capacity smaller than it, not greater).
  maximum_desired_capacity =  MAX2(maximum_desired_capacity, MinHeapSize);

  if (capacity_after_gc < minimum_desired_capacity) {
    // Don't expand unless it's significant
    size_t expand_bytes = minimum_desired_capacity - capacity_after_gc;

    log_debug(gc, ergo, heap)("Attempt heap expansion (capacity lower than min desired capacity). "
                              "Capacity: " SIZE_FORMAT "B occupancy: " SIZE_FORMAT "B live: " SIZE_FORMAT "B "
                              "min_desired_capacity: " SIZE_FORMAT "B (" UINTX_FORMAT " %%)",
                              capacity_after_gc, used_after_gc, used(), minimum_desired_capacity, MinHeapFreeRatio);

    expand(expand_bytes, _workers);

    // No expansion, now see if we want to shrink
  } else if (capacity_after_gc > maximum_desired_capacity) {
    // Capacity too large, compute shrinking size
    size_t shrink_bytes = capacity_after_gc - maximum_desired_capacity;

    log_debug(gc, ergo, heap)("Attempt heap shrinking (capacity higher than max desired capacity). "
                              "Capacity: " SIZE_FORMAT "B occupancy: " SIZE_FORMAT "B live: " SIZE_FORMAT "B "
                              "maximum_desired_capacity: " SIZE_FORMAT "B (" UINTX_FORMAT " %%)",
                              capacity_after_gc, used_after_gc, used(), maximum_desired_capacity, MaxHeapFreeRatio);

    shrink(shrink_bytes);
  }
}

HeapWord* G1CollectedHeap::satisfy_failed_allocation_helper(size_t word_size,
                                                            bool do_gc,
                                                            bool clear_all_soft_refs,
                                                            bool expect_null_mutator_alloc_region,
                                                            bool* gc_succeeded) {
  *gc_succeeded = true;
  // Let's attempt the allocation first.
  HeapWord* result =
    attempt_allocation_at_safepoint(word_size,
                                    expect_null_mutator_alloc_region);
  if (result != NULL) {
    return result;
  }

  // In a G1 heap, we're supposed to keep allocation from failing by
  // incremental pauses.  Therefore, at least for now, we'll favor
  // expansion over collection.  (This might change in the future if we can
  // do something smarter than full collection to satisfy a failed alloc.)
  result = expand_and_allocate(word_size);
  if (result != NULL) {
    return result;
  }

  if (do_gc) {
    // Expansion didn't work, we'll try to do a Full GC.
    *gc_succeeded = do_full_collection(false, /* explicit_gc */
                                       clear_all_soft_refs);
  }

  return NULL;
}

HeapWord* G1CollectedHeap::satisfy_failed_allocation(size_t word_size,
                                                     bool* succeeded) {
  assert_at_safepoint_on_vm_thread();

  // Attempts to allocate followed by Full GC.
  HeapWord* result =
    satisfy_failed_allocation_helper(word_size,
                                     true,  /* do_gc */
                                     false, /* clear_all_soft_refs */
                                     false, /* expect_null_mutator_alloc_region */
                                     succeeded);

  if (result != NULL || !*succeeded) {
    return result;
  }

  // Attempts to allocate followed by Full GC that will collect all soft references.
  result = satisfy_failed_allocation_helper(word_size,
                                            true, /* do_gc */
                                            true, /* clear_all_soft_refs */
                                            true, /* expect_null_mutator_alloc_region */
                                            succeeded);

  if (result != NULL || !*succeeded) {
    return result;
  }

  // Attempts to allocate, no GC
  result = satisfy_failed_allocation_helper(word_size,
                                            false, /* do_gc */
                                            false, /* clear_all_soft_refs */
                                            true,  /* expect_null_mutator_alloc_region */
                                            succeeded);

  if (result != NULL) {
    return result;
  }

  assert(!soft_ref_policy()->should_clear_all_soft_refs(),
         "Flag should have been handled and cleared prior to this point");

  // What else?  We might try synchronous finalization later.  If the total
  // space available is large enough for the allocation, then a more
  // complete compaction phase than we've tried so far might be
  // appropriate.
  return NULL;
}

// Attempting to expand the heap sufficiently
// to support an allocation of the given "word_size".  If
// successful, perform the allocation and return the address of the
// allocated block, or else "NULL".

HeapWord* G1CollectedHeap::expand_and_allocate(size_t word_size) {
  assert_at_safepoint_on_vm_thread();

  _verifier->verify_region_sets_optional();

  size_t expand_bytes = MAX2(word_size * HeapWordSize, MinHeapDeltaBytes);
  log_debug(gc, ergo, heap)("Attempt heap expansion (allocation request failed). Allocation request: " SIZE_FORMAT "B",
                            word_size * HeapWordSize);


  if (expand(expand_bytes, _workers)) {
    _hrm->verify_optional();
    _verifier->verify_region_sets_optional();
    return attempt_allocation_at_safepoint(word_size,
                                           false /* expect_null_mutator_alloc_region */);
  }
  return NULL;
}

bool G1CollectedHeap::expand(size_t expand_bytes, WorkGang* pretouch_workers, double* expand_time_ms) {
  size_t aligned_expand_bytes = ReservedSpace::page_align_size_up(expand_bytes);
  aligned_expand_bytes = align_up(aligned_expand_bytes,
                                       HeapRegion::GrainBytes);

  log_debug(gc, ergo, heap)("Expand the heap. requested expansion amount: " SIZE_FORMAT "B expansion amount: " SIZE_FORMAT "B",
                            expand_bytes, aligned_expand_bytes);

  if (is_maximal_no_gc()) {
    log_debug(gc, ergo, heap)("Did not expand the heap (heap already fully expanded)");
    return false;
  }

  double expand_heap_start_time_sec = os::elapsedTime();
  uint regions_to_expand = (uint)(aligned_expand_bytes / HeapRegion::GrainBytes);
  assert(regions_to_expand > 0, "Must expand by at least one region");

  uint expanded_by = _hrm->expand_by(regions_to_expand, pretouch_workers);
  if (expand_time_ms != NULL) {
    *expand_time_ms = (os::elapsedTime() - expand_heap_start_time_sec) * MILLIUNITS;
  }

  if (expanded_by > 0) {
    size_t actual_expand_bytes = expanded_by * HeapRegion::GrainBytes;
    assert(actual_expand_bytes <= aligned_expand_bytes, "post-condition");
    policy()->record_new_heap_size(num_regions());
  } else {
    log_debug(gc, ergo, heap)("Did not expand the heap (heap expansion operation failed)");

    // The expansion of the virtual storage space was unsuccessful.
    // Let's see if it was because we ran out of swap.
    if (G1ExitOnExpansionFailure &&
        _hrm->available() >= regions_to_expand) {
      // We had head room...
      vm_exit_out_of_memory(aligned_expand_bytes, OOM_MMAP_ERROR, "G1 heap expansion");
    }
  }
  return regions_to_expand > 0;
}

bool G1CollectedHeap::expand_single_region(uint node_index) {
  uint expanded_by = _hrm->expand_on_preferred_node(node_index);

  if (expanded_by == 0) {
    assert(is_maximal_no_gc(), "Should be no regions left, available: %u", _hrm->available());
    log_debug(gc, ergo, heap)("Did not expand the heap (heap already fully expanded)");
    return false;
  }

  policy()->record_new_heap_size(num_regions());
  return true;
}

void G1CollectedHeap::shrink_helper(size_t shrink_bytes) {
  size_t aligned_shrink_bytes =
    ReservedSpace::page_align_size_down(shrink_bytes);
  aligned_shrink_bytes = align_down(aligned_shrink_bytes,
                                         HeapRegion::GrainBytes);
  uint num_regions_to_remove = (uint)(shrink_bytes / HeapRegion::GrainBytes);

  uint num_regions_removed = _hrm->shrink_by(num_regions_to_remove);
  size_t shrunk_bytes = num_regions_removed * HeapRegion::GrainBytes;

  log_debug(gc, ergo, heap)("Shrink the heap. requested shrinking amount: " SIZE_FORMAT "B aligned shrinking amount: " SIZE_FORMAT "B attempted shrinking amount: " SIZE_FORMAT "B",
                            shrink_bytes, aligned_shrink_bytes, shrunk_bytes);
  if (num_regions_removed > 0) {
    policy()->record_new_heap_size(num_regions());
  } else {
    log_debug(gc, ergo, heap)("Did not expand the heap (heap shrinking operation failed)");
  }
}

void G1CollectedHeap::shrink(size_t shrink_bytes) {
  _verifier->verify_region_sets_optional();

  // We should only reach here at the end of a Full GC or during Remark which
  // means we should not not be holding to any GC alloc regions. The method
  // below will make sure of that and do any remaining clean up.
  _allocator->abandon_gc_alloc_regions();

  // Instead of tearing down / rebuilding the free lists here, we
  // could instead use the remove_all_pending() method on free_list to
  // remove only the ones that we need to remove.
  tear_down_region_sets(true /* free_list_only */);
  shrink_helper(shrink_bytes);
  rebuild_region_sets(true /* free_list_only */);

  _hrm->verify_optional();
  _verifier->verify_region_sets_optional();
}

class OldRegionSetChecker : public HeapRegionSetChecker {
public:
  void check_mt_safety() {
    // Master Old Set MT safety protocol:
    // (a) If we're at a safepoint, operations on the master old set
    // should be invoked:
    // - by the VM thread (which will serialize them), or
    // - by the GC workers while holding the FreeList_lock, if we're
    //   at a safepoint for an evacuation pause (this lock is taken
    //   anyway when an GC alloc region is retired so that a new one
    //   is allocated from the free list), or
    // - by the GC workers while holding the OldSets_lock, if we're at a
    //   safepoint for a cleanup pause.
    // (b) If we're not at a safepoint, operations on the master old set
    // should be invoked while holding the Heap_lock.

    if (SafepointSynchronize::is_at_safepoint()) {
      guarantee(Thread::current()->is_VM_thread() ||
                FreeList_lock->owned_by_self() || OldSets_lock->owned_by_self(),
                "master old set MT safety protocol at a safepoint");
    } else {
      guarantee(Heap_lock->owned_by_self(), "master old set MT safety protocol outside a safepoint");
    }
  }
  bool is_correct_type(HeapRegion* hr) { return hr->is_old(); }
  const char* get_description() { return "Old Regions"; }
};

class ArchiveRegionSetChecker : public HeapRegionSetChecker {
public:
  void check_mt_safety() {
    guarantee(!Universe::is_fully_initialized() || SafepointSynchronize::is_at_safepoint(),
              "May only change archive regions during initialization or safepoint.");
  }
  bool is_correct_type(HeapRegion* hr) { return hr->is_archive(); }
  const char* get_description() { return "Archive Regions"; }
};

class HumongousRegionSetChecker : public HeapRegionSetChecker {
public:
  void check_mt_safety() {
    // Humongous Set MT safety protocol:
    // (a) If we're at a safepoint, operations on the master humongous
    // set should be invoked by either the VM thread (which will
    // serialize them) or by the GC workers while holding the
    // OldSets_lock.
    // (b) If we're not at a safepoint, operations on the master
    // humongous set should be invoked while holding the Heap_lock.

    if (SafepointSynchronize::is_at_safepoint()) {
      guarantee(Thread::current()->is_VM_thread() ||
                OldSets_lock->owned_by_self(),
                "master humongous set MT safety protocol at a safepoint");
    } else {
      guarantee(Heap_lock->owned_by_self(),
                "master humongous set MT safety protocol outside a safepoint");
    }
  }
  bool is_correct_type(HeapRegion* hr) { return hr->is_humongous(); }
  const char* get_description() { return "Humongous Regions"; }
};

G1CollectedHeap::G1CollectedHeap() :
  CollectedHeap(),
  _young_gen_sampling_thread(NULL),
  _workers(NULL),
  _card_table(NULL),
  _soft_ref_policy(),
  _old_set("Old Region Set", new OldRegionSetChecker()),
  _archive_set("Archive Region Set", new ArchiveRegionSetChecker()),
  _humongous_set("Humongous Region Set", new HumongousRegionSetChecker()),
  _bot(NULL),
  _listener(),
  _numa(G1NUMA::create()),
  _hrm(NULL),
  _allocator(NULL),
  _verifier(NULL),
  _summary_bytes_used(0),
  _bytes_used_during_gc(0),
  _archive_allocator(NULL),
  _survivor_evac_stats("Young", YoungPLABSize, PLABWeight),
  _old_evac_stats("Old", OldPLABSize, PLABWeight),
  _expand_heap_after_alloc_failure(true),
  _g1mm(NULL),
  _humongous_reclaim_candidates(),
  _has_humongous_reclaim_candidates(false),
  _hr_printer(),
  _collector_state(),
  _old_marking_cycles_started(0),
  _old_marking_cycles_completed(0),
  _eden(),
  _survivor(),
  _gc_timer_stw(new (ResourceObj::C_HEAP, mtGC) STWGCTimer()),
  _gc_tracer_stw(new (ResourceObj::C_HEAP, mtGC) G1NewTracer()),
  _policy(G1Policy::create_policy(_gc_timer_stw)),
  _heap_sizing_policy(NULL),
  _collection_set(this, _policy),
  _hot_card_cache(NULL),
  _rem_set(NULL),
  _cm(NULL),
  _cm_thread(NULL),
  _cr(NULL),
  _task_queues(NULL),
  _evacuation_failed(false),
  _evacuation_failed_info_array(NULL),
  _preserved_marks_set(true /* in_c_heap */),
#ifndef PRODUCT
  _evacuation_failure_alot_for_current_gc(false),
  _evacuation_failure_alot_gc_number(0),
  _evacuation_failure_alot_count(0),
#endif
  _ref_processor_stw(NULL),
  _is_alive_closure_stw(this),
  _is_subject_to_discovery_stw(this),
  _ref_processor_cm(NULL),
  _is_alive_closure_cm(this),
  _is_subject_to_discovery_cm(this),
  _region_attr() {

  _verifier = new G1HeapVerifier(this);

  _allocator = new G1Allocator(this);

  _heap_sizing_policy = G1HeapSizingPolicy::create(this, _policy->analytics());

  _humongous_object_threshold_in_words = humongous_threshold_for(HeapRegion::GrainWords);

  // Override the default _filler_array_max_size so that no humongous filler
  // objects are created.
  _filler_array_max_size = _humongous_object_threshold_in_words;

  uint n_queues = ParallelGCThreads;
  _task_queues = new RefToScanQueueSet(n_queues);

  _evacuation_failed_info_array = NEW_C_HEAP_ARRAY(EvacuationFailedInfo, n_queues, mtGC);

  for (uint i = 0; i < n_queues; i++) {
    RefToScanQueue* q = new RefToScanQueue();
    q->initialize();
    _task_queues->register_queue(i, q);
    ::new (&_evacuation_failed_info_array[i]) EvacuationFailedInfo();
  }

  // Initialize the G1EvacuationFailureALot counters and flags.
  NOT_PRODUCT(reset_evacuation_should_fail();)
  _gc_tracer_stw->initialize();

  guarantee(_task_queues != NULL, "task_queues allocation failure.");
}

static size_t actual_reserved_page_size(ReservedSpace rs) {
  size_t page_size = os::vm_page_size();
  if (UseLargePages) {
    // There are two ways to manage large page memory.
    // 1. OS supports committing large page memory.
    // 2. OS doesn't support committing large page memory so ReservedSpace manages it.
    //    And ReservedSpace calls it 'special'. If we failed to set 'special',
    //    we reserved memory without large page.
    if (os::can_commit_large_page_memory() || rs.special()) {
      // An alignment at ReservedSpace comes from preferred page size or
      // heap alignment, and if the alignment came from heap alignment, it could be
      // larger than large pages size. So need to cap with the large page size.
      page_size = MIN2(rs.alignment(), os::large_page_size());
    }
  }

  return page_size;
}

G1RegionToSpaceMapper* G1CollectedHeap::create_aux_memory_mapper(const char* description,
                                                                 size_t size,
                                                                 size_t translation_factor) {
  size_t preferred_page_size = os::page_size_for_region_unaligned(size, 1);
  // Allocate a new reserved space, preferring to use large pages.
  ReservedSpace rs(size, preferred_page_size);
  size_t page_size = actual_reserved_page_size(rs);
  G1RegionToSpaceMapper* result  =
    G1RegionToSpaceMapper::create_mapper(rs,
                                         size,
                                         page_size,
                                         HeapRegion::GrainBytes,
                                         translation_factor,
                                         mtGC);

  os::trace_page_sizes_for_requested_size(description,
                                          size,
                                          preferred_page_size,
                                          page_size,
                                          rs.base(),
                                          rs.size());

  return result;
}

jint G1CollectedHeap::initialize_concurrent_refinement() {
  jint ecode = JNI_OK;
  _cr = G1ConcurrentRefine::create(&ecode);
  return ecode;
}

jint G1CollectedHeap::initialize_young_gen_sampling_thread() {
  _young_gen_sampling_thread = new G1YoungRemSetSamplingThread();
  if (_young_gen_sampling_thread->osthread() == NULL) {
    vm_shutdown_during_initialization("Could not create G1YoungRemSetSamplingThread");
    return JNI_ENOMEM;
  }
  return JNI_OK;
}

jint G1CollectedHeap::initialize() {

  // Necessary to satisfy locking discipline assertions.

  MutexLocker x(Heap_lock);

  // While there are no constraints in the GC code that HeapWordSize
  // be any particular value, there are multiple other areas in the
  // system which believe this to be true (e.g. oop->object_size in some
  // cases incorrectly returns the size in wordSize units rather than
  // HeapWordSize).
  guarantee(HeapWordSize == wordSize, "HeapWordSize must equal wordSize");

  size_t init_byte_size = InitialHeapSize;
  size_t reserved_byte_size = G1Arguments::heap_reserved_size_bytes();

  // Ensure that the sizes are properly aligned.
  Universe::check_alignment(init_byte_size, HeapRegion::GrainBytes, "g1 heap");
  Universe::check_alignment(reserved_byte_size, HeapRegion::GrainBytes, "g1 heap");
  Universe::check_alignment(reserved_byte_size, HeapAlignment, "g1 heap");

  // Reserve the maximum.

  // When compressed oops are enabled, the preferred heap base
  // is calculated by subtracting the requested size from the
  // 32Gb boundary and using the result as the base address for
  // heap reservation. If the requested size is not aligned to
  // HeapRegion::GrainBytes (i.e. the alignment that is passed
  // into the ReservedHeapSpace constructor) then the actual
  // base of the reserved heap may end up differing from the
  // address that was requested (i.e. the preferred heap base).
  // If this happens then we could end up using a non-optimal
  // compressed oops mode.

  ReservedHeapSpace heap_rs = Universe::reserve_heap(reserved_byte_size,
                                                     HeapAlignment);

  initialize_reserved_region(heap_rs);

  // Create the barrier set for the entire reserved region.
  G1CardTable* ct = new G1CardTable(heap_rs.region());
  ct->initialize();
  G1BarrierSet* bs = new G1BarrierSet(ct);
  bs->initialize();
  assert(bs->is_a(BarrierSet::G1BarrierSet), "sanity");
  BarrierSet::set_barrier_set(bs);
  _card_table = ct;

  {
    G1SATBMarkQueueSet& satbqs = bs->satb_mark_queue_set();
    satbqs.set_process_completed_buffers_threshold(G1SATBProcessCompletedThreshold);
    satbqs.set_buffer_enqueue_threshold_percentage(G1SATBBufferEnqueueingThresholdPercent);
  }

  // Create the hot card cache.
  _hot_card_cache = new G1HotCardCache(this);

  // Carve out the G1 part of the heap.
  ReservedSpace g1_rs = heap_rs.first_part(reserved_byte_size);
  size_t page_size = actual_reserved_page_size(heap_rs);
  G1RegionToSpaceMapper* heap_storage =
    G1RegionToSpaceMapper::create_heap_mapper(g1_rs,
                                              g1_rs.size(),
                                              page_size,
                                              HeapRegion::GrainBytes,
                                              1,
                                              mtJavaHeap);
  if(heap_storage == NULL) {
    vm_shutdown_during_initialization("Could not initialize G1 heap");
    return JNI_ERR;
  }

  os::trace_page_sizes("Heap",
                       MinHeapSize,
                       reserved_byte_size,
                       page_size,
                       heap_rs.base(),
                       heap_rs.size());
  heap_storage->set_mapping_changed_listener(&_listener);

  // Create storage for the BOT, card table, card counts table (hot card cache) and the bitmaps.
  G1RegionToSpaceMapper* bot_storage =
    create_aux_memory_mapper("Block Offset Table",
                             G1BlockOffsetTable::compute_size(g1_rs.size() / HeapWordSize),
                             G1BlockOffsetTable::heap_map_factor());

  G1RegionToSpaceMapper* cardtable_storage =
    create_aux_memory_mapper("Card Table",
                             G1CardTable::compute_size(g1_rs.size() / HeapWordSize),
                             G1CardTable::heap_map_factor());

  G1RegionToSpaceMapper* card_counts_storage =
    create_aux_memory_mapper("Card Counts Table",
                             G1CardCounts::compute_size(g1_rs.size() / HeapWordSize),
                             G1CardCounts::heap_map_factor());

  size_t bitmap_size = G1CMBitMap::compute_size(g1_rs.size());
  G1RegionToSpaceMapper* prev_bitmap_storage =
    create_aux_memory_mapper("Prev Bitmap", bitmap_size, G1CMBitMap::heap_map_factor());
  G1RegionToSpaceMapper* next_bitmap_storage =
    create_aux_memory_mapper("Next Bitmap", bitmap_size, G1CMBitMap::heap_map_factor());

  _hrm = HeapRegionManager::create_manager(this);

  _hrm->initialize(heap_storage, prev_bitmap_storage, next_bitmap_storage, bot_storage, cardtable_storage, card_counts_storage);
  _card_table->initialize(cardtable_storage);

  // Do later initialization work for concurrent refinement.
  _hot_card_cache->initialize(card_counts_storage);

  // 6843694 - ensure that the maximum region index can fit
  // in the remembered set structures.
  const uint max_region_idx = (1U << (sizeof(RegionIdx_t)*BitsPerByte-1)) - 1;
  guarantee((max_regions() - 1) <= max_region_idx, "too many regions");

  // The G1FromCardCache reserves card with value 0 as "invalid", so the heap must not
  // start within the first card.
  guarantee(g1_rs.base() >= (char*)G1CardTable::card_size, "Java heap must not start within the first card.");
  // Also create a G1 rem set.
  _rem_set = new G1RemSet(this, _card_table, _hot_card_cache);
  _rem_set->initialize(max_reserved_capacity(), max_regions());

  size_t max_cards_per_region = ((size_t)1 << (sizeof(CardIdx_t)*BitsPerByte-1)) - 1;
  guarantee(HeapRegion::CardsPerRegion > 0, "make sure it's initialized");
  guarantee(HeapRegion::CardsPerRegion < max_cards_per_region,
            "too many cards per region");

  FreeRegionList::set_unrealistically_long_length(max_expandable_regions() + 1);

  _bot = new G1BlockOffsetTable(reserved_region(), bot_storage);

  {
    HeapWord* start = _hrm->reserved().start();
    HeapWord* end = _hrm->reserved().end();
    size_t granularity = HeapRegion::GrainBytes;

    _region_attr.initialize(start, end, granularity);
    _humongous_reclaim_candidates.initialize(start, end, granularity);
  }

  _workers = new WorkGang("GC Thread", ParallelGCThreads,
                          true /* are_GC_task_threads */,
                          false /* are_ConcurrentGC_threads */);
  if (_workers == NULL) {
    return JNI_ENOMEM;
  }
  _workers->initialize_workers();

  _numa->set_region_info(HeapRegion::GrainBytes, page_size);

  // Create the G1ConcurrentMark data structure and thread.
  // (Must do this late, so that "max_regions" is defined.)
  _cm = new G1ConcurrentMark(this, prev_bitmap_storage, next_bitmap_storage);
  if (_cm == NULL || !_cm->completed_initialization()) {
    vm_shutdown_during_initialization("Could not create/initialize G1ConcurrentMark");
    return JNI_ENOMEM;
  }
  _cm_thread = _cm->cm_thread();

  // Now expand into the initial heap size.
  if (!expand(init_byte_size, _workers)) {
    vm_shutdown_during_initialization("Failed to allocate initial heap.");
    return JNI_ENOMEM;
  }

  // Perform any initialization actions delegated to the policy.
  policy()->init(this, &_collection_set);

  jint ecode = initialize_concurrent_refinement();
  if (ecode != JNI_OK) {
    return ecode;
  }

  ecode = initialize_young_gen_sampling_thread();
  if (ecode != JNI_OK) {
    return ecode;
  }

  {
    G1DirtyCardQueueSet& dcqs = G1BarrierSet::dirty_card_queue_set();
    dcqs.set_process_cards_threshold(concurrent_refine()->yellow_zone());
    dcqs.set_max_cards(concurrent_refine()->red_zone());
  }

  // Here we allocate the dummy HeapRegion that is required by the
  // G1AllocRegion class.
  HeapRegion* dummy_region = _hrm->get_dummy_region();

  // We'll re-use the same region whether the alloc region will
  // require BOT updates or not and, if it doesn't, then a non-young
  // region will complain that it cannot support allocations without
  // BOT updates. So we'll tag the dummy region as eden to avoid that.
  dummy_region->set_eden();
  // Make sure it's full.
  dummy_region->set_top(dummy_region->end());
  G1AllocRegion::setup(this, dummy_region);

  _allocator->init_mutator_alloc_regions();

  // Do create of the monitoring and management support so that
  // values in the heap have been properly initialized.
  _g1mm = new G1MonitoringSupport(this);

  G1StringDedup::initialize();

  _preserved_marks_set.init(ParallelGCThreads);

  _collection_set.initialize(max_regions());

  return JNI_OK;
}

void G1CollectedHeap::stop() {
  // Stop all concurrent threads. We do this to make sure these threads
  // do not continue to execute and access resources (e.g. logging)
  // that are destroyed during shutdown.
  _cr->stop();
  _young_gen_sampling_thread->stop();
  _cm_thread->stop();
  if (G1StringDedup::is_enabled()) {
    G1StringDedup::stop();
  }
}

void G1CollectedHeap::safepoint_synchronize_begin() {
  SuspendibleThreadSet::synchronize();
}

void G1CollectedHeap::safepoint_synchronize_end() {
  SuspendibleThreadSet::desynchronize();
}

void G1CollectedHeap::post_initialize() {
  CollectedHeap::post_initialize();
  ref_processing_init();
}

void G1CollectedHeap::ref_processing_init() {
  // Reference processing in G1 currently works as follows:
  //
  // * There are two reference processor instances. One is
  //   used to record and process discovered references
  //   during concurrent marking; the other is used to
  //   record and process references during STW pauses
  //   (both full and incremental).
  // * Both ref processors need to 'span' the entire heap as
  //   the regions in the collection set may be dotted around.
  //
  // * For the concurrent marking ref processor:
  //   * Reference discovery is enabled at initial marking.
  //   * Reference discovery is disabled and the discovered
  //     references processed etc during remarking.
  //   * Reference discovery is MT (see below).
  //   * Reference discovery requires a barrier (see below).
  //   * Reference processing may or may not be MT
  //     (depending on the value of ParallelRefProcEnabled
  //     and ParallelGCThreads).
  //   * A full GC disables reference discovery by the CM
  //     ref processor and abandons any entries on it's
  //     discovered lists.
  //
  // * For the STW processor:
  //   * Non MT discovery is enabled at the start of a full GC.
  //   * Processing and enqueueing during a full GC is non-MT.
  //   * During a full GC, references are processed after marking.
  //
  //   * Discovery (may or may not be MT) is enabled at the start
  //     of an incremental evacuation pause.
  //   * References are processed near the end of a STW evacuation pause.
  //   * For both types of GC:
  //     * Discovery is atomic - i.e. not concurrent.
  //     * Reference discovery will not need a barrier.

  bool mt_processing = ParallelRefProcEnabled && (ParallelGCThreads > 1);

  // Concurrent Mark ref processor
  _ref_processor_cm =
    new ReferenceProcessor(&_is_subject_to_discovery_cm,
                           mt_processing,                                  // mt processing
                           ParallelGCThreads,                              // degree of mt processing
                           (ParallelGCThreads > 1) || (ConcGCThreads > 1), // mt discovery
                           MAX2(ParallelGCThreads, ConcGCThreads),         // degree of mt discovery
                           false,                                          // Reference discovery is not atomic
                           &_is_alive_closure_cm,                          // is alive closure
                           true);                                          // allow changes to number of processing threads

  // STW ref processor
  _ref_processor_stw =
    new ReferenceProcessor(&_is_subject_to_discovery_stw,
                           mt_processing,                        // mt processing
                           ParallelGCThreads,                    // degree of mt processing
                           (ParallelGCThreads > 1),              // mt discovery
                           ParallelGCThreads,                    // degree of mt discovery
                           true,                                 // Reference discovery is atomic
                           &_is_alive_closure_stw,               // is alive closure
                           true);                                // allow changes to number of processing threads
}

SoftRefPolicy* G1CollectedHeap::soft_ref_policy() {
  return &_soft_ref_policy;
}

size_t G1CollectedHeap::capacity() const {
  return _hrm->length() * HeapRegion::GrainBytes;
}

size_t G1CollectedHeap::unused_committed_regions_in_bytes() const {
  return _hrm->total_free_bytes();
}

void G1CollectedHeap::iterate_hcc_closure(G1CardTableEntryClosure* cl, uint worker_id) {
  _hot_card_cache->drain(cl, worker_id);
}

// Computes the sum of the storage used by the various regions.
size_t G1CollectedHeap::used() const {
  size_t result = _summary_bytes_used + _allocator->used_in_alloc_regions();
  if (_archive_allocator != NULL) {
    result += _archive_allocator->used();
  }
  return result;
}

size_t G1CollectedHeap::used_unlocked() const {
  return _summary_bytes_used;
}

class SumUsedClosure: public HeapRegionClosure {
  size_t _used;
public:
  SumUsedClosure() : _used(0) {}
  bool do_heap_region(HeapRegion* r) {
    _used += r->used();
    return false;
  }
  size_t result() { return _used; }
};

size_t G1CollectedHeap::recalculate_used() const {
  SumUsedClosure blk;
  heap_region_iterate(&blk);
  return blk.result();
}

bool  G1CollectedHeap::is_user_requested_concurrent_full_gc(GCCause::Cause cause) {
  switch (cause) {
    case GCCause::_java_lang_system_gc:                 return ExplicitGCInvokesConcurrent;
    case GCCause::_dcmd_gc_run:                         return ExplicitGCInvokesConcurrent;
    case GCCause::_wb_conc_mark:                        return true;
    default :                                           return false;
  }
}

bool G1CollectedHeap::should_do_concurrent_full_gc(GCCause::Cause cause) {
  switch (cause) {
    case GCCause::_g1_humongous_allocation: return true;
    case GCCause::_g1_periodic_collection:  return G1PeriodicGCInvokesConcurrent;
    default:                                return is_user_requested_concurrent_full_gc(cause);
  }
}

bool G1CollectedHeap::should_upgrade_to_full_gc(GCCause::Cause cause) {
  if (policy()->force_upgrade_to_full()) {
    return true;
  } else if (should_do_concurrent_full_gc(_gc_cause)) {
    return false;
  } else if (has_regions_left_for_allocation()) {
    return false;
  } else {
    return true;
  }
}

#ifndef PRODUCT
void G1CollectedHeap::allocate_dummy_regions() {
  // Let's fill up most of the region
  size_t word_size = HeapRegion::GrainWords - 1024;
  // And as a result the region we'll allocate will be humongous.
  guarantee(is_humongous(word_size), "sanity");

  // _filler_array_max_size is set to humongous object threshold
  // but temporarily change it to use CollectedHeap::fill_with_object().
  SizeTFlagSetting fs(_filler_array_max_size, word_size);

  for (uintx i = 0; i < G1DummyRegionsPerGC; ++i) {
    // Let's use the existing mechanism for the allocation
    HeapWord* dummy_obj = humongous_obj_allocate(word_size);
    if (dummy_obj != NULL) {
      MemRegion mr(dummy_obj, word_size);
      CollectedHeap::fill_with_object(mr);
    } else {
      // If we can't allocate once, we probably cannot allocate
      // again. Let's get out of the loop.
      break;
    }
  }
}
#endif // !PRODUCT

void G1CollectedHeap::increment_old_marking_cycles_started() {
  assert(_old_marking_cycles_started == _old_marking_cycles_completed ||
         _old_marking_cycles_started == _old_marking_cycles_completed + 1,
         "Wrong marking cycle count (started: %d, completed: %d)",
         _old_marking_cycles_started, _old_marking_cycles_completed);

  _old_marking_cycles_started++;
}

void G1CollectedHeap::increment_old_marking_cycles_completed(bool concurrent) {
  MonitorLocker ml(G1OldGCCount_lock, Mutex::_no_safepoint_check_flag);

  // We assume that if concurrent == true, then the caller is a
  // concurrent thread that was joined the Suspendible Thread
  // Set. If there's ever a cheap way to check this, we should add an
  // assert here.

  // Given that this method is called at the end of a Full GC or of a
  // concurrent cycle, and those can be nested (i.e., a Full GC can
  // interrupt a concurrent cycle), the number of full collections
  // completed should be either one (in the case where there was no
  // nesting) or two (when a Full GC interrupted a concurrent cycle)
  // behind the number of full collections started.

  // This is the case for the inner caller, i.e. a Full GC.
  assert(concurrent ||
         (_old_marking_cycles_started == _old_marking_cycles_completed + 1) ||
         (_old_marking_cycles_started == _old_marking_cycles_completed + 2),
         "for inner caller (Full GC): _old_marking_cycles_started = %u "
         "is inconsistent with _old_marking_cycles_completed = %u",
         _old_marking_cycles_started, _old_marking_cycles_completed);

  // This is the case for the outer caller, i.e. the concurrent cycle.
  assert(!concurrent ||
         (_old_marking_cycles_started == _old_marking_cycles_completed + 1),
         "for outer caller (concurrent cycle): "
         "_old_marking_cycles_started = %u "
         "is inconsistent with _old_marking_cycles_completed = %u",
         _old_marking_cycles_started, _old_marking_cycles_completed);

  _old_marking_cycles_completed += 1;

  // We need to clear the "in_progress" flag in the CM thread before
  // we wake up any waiters (especially when ExplicitInvokesConcurrent
  // is set) so that if a waiter requests another System.gc() it doesn't
  // incorrectly see that a marking cycle is still in progress.
  if (concurrent) {
    _cm_thread->set_idle();
  }

  // Notify threads waiting in System.gc() (with ExplicitGCInvokesConcurrent)
  // for a full GC to finish that their wait is over.
  ml.notify_all();
}

void G1CollectedHeap::collect(GCCause::Cause cause) {
  try_collect(cause);
}

// Return true if (x < y) with allowance for wraparound.
static bool gc_counter_less_than(uint x, uint y) {
  return (x - y) > (UINT_MAX/2);
}

// LOG_COLLECT_CONCURRENTLY(cause, msg, args...)
// Macro so msg printing is format-checked.
#define LOG_COLLECT_CONCURRENTLY(cause, ...)                            \
  do {                                                                  \
    LogTarget(Trace, gc) LOG_COLLECT_CONCURRENTLY_lt;                   \
    if (LOG_COLLECT_CONCURRENTLY_lt.is_enabled()) {                     \
      ResourceMark rm; /* For thread name. */                           \
      LogStream LOG_COLLECT_CONCURRENTLY_s(&LOG_COLLECT_CONCURRENTLY_lt); \
      LOG_COLLECT_CONCURRENTLY_s.print("%s: Try Collect Concurrently (%s): ", \
                                       Thread::current()->name(),       \
                                       GCCause::to_string(cause));      \
      LOG_COLLECT_CONCURRENTLY_s.print(__VA_ARGS__);                    \
    }                                                                   \
  } while (0)

#define LOG_COLLECT_CONCURRENTLY_COMPLETE(cause, result) \
  LOG_COLLECT_CONCURRENTLY(cause, "complete %s", BOOL_TO_STR(result))

bool G1CollectedHeap::try_collect_concurrently(GCCause::Cause cause,
                                               uint gc_counter,
                                               uint old_marking_started_before) {
  assert_heap_not_locked();
  assert(should_do_concurrent_full_gc(cause),
         "Non-concurrent cause %s", GCCause::to_string(cause));

  for (uint i = 1; true; ++i) {
    // Try to schedule an initial-mark evacuation pause that will
    // start a concurrent cycle.
    LOG_COLLECT_CONCURRENTLY(cause, "attempt %u", i);
    VM_G1TryInitiateConcMark op(gc_counter,
                                cause,
                                policy()->max_pause_time_ms());
    VMThread::execute(&op);

    // Request is trivially finished.
    if (cause == GCCause::_g1_periodic_collection) {
      LOG_COLLECT_CONCURRENTLY_COMPLETE(cause, op.gc_succeeded());
      return op.gc_succeeded();
    }

    // If VMOp skipped initiating concurrent marking cycle because
    // we're terminating, then we're done.
    if (op.terminating()) {
      LOG_COLLECT_CONCURRENTLY(cause, "skipped: terminating");
      return false;
    }

    // Lock to get consistent set of values.
    uint old_marking_started_after;
    uint old_marking_completed_after;
    {
      MutexLocker ml(Heap_lock);
      // Update gc_counter for retrying VMOp if needed. Captured here to be
      // consistent with the values we use below for termination tests.  If
      // a retry is needed after a possible wait, and another collection
      // occurs in the meantime, it will cause our retry to be skipped and
      // we'll recheck for termination with updated conditions from that
      // more recent collection.  That's what we want, rather than having
      // our retry possibly perform an unnecessary collection.
      gc_counter = total_collections();
      old_marking_started_after = _old_marking_cycles_started;
      old_marking_completed_after = _old_marking_cycles_completed;
    }

    if (!GCCause::is_user_requested_gc(cause)) {
      // For an "automatic" (not user-requested) collection, we just need to
      // ensure that progress is made.
      //
      // Request is finished if any of
      // (1) the VMOp successfully performed a GC,
      // (2) a concurrent cycle was already in progress,
      // (3) a new cycle was started (by this thread or some other), or
      // (4) a Full GC was performed.
      // Cases (3) and (4) are detected together by a change to
      // _old_marking_cycles_started.
      //
      // Note that (1) does not imply (3).  If we're still in the mixed
      // phase of an earlier concurrent collection, the request to make the
      // collection an initial-mark won't be honored.  If we don't check for
      // both conditions we'll spin doing back-to-back collections.
      if (op.gc_succeeded() ||
          op.cycle_already_in_progress() ||
          (old_marking_started_before != old_marking_started_after)) {
        LOG_COLLECT_CONCURRENTLY_COMPLETE(cause, true);
        return true;
      }
    } else {                    // User-requested GC.
      // For a user-requested collection, we want to ensure that a complete
      // full collection has been performed before returning, but without
      // waiting for more than needed.

      // For user-requested GCs (unlike non-UR), a successful VMOp implies a
      // new cycle was started.  That's good, because it's not clear what we
      // should do otherwise.  Trying again just does back to back GCs.
      // Can't wait for someone else to start a cycle.  And returning fails
      // to meet the goal of ensuring a full collection was performed.
      assert(!op.gc_succeeded() ||
             (old_marking_started_before != old_marking_started_after),
             "invariant: succeeded %s, started before %u, started after %u",
             BOOL_TO_STR(op.gc_succeeded()),
             old_marking_started_before, old_marking_started_after);

      // Request is finished if a full collection (concurrent or stw)
      // was started after this request and has completed, e.g.
      // started_before < completed_after.
      if (gc_counter_less_than(old_marking_started_before,
                               old_marking_completed_after)) {
        LOG_COLLECT_CONCURRENTLY_COMPLETE(cause, true);
        return true;
      }

      if (old_marking_started_after != old_marking_completed_after) {
        // If there is an in-progress cycle (possibly started by us), then
        // wait for that cycle to complete, e.g.
        // while completed_now < started_after.
        LOG_COLLECT_CONCURRENTLY(cause, "wait");
        MonitorLocker ml(G1OldGCCount_lock);
        while (gc_counter_less_than(_old_marking_cycles_completed,
                                    old_marking_started_after)) {
          ml.wait();
        }
        // Request is finished if the collection we just waited for was
        // started after this request.
        if (old_marking_started_before != old_marking_started_after) {
          LOG_COLLECT_CONCURRENTLY(cause, "complete after wait");
          return true;
        }
      }

      // If VMOp was successful then it started a new cycle that the above
      // wait &etc should have recognized as finishing this request.  This
      // differs from a non-user-request, where gc_succeeded does not imply
      // a new cycle was started.
      assert(!op.gc_succeeded(), "invariant");

      // If VMOp failed because a cycle was already in progress, it is now
      // complete.  But it didn't finish this user-requested GC, so try
      // again.
      if (op.cycle_already_in_progress()) {
        LOG_COLLECT_CONCURRENTLY(cause, "retry after in-progress");
        continue;
      }
    }

    // Collection failed and should be retried.
    assert(op.transient_failure(), "invariant");

    // If GCLocker is active, wait until clear before retrying.
    if (GCLocker::is_active_and_needs_gc()) {
      LOG_COLLECT_CONCURRENTLY(cause, "gc-locker stall");
      GCLocker::stall_until_clear();
    }

    LOG_COLLECT_CONCURRENTLY(cause, "retry");
  }
}

bool G1CollectedHeap::try_collect(GCCause::Cause cause) {
  assert_heap_not_locked();

  // Lock to get consistent set of values.
  uint gc_count_before;
  uint full_gc_count_before;
  uint old_marking_started_before;
  {
    MutexLocker ml(Heap_lock);
    gc_count_before = total_collections();
    full_gc_count_before = total_full_collections();
    old_marking_started_before = _old_marking_cycles_started;
  }

  if (should_do_concurrent_full_gc(cause)) {
    return try_collect_concurrently(cause,
                                    gc_count_before,
                                    old_marking_started_before);
  } else if (GCLocker::should_discard(cause, gc_count_before)) {
    // Indicate failure to be consistent with VMOp failure due to
    // another collection slipping in after our gc_count but before
    // our request is processed.
    return false;
  } else if (cause == GCCause::_gc_locker || cause == GCCause::_wb_young_gc
             DEBUG_ONLY(|| cause == GCCause::_scavenge_alot)) {

    // Schedule a standard evacuation pause. We're setting word_size
    // to 0 which means that we are not requesting a post-GC allocation.
    VM_G1CollectForAllocation op(0,     /* word_size */
                                 gc_count_before,
                                 cause,
                                 policy()->max_pause_time_ms());
    VMThread::execute(&op);
    return op.gc_succeeded();
  } else {
    // Schedule a Full GC.
    VM_G1CollectFull op(gc_count_before, full_gc_count_before, cause);
    VMThread::execute(&op);
    return op.gc_succeeded();
  }
}

bool G1CollectedHeap::is_in(const void* p) const {
  if (_hrm->reserved().contains(p)) {
    // Given that we know that p is in the reserved space,
    // heap_region_containing() should successfully
    // return the containing region.
    HeapRegion* hr = heap_region_containing(p);
    return hr->is_in(p);
  } else {
    return false;
  }
}

#ifdef ASSERT
bool G1CollectedHeap::is_in_exact(const void* p) const {
  bool contains = reserved_region().contains(p);
  bool available = _hrm->is_available(addr_to_region((HeapWord*)p));
  if (contains && available) {
    return true;
  } else {
    return false;
  }
}
#endif

// Iteration functions.

// Iterates an ObjectClosure over all objects within a HeapRegion.

class IterateObjectClosureRegionClosure: public HeapRegionClosure {
  ObjectClosure* _cl;
public:
  IterateObjectClosureRegionClosure(ObjectClosure* cl) : _cl(cl) {}
  bool do_heap_region(HeapRegion* r) {
    if (!r->is_continues_humongous()) {
      r->object_iterate(_cl);
    }
    return false;
  }
};

void G1CollectedHeap::object_iterate(ObjectClosure* cl) {
  IterateObjectClosureRegionClosure blk(cl);
  heap_region_iterate(&blk);
}

void G1CollectedHeap::keep_alive(oop obj) {
  G1BarrierSet::enqueue(obj);
}

void G1CollectedHeap::heap_region_iterate(HeapRegionClosure* cl) const {
  _hrm->iterate(cl);
}

void G1CollectedHeap::heap_region_par_iterate_from_worker_offset(HeapRegionClosure* cl,
                                                                 HeapRegionClaimer *hrclaimer,
                                                                 uint worker_id) const {
  _hrm->par_iterate(cl, hrclaimer, hrclaimer->offset_for_worker(worker_id));
}

void G1CollectedHeap::heap_region_par_iterate_from_start(HeapRegionClosure* cl,
                                                         HeapRegionClaimer *hrclaimer) const {
  _hrm->par_iterate(cl, hrclaimer, 0);
}

void G1CollectedHeap::collection_set_iterate_all(HeapRegionClosure* cl) {
  _collection_set.iterate(cl);
}

void G1CollectedHeap::collection_set_par_iterate_all(HeapRegionClosure* cl, HeapRegionClaimer* hr_claimer, uint worker_id) {
  _collection_set.par_iterate(cl, hr_claimer, worker_id, workers()->active_workers());
}

void G1CollectedHeap::collection_set_iterate_increment_from(HeapRegionClosure *cl, HeapRegionClaimer* hr_claimer, uint worker_id) {
  _collection_set.iterate_incremental_part_from(cl, hr_claimer, worker_id, workers()->active_workers());
}

HeapWord* G1CollectedHeap::block_start(const void* addr) const {
  HeapRegion* hr = heap_region_containing(addr);
  return hr->block_start(addr);
}

bool G1CollectedHeap::block_is_obj(const HeapWord* addr) const {
  HeapRegion* hr = heap_region_containing(addr);
  return hr->block_is_obj(addr);
}

bool G1CollectedHeap::supports_tlab_allocation() const {
  return true;
}

size_t G1CollectedHeap::tlab_capacity(Thread* ignored) const {
  return (_policy->young_list_target_length() - _survivor.length()) * HeapRegion::GrainBytes;
}

size_t G1CollectedHeap::tlab_used(Thread* ignored) const {
  return _eden.length() * HeapRegion::GrainBytes;
}

// For G1 TLABs should not contain humongous objects, so the maximum TLAB size
// must be equal to the humongous object limit.
size_t G1CollectedHeap::max_tlab_size() const {
  return align_down(_humongous_object_threshold_in_words, MinObjAlignment);
}

size_t G1CollectedHeap::unsafe_max_tlab_alloc(Thread* ignored) const {
  return _allocator->unsafe_max_tlab_alloc();
}

size_t G1CollectedHeap::max_capacity() const {
  return _hrm->max_expandable_length() * HeapRegion::GrainBytes;
}

size_t G1CollectedHeap::max_reserved_capacity() const {
  return _hrm->max_length() * HeapRegion::GrainBytes;
}

jlong G1CollectedHeap::millis_since_last_gc() {
  // See the notes in GenCollectedHeap::millis_since_last_gc()
  // for more information about the implementation.
  jlong ret_val = (os::javaTimeNanos() / NANOSECS_PER_MILLISEC) -
                  _policy->collection_pause_end_millis();
  if (ret_val < 0) {
    log_warning(gc)("millis_since_last_gc() would return : " JLONG_FORMAT
      ". returning zero instead.", ret_val);
    return 0;
  }
  return ret_val;
}

void G1CollectedHeap::deduplicate_string(oop str) {
  assert(java_lang_String::is_instance(str), "invariant");

  if (G1StringDedup::is_enabled()) {
    G1StringDedup::deduplicate(str);
  }
}

void G1CollectedHeap::prepare_for_verify() {
  _verifier->prepare_for_verify();
}

void G1CollectedHeap::verify(VerifyOption vo) {
  _verifier->verify(vo);
}

bool G1CollectedHeap::supports_concurrent_phase_control() const {
  return true;
}

bool G1CollectedHeap::request_concurrent_phase(const char* phase) {
  return _cm_thread->request_concurrent_phase(phase);
}

bool G1CollectedHeap::is_heterogeneous_heap() const {
  return G1Arguments::is_heterogeneous_heap();
}

class PrintRegionClosure: public HeapRegionClosure {
  outputStream* _st;
public:
  PrintRegionClosure(outputStream* st) : _st(st) {}
  bool do_heap_region(HeapRegion* r) {
    r->print_on(_st);
    return false;
  }
};

bool G1CollectedHeap::is_obj_dead_cond(const oop obj,
                                       const HeapRegion* hr,
                                       const VerifyOption vo) const {
  switch (vo) {
  case VerifyOption_G1UsePrevMarking: return is_obj_dead(obj, hr);
  case VerifyOption_G1UseNextMarking: return is_obj_ill(obj, hr);
  case VerifyOption_G1UseFullMarking: return is_obj_dead_full(obj, hr);
  default:                            ShouldNotReachHere();
  }
  return false; // keep some compilers happy
}

bool G1CollectedHeap::is_obj_dead_cond(const oop obj,
                                       const VerifyOption vo) const {
  switch (vo) {
  case VerifyOption_G1UsePrevMarking: return is_obj_dead(obj);
  case VerifyOption_G1UseNextMarking: return is_obj_ill(obj);
  case VerifyOption_G1UseFullMarking: return is_obj_dead_full(obj);
  default:                            ShouldNotReachHere();
  }
  return false; // keep some compilers happy
}

void G1CollectedHeap::print_heap_regions() const {
  LogTarget(Trace, gc, heap, region) lt;
  if (lt.is_enabled()) {
    LogStream ls(lt);
    print_regions_on(&ls);
  }
}

void G1CollectedHeap::print_on(outputStream* st) const {
  st->print(" %-20s", "garbage-first heap");
  st->print(" total " SIZE_FORMAT "K, used " SIZE_FORMAT "K",
            capacity()/K, used_unlocked()/K);
  st->print(" [" PTR_FORMAT ", " PTR_FORMAT ")",
            p2i(_hrm->reserved().start()),
            p2i(_hrm->reserved().end()));
  st->cr();
  st->print("  region size " SIZE_FORMAT "K, ", HeapRegion::GrainBytes / K);
  uint young_regions = young_regions_count();
  st->print("%u young (" SIZE_FORMAT "K), ", young_regions,
            (size_t) young_regions * HeapRegion::GrainBytes / K);
  uint survivor_regions = survivor_regions_count();
  st->print("%u survivors (" SIZE_FORMAT "K)", survivor_regions,
            (size_t) survivor_regions * HeapRegion::GrainBytes / K);
  st->cr();
  if (_numa->is_enabled()) {
    uint num_nodes = _numa->num_active_nodes();
    st->print("  remaining free region(s) on each NUMA node: ");
    const int* node_ids = _numa->node_ids();
    for (uint node_index = 0; node_index < num_nodes; node_index++) {
      st->print("%d=%u ", node_ids[node_index], _hrm->num_free_regions(node_index));
    }
    st->cr();
  }
  MetaspaceUtils::print_on(st);
}

void G1CollectedHeap::print_regions_on(outputStream* st) const {
  st->print_cr("Heap Regions: E=young(eden), S=young(survivor), O=old, "
               "HS=humongous(starts), HC=humongous(continues), "
               "CS=collection set, F=free, "
               "OA=open archive, CA=closed archive, "
               "TAMS=top-at-mark-start (previous, next)");
  PrintRegionClosure blk(st);
  heap_region_iterate(&blk);
}

void G1CollectedHeap::print_extended_on(outputStream* st) const {
  print_on(st);

  // Print the per-region information.
  print_regions_on(st);
}

void G1CollectedHeap::print_on_error(outputStream* st) const {
  this->CollectedHeap::print_on_error(st);

  if (_cm != NULL) {
    st->cr();
    _cm->print_on_error(st);
  }
}

void G1CollectedHeap::print_gc_threads_on(outputStream* st) const {
  workers()->print_worker_threads_on(st);
  _cm_thread->print_on(st);
  st->cr();
  _cm->print_worker_threads_on(st);
  _cr->print_threads_on(st);
  _young_gen_sampling_thread->print_on(st);
  if (G1StringDedup::is_enabled()) {
    G1StringDedup::print_worker_threads_on(st);
  }
}

void G1CollectedHeap::gc_threads_do(ThreadClosure* tc) const {
  workers()->threads_do(tc);
  tc->do_thread(_cm_thread);
  _cm->threads_do(tc);
  _cr->threads_do(tc);
  tc->do_thread(_young_gen_sampling_thread);
  if (G1StringDedup::is_enabled()) {
    G1StringDedup::threads_do(tc);
  }
}

void G1CollectedHeap::print_tracing_info() const {
  rem_set()->print_summary_info();
  concurrent_mark()->print_summary_info();
}

#ifndef PRODUCT
// Helpful for debugging RSet issues.

class PrintRSetsClosure : public HeapRegionClosure {
private:
  const char* _msg;
  size_t _occupied_sum;

public:
  bool do_heap_region(HeapRegion* r) {
    HeapRegionRemSet* hrrs = r->rem_set();
    size_t occupied = hrrs->occupied();
    _occupied_sum += occupied;

    tty->print_cr("Printing RSet for region " HR_FORMAT, HR_FORMAT_PARAMS(r));
    if (occupied == 0) {
      tty->print_cr("  RSet is empty");
    } else {
      hrrs->print();
    }
    tty->print_cr("----------");
    return false;
  }

  PrintRSetsClosure(const char* msg) : _msg(msg), _occupied_sum(0) {
    tty->cr();
    tty->print_cr("========================================");
    tty->print_cr("%s", msg);
    tty->cr();
  }

  ~PrintRSetsClosure() {
    tty->print_cr("Occupied Sum: " SIZE_FORMAT, _occupied_sum);
    tty->print_cr("========================================");
    tty->cr();
  }
};

void G1CollectedHeap::print_cset_rsets() {
  PrintRSetsClosure cl("Printing CSet RSets");
  collection_set_iterate_all(&cl);
}

void G1CollectedHeap::print_all_rsets() {
  PrintRSetsClosure cl("Printing All RSets");;
  heap_region_iterate(&cl);
}
#endif // PRODUCT

bool G1CollectedHeap::print_location(outputStream* st, void* addr) const {
  return BlockLocationPrinter<G1CollectedHeap>::print_location(st, addr);
}

G1HeapSummary G1CollectedHeap::create_g1_heap_summary() {

  size_t eden_used_bytes = _eden.used_bytes();
  size_t survivor_used_bytes = _survivor.used_bytes();
  size_t heap_used = Heap_lock->owned_by_self() ? used() : used_unlocked();

  size_t eden_capacity_bytes =
    (policy()->young_list_target_length() * HeapRegion::GrainBytes) - survivor_used_bytes;

  VirtualSpaceSummary heap_summary = create_heap_space_summary();
  return G1HeapSummary(heap_summary, heap_used, eden_used_bytes,
                       eden_capacity_bytes, survivor_used_bytes, num_regions());
}

G1EvacSummary G1CollectedHeap::create_g1_evac_summary(G1EvacStats* stats) {
  return G1EvacSummary(stats->allocated(), stats->wasted(), stats->undo_wasted(),
                       stats->unused(), stats->used(), stats->region_end_waste(),
                       stats->regions_filled(), stats->direct_allocated(),
                       stats->failure_used(), stats->failure_waste());
}

void G1CollectedHeap::trace_heap(GCWhen::Type when, const GCTracer* gc_tracer) {
  const G1HeapSummary& heap_summary = create_g1_heap_summary();
  gc_tracer->report_gc_heap_summary(when, heap_summary);

  const MetaspaceSummary& metaspace_summary = create_metaspace_summary();
  gc_tracer->report_metaspace_summary(when, metaspace_summary);
}

G1CollectedHeap* G1CollectedHeap::heap() {
  CollectedHeap* heap = Universe::heap();
  assert(heap != NULL, "Uninitialized access to G1CollectedHeap::heap()");
  assert(heap->kind() == CollectedHeap::G1, "Invalid name");
  return (G1CollectedHeap*)heap;
}

void G1CollectedHeap::gc_prologue(bool full) {
  assert(InlineCacheBuffer::is_empty(), "should have cleaned up ICBuffer");

  // This summary needs to be printed before incrementing total collections.
  rem_set()->print_periodic_summary_info("Before GC RS summary", total_collections());

  // Update common counters.
  increment_total_collections(full /* full gc */);
  if (full || collector_state()->in_initial_mark_gc()) {
    increment_old_marking_cycles_started();
  }

  // Fill TLAB's and such
  double start = os::elapsedTime();
  ensure_parsability(true);
  phase_times()->record_prepare_tlab_time_ms((os::elapsedTime() - start) * 1000.0);
}

void G1CollectedHeap::gc_epilogue(bool full) {
  // Update common counters.
  if (full) {
    // Update the number of full collections that have been completed.
    increment_old_marking_cycles_completed(false /* concurrent */);
  }

  // We are at the end of the GC. Total collections has already been increased.
  rem_set()->print_periodic_summary_info("After GC RS summary", total_collections() - 1);

  // FIXME: what is this about?
  // I'm ignoring the "fill_newgen()" call if "alloc_event_enabled"
  // is set.
#if COMPILER2_OR_JVMCI
  assert(DerivedPointerTable::is_empty(), "derived pointer present");
#endif

  double start = os::elapsedTime();
  resize_all_tlabs();
  phase_times()->record_resize_tlab_time_ms((os::elapsedTime() - start) * 1000.0);

  MemoryService::track_memory_usage();
  // We have just completed a GC. Update the soft reference
  // policy with the new heap occupancy
  Universe::update_heap_info_at_gc();

  // Print NUMA statistics.
  _numa->print_statistics();
}

void G1CollectedHeap::verify_numa_regions(const char* desc) {
  LogTarget(Trace, gc, heap, verify) lt;

  if (lt.is_enabled()) {
    LogStream ls(lt);
    // Iterate all heap regions to print matching between preferred numa id and actual numa id.
    G1NodeIndexCheckClosure cl(desc, _numa, &ls);
    heap_region_iterate(&cl);
  }
}

HeapWord* G1CollectedHeap::do_collection_pause(size_t word_size,
                                               uint gc_count_before,
                                               bool* succeeded,
                                               GCCause::Cause gc_cause) {
  assert_heap_not_locked_and_not_at_safepoint();
  VM_G1CollectForAllocation op(word_size,
                               gc_count_before,
                               gc_cause,
                               policy()->max_pause_time_ms());
  VMThread::execute(&op);

  HeapWord* result = op.result();
  bool ret_succeeded = op.prologue_succeeded() && op.gc_succeeded();
  assert(result == NULL || ret_succeeded,
         "the result should be NULL if the VM did not succeed");
  *succeeded = ret_succeeded;

  assert_heap_not_locked();
  return result;
}

void G1CollectedHeap::do_concurrent_mark() {
  MutexLocker x(CGC_lock, Mutex::_no_safepoint_check_flag);
  if (!_cm_thread->in_progress()) {
    _cm_thread->set_started();
    CGC_lock->notify();
  }
}

size_t G1CollectedHeap::pending_card_num() {
  struct CountCardsClosure : public ThreadClosure {
    size_t _cards;
    CountCardsClosure() : _cards(0) {}
    virtual void do_thread(Thread* t) {
      _cards += G1ThreadLocalData::dirty_card_queue(t).size();
    }
  } count_from_threads;
  Threads::threads_do(&count_from_threads);

  G1DirtyCardQueueSet& dcqs = G1BarrierSet::dirty_card_queue_set();
  dcqs.verify_num_cards();

  return dcqs.num_cards() + count_from_threads._cards;
}

bool G1CollectedHeap::is_potential_eager_reclaim_candidate(HeapRegion* r) const {
  // We don't nominate objects with many remembered set entries, on
  // the assumption that such objects are likely still live.
  HeapRegionRemSet* rem_set = r->rem_set();

  return G1EagerReclaimHumongousObjectsWithStaleRefs ?
         rem_set->occupancy_less_or_equal_than(G1RSetSparseRegionEntries) :
         G1EagerReclaimHumongousObjects && rem_set->is_empty();
}

#ifndef PRODUCT
void G1CollectedHeap::verify_region_attr_remset_update() {
  class VerifyRegionAttrRemSet : public HeapRegionClosure {
  public:
    virtual bool do_heap_region(HeapRegion* r) {
      G1CollectedHeap* g1h = G1CollectedHeap::heap();
      bool const needs_remset_update = g1h->region_attr(r->bottom()).needs_remset_update();
      assert(r->rem_set()->is_tracked() == needs_remset_update,
             "Region %u remset tracking status (%s) different to region attribute (%s)",
             r->hrm_index(), BOOL_TO_STR(r->rem_set()->is_tracked()), BOOL_TO_STR(needs_remset_update));
      return false;
    }
  } cl;
  heap_region_iterate(&cl);
}
#endif

class VerifyRegionRemSetClosure : public HeapRegionClosure {
  public:
    bool do_heap_region(HeapRegion* hr) {
      if (!hr->is_archive() && !hr->is_continues_humongous()) {
        hr->verify_rem_set();
      }
      return false;
    }
};

uint G1CollectedHeap::num_task_queues() const {
  return _task_queues->size();
}

#if TASKQUEUE_STATS
void G1CollectedHeap::print_taskqueue_stats_hdr(outputStream* const st) {
  st->print_raw_cr("GC Task Stats");
  st->print_raw("thr "); TaskQueueStats::print_header(1, st); st->cr();
  st->print_raw("--- "); TaskQueueStats::print_header(2, st); st->cr();
}

void G1CollectedHeap::print_taskqueue_stats() const {
  if (!log_is_enabled(Trace, gc, task, stats)) {
    return;
  }
  Log(gc, task, stats) log;
  ResourceMark rm;
  LogStream ls(log.trace());
  outputStream* st = &ls;

  print_taskqueue_stats_hdr(st);

  TaskQueueStats totals;
  const uint n = num_task_queues();
  for (uint i = 0; i < n; ++i) {
    st->print("%3u ", i); task_queue(i)->stats.print(st); st->cr();
    totals += task_queue(i)->stats;
  }
  st->print_raw("tot "); totals.print(st); st->cr();

  DEBUG_ONLY(totals.verify());
}

void G1CollectedHeap::reset_taskqueue_stats() {
  const uint n = num_task_queues();
  for (uint i = 0; i < n; ++i) {
    task_queue(i)->stats.reset();
  }
}
#endif // TASKQUEUE_STATS

void G1CollectedHeap::wait_for_root_region_scanning() {
  double scan_wait_start = os::elapsedTime();
  // We have to wait until the CM threads finish scanning the
  // root regions as it's the only way to ensure that all the
  // objects on them have been correctly scanned before we start
  // moving them during the GC.
  bool waited = _cm->root_regions()->wait_until_scan_finished();
  double wait_time_ms = 0.0;
  if (waited) {
    double scan_wait_end = os::elapsedTime();
    wait_time_ms = (scan_wait_end - scan_wait_start) * 1000.0;
  }
  phase_times()->record_root_region_scan_wait_time(wait_time_ms);
}

class G1PrintCollectionSetClosure : public HeapRegionClosure {
private:
  G1HRPrinter* _hr_printer;
public:
  G1PrintCollectionSetClosure(G1HRPrinter* hr_printer) : HeapRegionClosure(), _hr_printer(hr_printer) { }

  virtual bool do_heap_region(HeapRegion* r) {
    _hr_printer->cset(r);
    return false;
  }
};

void G1CollectedHeap::start_new_collection_set() {
  double start = os::elapsedTime();

  collection_set()->start_incremental_building();

  clear_region_attr();

  guarantee(_eden.length() == 0, "eden should have been cleared");
  policy()->transfer_survivors_to_cset(survivor());

  // We redo the verification but now wrt to the new CSet which
  // has just got initialized after the previous CSet was freed.
  _cm->verify_no_collection_set_oops();

  phase_times()->record_start_new_cset_time_ms((os::elapsedTime() - start) * 1000.0);
}

void G1CollectedHeap::calculate_collection_set(G1EvacuationInfo& evacuation_info, double target_pause_time_ms) {

  _collection_set.finalize_initial_collection_set(target_pause_time_ms, &_survivor);
  evacuation_info.set_collectionset_regions(collection_set()->region_length() +
                                            collection_set()->optional_region_length());

  _cm->verify_no_collection_set_oops();

  if (_hr_printer.is_active()) {
    G1PrintCollectionSetClosure cl(&_hr_printer);
    _collection_set.iterate(&cl);
    _collection_set.iterate_optional(&cl);
  }
}

G1HeapVerifier::G1VerifyType G1CollectedHeap::young_collection_verify_type() const {
  if (collector_state()->in_initial_mark_gc()) {
    return G1HeapVerifier::G1VerifyConcurrentStart;
  } else if (collector_state()->in_young_only_phase()) {
    return G1HeapVerifier::G1VerifyYoungNormal;
  } else {
    return G1HeapVerifier::G1VerifyMixed;
  }
}

void G1CollectedHeap::verify_before_young_collection(G1HeapVerifier::G1VerifyType type) {
  if (VerifyRememberedSets) {
    log_info(gc, verify)("[Verifying RemSets before GC]");
    VerifyRegionRemSetClosure v_cl;
    heap_region_iterate(&v_cl);
  }
  _verifier->verify_before_gc(type);
  _verifier->check_bitmaps("GC Start");
  verify_numa_regions("GC Start");
}

void G1CollectedHeap::verify_after_young_collection(G1HeapVerifier::G1VerifyType type) {
  if (VerifyRememberedSets) {
    log_info(gc, verify)("[Verifying RemSets after GC]");
    VerifyRegionRemSetClosure v_cl;
    heap_region_iterate(&v_cl);
  }
  _verifier->verify_after_gc(type);
  _verifier->check_bitmaps("GC End");
  verify_numa_regions("GC End");
}

void G1CollectedHeap::expand_heap_after_young_collection(){
  size_t expand_bytes = _heap_sizing_policy->expansion_amount();
  if (expand_bytes > 0) {
    // No need for an ergo logging here,
    // expansion_amount() does this when it returns a value > 0.
    double expand_ms;
    if (!expand(expand_bytes, _workers, &expand_ms)) {
      // We failed to expand the heap. Cannot do anything about it.
    }
    phase_times()->record_expand_heap_time(expand_ms);
  }
}

const char* G1CollectedHeap::young_gc_name() const {
  if (collector_state()->in_initial_mark_gc()) {
    return "Pause Young (Concurrent Start)";
  } else if (collector_state()->in_young_only_phase()) {
    if (collector_state()->in_young_gc_before_mixed()) {
      return "Pause Young (Prepare Mixed)";
    } else {
      return "Pause Young (Normal)";
    }
  } else {
    return "Pause Young (Mixed)";
  }
}

bool G1CollectedHeap::do_collection_pause_at_safepoint(double target_pause_time_ms) {
  assert_at_safepoint_on_vm_thread();
  guarantee(!is_gc_active(), "collection is not reentrant");

  if (GCLocker::check_active_before_gc()) {
    return false;
  }

  GCIdMark gc_id_mark;

  SvcGCMarker sgcm(SvcGCMarker::MINOR);
  ResourceMark rm;

  policy()->note_gc_start();

  _gc_timer_stw->register_gc_start();
  _gc_tracer_stw->report_gc_start(gc_cause(), _gc_timer_stw->gc_start());

  wait_for_root_region_scanning();

  print_heap_before_gc();
  print_heap_regions();
  trace_heap_before_gc(_gc_tracer_stw);

  _verifier->verify_region_sets_optional();
  _verifier->verify_dirty_young_regions();

  // We should not be doing initial mark unless the conc mark thread is running
  if (!_cm_thread->should_terminate()) {
    // This call will decide whether this pause is an initial-mark
    // pause. If it is, in_initial_mark_gc() will return true
    // for the duration of this pause.
    policy()->decide_on_conc_mark_initiation();
  }

  // We do not allow initial-mark to be piggy-backed on a mixed GC.
  assert(!collector_state()->in_initial_mark_gc() ||
         collector_state()->in_young_only_phase(), "sanity");
  // We also do not allow mixed GCs during marking.
  assert(!collector_state()->mark_or_rebuild_in_progress() || collector_state()->in_young_only_phase(), "sanity");

  // Record whether this pause is an initial mark. When the current
  // thread has completed its logging output and it's safe to signal
  // the CM thread, the flag's value in the policy has been reset.
  bool should_start_conc_mark = collector_state()->in_initial_mark_gc();
  if (should_start_conc_mark) {
    _cm->gc_tracer_cm()->set_gc_cause(gc_cause());
  }

  // Inner scope for scope based logging, timers, and stats collection
  {
    G1EvacuationInfo evacuation_info;

    _gc_tracer_stw->report_yc_type(collector_state()->yc_type());

    GCTraceCPUTime tcpu;

    GCTraceTime(Info, gc) tm(young_gc_name(), NULL, gc_cause(), true);

    uint active_workers = WorkerPolicy::calc_active_workers(workers()->total_workers(),
                                                            workers()->active_workers(),
                                                            Threads::number_of_non_daemon_threads());
    active_workers = workers()->update_active_workers(active_workers);
    log_info(gc,task)("Using %u workers of %u for evacuation", active_workers, workers()->total_workers());

    G1MonitoringScope ms(g1mm(),
                         false /* full_gc */,
                         collector_state()->yc_type() == Mixed /* all_memory_pools_affected */);

    G1HeapTransition heap_transition(this);

    {
      IsGCActiveMark x;

      gc_prologue(false);

      G1HeapVerifier::G1VerifyType verify_type = young_collection_verify_type();
      verify_before_young_collection(verify_type);

      {
        // The elapsed time induced by the start time below deliberately elides
        // the possible verification above.
        double sample_start_time_sec = os::elapsedTime();

        // Please see comment in g1CollectedHeap.hpp and
        // G1CollectedHeap::ref_processing_init() to see how
        // reference processing currently works in G1.
        _ref_processor_stw->enable_discovery();

        // We want to temporarily turn off discovery by the
        // CM ref processor, if necessary, and turn it back on
        // on again later if we do. Using a scoped
        // NoRefDiscovery object will do this.
        NoRefDiscovery no_cm_discovery(_ref_processor_cm);

        policy()->record_collection_pause_start(sample_start_time_sec);

        // Forget the current allocation region (we might even choose it to be part
        // of the collection set!).
        _allocator->release_mutator_alloc_regions();

        calculate_collection_set(evacuation_info, target_pause_time_ms);

        G1RedirtyCardsQueueSet rdcqs(G1BarrierSet::dirty_card_queue_set().allocator());
        G1ParScanThreadStateSet per_thread_states(this,
                                                  &rdcqs,
                                                  workers()->active_workers(),
                                                  collection_set()->young_region_length(),
                                                  collection_set()->optional_region_length());
        pre_evacuate_collection_set(evacuation_info, &per_thread_states);

        // Actually do the work...
        evacuate_initial_collection_set(&per_thread_states);

        if (_collection_set.optional_region_length() != 0) {
          evacuate_optional_collection_set(&per_thread_states);
        }
        post_evacuate_collection_set(evacuation_info, &rdcqs, &per_thread_states);

        start_new_collection_set();

        _survivor_evac_stats.adjust_desired_plab_sz();
        _old_evac_stats.adjust_desired_plab_sz();

        if (should_start_conc_mark) {
          // We have to do this before we notify the CM threads that
          // they can start working to make sure that all the
          // appropriate initialization is done on the CM object.
          concurrent_mark()->post_initial_mark();
          // Note that we don't actually trigger the CM thread at
          // this point. We do that later when we're sure that
          // the current thread has completed its logging output.
        }

        allocate_dummy_regions();

        _allocator->init_mutator_alloc_regions();

        expand_heap_after_young_collection();

        double sample_end_time_sec = os::elapsedTime();
        double pause_time_ms = (sample_end_time_sec - sample_start_time_sec) * MILLIUNITS;
        policy()->record_collection_pause_end(pause_time_ms);
      }

      verify_after_young_collection(verify_type);

#ifdef TRACESPINNING
      ParallelTaskTerminator::print_termination_counts();
#endif

      gc_epilogue(false);
    }

    // Print the remainder of the GC log output.
    if (evacuation_failed()) {
      log_info(gc)("To-space exhausted");
    }

    policy()->print_phases();
    heap_transition.print();

    _hrm->verify_optional();
    _verifier->verify_region_sets_optional();

    TASKQUEUE_STATS_ONLY(print_taskqueue_stats());
    TASKQUEUE_STATS_ONLY(reset_taskqueue_stats());

    print_heap_after_gc();
    print_heap_regions();
    trace_heap_after_gc(_gc_tracer_stw);

    // We must call G1MonitoringSupport::update_sizes() in the same scoping level
    // as an active TraceMemoryManagerStats object (i.e. before the destructor for the
    // TraceMemoryManagerStats is called) so that the G1 memory pools are updated
    // before any GC notifications are raised.
    g1mm()->update_sizes();

    _gc_tracer_stw->report_evacuation_info(&evacuation_info);
    _gc_tracer_stw->report_tenuring_threshold(_policy->tenuring_threshold());
    _gc_timer_stw->register_gc_end();
    _gc_tracer_stw->report_gc_end(_gc_timer_stw->gc_end(), _gc_timer_stw->time_partitions());
  }
  // It should now be safe to tell the concurrent mark thread to start
  // without its logging output interfering with the logging output
  // that came from the pause.

  if (should_start_conc_mark) {
    // CAUTION: after the doConcurrentMark() call below, the concurrent marking
    // thread(s) could be running concurrently with us. Make sure that anything
    // after this point does not assume that we are the only GC thread running.
    // Note: of course, the actual marking work will not start until the safepoint
    // itself is released in SuspendibleThreadSet::desynchronize().
    do_concurrent_mark();
  }

  return true;
}

void G1CollectedHeap::remove_self_forwarding_pointers(G1RedirtyCardsQueueSet* rdcqs) {
  G1ParRemoveSelfForwardPtrsTask rsfp_task(rdcqs);
  workers()->run_task(&rsfp_task);
}

void G1CollectedHeap::restore_after_evac_failure(G1RedirtyCardsQueueSet* rdcqs) {
  double remove_self_forwards_start = os::elapsedTime();

  remove_self_forwarding_pointers(rdcqs);
  _preserved_marks_set.restore(workers());

  phase_times()->record_evac_fail_remove_self_forwards((os::elapsedTime() - remove_self_forwards_start) * 1000.0);
}

void G1CollectedHeap::preserve_mark_during_evac_failure(uint worker_id, oop obj, markWord m) {
  if (!_evacuation_failed) {
    _evacuation_failed = true;
  }

  _evacuation_failed_info_array[worker_id].register_copy_failure(obj->size());
  _preserved_marks_set.get(worker_id)->push_if_necessary(obj, m);
}

bool G1ParEvacuateFollowersClosure::offer_termination() {
  EventGCPhaseParallel event;
  G1ParScanThreadState* const pss = par_scan_state();
  start_term_time();
  const bool res = terminator()->offer_termination();
  end_term_time();
  event.commit(GCId::current(), pss->worker_id(), G1GCPhaseTimes::phase_name(G1GCPhaseTimes::Termination));
  return res;
}

void G1ParEvacuateFollowersClosure::do_void() {
  EventGCPhaseParallel event;
  G1ParScanThreadState* const pss = par_scan_state();
  pss->trim_queue();
  event.commit(GCId::current(), pss->worker_id(), G1GCPhaseTimes::phase_name(_phase));
  do {
    EventGCPhaseParallel event;
    pss->steal_and_trim_queue(queues());
    event.commit(GCId::current(), pss->worker_id(), G1GCPhaseTimes::phase_name(_phase));
  } while (!offer_termination());
}

void G1CollectedHeap::complete_cleaning(BoolObjectClosure* is_alive,
                                        bool class_unloading_occurred) {
  uint num_workers = workers()->active_workers();
  G1ParallelCleaningTask unlink_task(is_alive, num_workers, class_unloading_occurred, false);
  workers()->run_task(&unlink_task);
}

// Clean string dedup data structures.
// Ideally we would prefer to use a StringDedupCleaningTask here, but we want to
// record the durations of the phases. Hence the almost-copy.
class G1StringDedupCleaningTask : public AbstractGangTask {
  BoolObjectClosure* _is_alive;
  OopClosure* _keep_alive;
  G1GCPhaseTimes* _phase_times;

public:
  G1StringDedupCleaningTask(BoolObjectClosure* is_alive,
                            OopClosure* keep_alive,
                            G1GCPhaseTimes* phase_times) :
    AbstractGangTask("Partial Cleaning Task"),
    _is_alive(is_alive),
    _keep_alive(keep_alive),
    _phase_times(phase_times)
  {
    assert(G1StringDedup::is_enabled(), "String deduplication disabled.");
    StringDedup::gc_prologue(true);
  }

  ~G1StringDedupCleaningTask() {
    StringDedup::gc_epilogue();
  }

  void work(uint worker_id) {
    StringDedupUnlinkOrOopsDoClosure cl(_is_alive, _keep_alive);
    {
      G1GCParPhaseTimesTracker x(_phase_times, G1GCPhaseTimes::StringDedupQueueFixup, worker_id);
      StringDedupQueue::unlink_or_oops_do(&cl);
    }
    {
      G1GCParPhaseTimesTracker x(_phase_times, G1GCPhaseTimes::StringDedupTableFixup, worker_id);
      StringDedupTable::unlink_or_oops_do(&cl, worker_id);
    }
  }
};

void G1CollectedHeap::string_dedup_cleaning(BoolObjectClosure* is_alive,
                                            OopClosure* keep_alive,
                                            G1GCPhaseTimes* phase_times) {
  G1StringDedupCleaningTask cl(is_alive, keep_alive, phase_times);
  workers()->run_task(&cl);
}

class G1RedirtyLoggedCardsTask : public AbstractGangTask {
 private:
  G1RedirtyCardsQueueSet* _qset;
  G1CollectedHeap* _g1h;
  BufferNode* volatile _nodes;

  void par_apply(RedirtyLoggedCardTableEntryClosure* cl, uint worker_id) {
    size_t buffer_size = _qset->buffer_size();
    BufferNode* next = Atomic::load(&_nodes);
    while (next != NULL) {
      BufferNode* node = next;
      next = Atomic::cmpxchg(&_nodes, node, node->next());
      if (next == node) {
        cl->apply_to_buffer(node, buffer_size, worker_id);
        next = node->next();
      }
    }
  }

 public:
  G1RedirtyLoggedCardsTask(G1RedirtyCardsQueueSet* qset, G1CollectedHeap* g1h) :
    AbstractGangTask("Redirty Cards"),
    _qset(qset), _g1h(g1h), _nodes(qset->all_completed_buffers()) { }

  virtual void work(uint worker_id) {
    G1GCPhaseTimes* p = _g1h->phase_times();
    G1GCParPhaseTimesTracker x(p, G1GCPhaseTimes::RedirtyCards, worker_id);

    RedirtyLoggedCardTableEntryClosure cl(_g1h);
    par_apply(&cl, worker_id);

    p->record_thread_work_item(G1GCPhaseTimes::RedirtyCards, worker_id, cl.num_dirtied());
  }
};

void G1CollectedHeap::redirty_logged_cards(G1RedirtyCardsQueueSet* rdcqs) {
  double redirty_logged_cards_start = os::elapsedTime();

  G1RedirtyLoggedCardsTask redirty_task(rdcqs, this);
  workers()->run_task(&redirty_task);

  G1DirtyCardQueueSet& dcq = G1BarrierSet::dirty_card_queue_set();
  dcq.merge_bufferlists(rdcqs);

  phase_times()->record_redirty_logged_cards_time_ms((os::elapsedTime() - redirty_logged_cards_start) * 1000.0);
}

// Weak Reference Processing support

bool G1STWIsAliveClosure::do_object_b(oop p) {
  // An object is reachable if it is outside the collection set,
  // or is inside and copied.
  return !_g1h->is_in_cset(p) || p->is_forwarded();
}

bool G1STWSubjectToDiscoveryClosure::do_object_b(oop obj) {
  assert(obj != NULL, "must not be NULL");
  assert(_g1h->is_in_reserved(obj), "Trying to discover obj " PTR_FORMAT " not in heap", p2i(obj));
  // The areas the CM and STW ref processor manage must be disjoint. The is_in_cset() below
  // may falsely indicate that this is not the case here: however the collection set only
  // contains old regions when concurrent mark is not running.
  return _g1h->is_in_cset(obj) || _g1h->heap_region_containing(obj)->is_survivor();
}

// Non Copying Keep Alive closure
class G1KeepAliveClosure: public OopClosure {
  G1CollectedHeap*_g1h;
public:
  G1KeepAliveClosure(G1CollectedHeap* g1h) :_g1h(g1h) {}
  void do_oop(narrowOop* p) { guarantee(false, "Not needed"); }
  void do_oop(oop* p) {
    oop obj = *p;
    assert(obj != NULL, "the caller should have filtered out NULL values");

    const G1HeapRegionAttr region_attr =_g1h->region_attr(obj);
    if (!region_attr.is_in_cset_or_humongous()) {
      return;
    }
    if (region_attr.is_in_cset()) {
      assert( obj->is_forwarded(), "invariant" );
      *p = obj->forwardee();
    } else {
      assert(!obj->is_forwarded(), "invariant" );
      assert(region_attr.is_humongous(),
             "Only allowed G1HeapRegionAttr state is IsHumongous, but is %d", region_attr.type());
     _g1h->set_humongous_is_live(obj);
    }
  }
};

// Copying Keep Alive closure - can be called from both
// serial and parallel code as long as different worker
// threads utilize different G1ParScanThreadState instances
// and different queues.

class G1CopyingKeepAliveClosure: public OopClosure {
  G1CollectedHeap*         _g1h;
  G1ParScanThreadState*    _par_scan_state;

public:
  G1CopyingKeepAliveClosure(G1CollectedHeap* g1h,
                            G1ParScanThreadState* pss):
    _g1h(g1h),
    _par_scan_state(pss)
  {}

  virtual void do_oop(narrowOop* p) { do_oop_work(p); }
  virtual void do_oop(      oop* p) { do_oop_work(p); }

  template <class T> void do_oop_work(T* p) {
    oop obj = RawAccess<>::oop_load(p);

    if (_g1h->is_in_cset_or_humongous(obj)) {
      // If the referent object has been forwarded (either copied
      // to a new location or to itself in the event of an
      // evacuation failure) then we need to update the reference
      // field and, if both reference and referent are in the G1
      // heap, update the RSet for the referent.
      //
      // If the referent has not been forwarded then we have to keep
      // it alive by policy. Therefore we have copy the referent.
      //
      // When the queue is drained (after each phase of reference processing)
      // the object and it's followers will be copied, the reference field set
      // to point to the new location, and the RSet updated.
      _par_scan_state->push_on_queue(p);
    }
  }
};

// Serial drain queue closure. Called as the 'complete_gc'
// closure for each discovered list in some of the
// reference processing phases.

class G1STWDrainQueueClosure: public VoidClosure {
protected:
  G1CollectedHeap* _g1h;
  G1ParScanThreadState* _par_scan_state;

  G1ParScanThreadState*   par_scan_state() { return _par_scan_state; }

public:
  G1STWDrainQueueClosure(G1CollectedHeap* g1h, G1ParScanThreadState* pss) :
    _g1h(g1h),
    _par_scan_state(pss)
  { }

  void do_void() {
    G1ParScanThreadState* const pss = par_scan_state();
    pss->trim_queue();
  }
};

// Parallel Reference Processing closures

// Implementation of AbstractRefProcTaskExecutor for parallel reference
// processing during G1 evacuation pauses.

class G1STWRefProcTaskExecutor: public AbstractRefProcTaskExecutor {
private:
  G1CollectedHeap*          _g1h;
  G1ParScanThreadStateSet*  _pss;
  RefToScanQueueSet*        _queues;
  WorkGang*                 _workers;

public:
  G1STWRefProcTaskExecutor(G1CollectedHeap* g1h,
                           G1ParScanThreadStateSet* per_thread_states,
                           WorkGang* workers,
                           RefToScanQueueSet *task_queues) :
    _g1h(g1h),
    _pss(per_thread_states),
    _queues(task_queues),
    _workers(workers)
  {
    g1h->ref_processor_stw()->set_active_mt_degree(workers->active_workers());
  }

  // Executes the given task using concurrent marking worker threads.
  virtual void execute(ProcessTask& task, uint ergo_workers);
};

// Gang task for possibly parallel reference processing

class G1STWRefProcTaskProxy: public AbstractGangTask {
  typedef AbstractRefProcTaskExecutor::ProcessTask ProcessTask;
  ProcessTask&     _proc_task;
  G1CollectedHeap* _g1h;
  G1ParScanThreadStateSet* _pss;
  RefToScanQueueSet* _task_queues;
  ParallelTaskTerminator* _terminator;

public:
  G1STWRefProcTaskProxy(ProcessTask& proc_task,
                        G1CollectedHeap* g1h,
                        G1ParScanThreadStateSet* per_thread_states,
                        RefToScanQueueSet *task_queues,
                        ParallelTaskTerminator* terminator) :
    AbstractGangTask("Process reference objects in parallel"),
    _proc_task(proc_task),
    _g1h(g1h),
    _pss(per_thread_states),
    _task_queues(task_queues),
    _terminator(terminator)
  {}

  virtual void work(uint worker_id) {
    // The reference processing task executed by a single worker.
    ResourceMark rm;
    HandleMark   hm;

    G1STWIsAliveClosure is_alive(_g1h);

    G1ParScanThreadState* pss = _pss->state_for_worker(worker_id);
    pss->set_ref_discoverer(NULL);

    // Keep alive closure.
    G1CopyingKeepAliveClosure keep_alive(_g1h, pss);

    // Complete GC closure
    G1ParEvacuateFollowersClosure drain_queue(_g1h, pss, _task_queues, _terminator, G1GCPhaseTimes::ObjCopy);

    // Call the reference processing task's work routine.
    _proc_task.work(worker_id, is_alive, keep_alive, drain_queue);

    // Note we cannot assert that the refs array is empty here as not all
    // of the processing tasks (specifically phase2 - pp2_work) execute
    // the complete_gc closure (which ordinarily would drain the queue) so
    // the queue may not be empty.
  }
};

// Driver routine for parallel reference processing.
// Creates an instance of the ref processing gang
// task and has the worker threads execute it.
void G1STWRefProcTaskExecutor::execute(ProcessTask& proc_task, uint ergo_workers) {
  assert(_workers != NULL, "Need parallel worker threads.");

  assert(_workers->active_workers() >= ergo_workers,
         "Ergonomically chosen workers (%u) should be less than or equal to active workers (%u)",
         ergo_workers, _workers->active_workers());
  TaskTerminator terminator(ergo_workers, _queues);
  G1STWRefProcTaskProxy proc_task_proxy(proc_task, _g1h, _pss, _queues, terminator.terminator());

  _workers->run_task(&proc_task_proxy, ergo_workers);
}

// End of weak reference support closures

void G1CollectedHeap::process_discovered_references(G1ParScanThreadStateSet* per_thread_states) {
  double ref_proc_start = os::elapsedTime();

  ReferenceProcessor* rp = _ref_processor_stw;
  assert(rp->discovery_enabled(), "should have been enabled");

  // Closure to test whether a referent is alive.
  G1STWIsAliveClosure is_alive(this);

  // Even when parallel reference processing is enabled, the processing
  // of JNI refs is serial and performed serially by the current thread
  // rather than by a worker. The following PSS will be used for processing
  // JNI refs.

  // Use only a single queue for this PSS.
  G1ParScanThreadState*          pss = per_thread_states->state_for_worker(0);
  pss->set_ref_discoverer(NULL);
  assert(pss->queue_is_empty(), "pre-condition");

  // Keep alive closure.
  G1CopyingKeepAliveClosure keep_alive(this, pss);

  // Serial Complete GC closure
  G1STWDrainQueueClosure drain_queue(this, pss);

  // Setup the soft refs policy...
  rp->setup_policy(false);

  ReferenceProcessorPhaseTimes* pt = phase_times()->ref_phase_times();

  ReferenceProcessorStats stats;
  if (!rp->processing_is_mt()) {
    // Serial reference processing...
    stats = rp->process_discovered_references(&is_alive,
                                              &keep_alive,
                                              &drain_queue,
                                              NULL,
                                              pt);
  } else {
    uint no_of_gc_workers = workers()->active_workers();

    // Parallel reference processing
    assert(no_of_gc_workers <= rp->max_num_queues(),
           "Mismatch between the number of GC workers %u and the maximum number of Reference process queues %u",
           no_of_gc_workers,  rp->max_num_queues());

    G1STWRefProcTaskExecutor par_task_executor(this, per_thread_states, workers(), _task_queues);
    stats = rp->process_discovered_references(&is_alive,
                                              &keep_alive,
                                              &drain_queue,
                                              &par_task_executor,
                                              pt);
  }

  _gc_tracer_stw->report_gc_reference_stats(stats);

  // We have completed copying any necessary live referent objects.
  assert(pss->queue_is_empty(), "both queue and overflow should be empty");

  make_pending_list_reachable();

  assert(!rp->discovery_enabled(), "Postcondition");
  rp->verify_no_references_recorded();

  double ref_proc_time = os::elapsedTime() - ref_proc_start;
  phase_times()->record_ref_proc_time(ref_proc_time * 1000.0);
}

void G1CollectedHeap::make_pending_list_reachable() {
  if (collector_state()->in_initial_mark_gc()) {
    oop pll_head = Universe::reference_pending_list();
    if (pll_head != NULL) {
      // Any valid worker id is fine here as we are in the VM thread and single-threaded.
      _cm->mark_in_next_bitmap(0 /* worker_id */, pll_head);
    }
  }
}

void G1CollectedHeap::merge_per_thread_state_info(G1ParScanThreadStateSet* per_thread_states) {
  Ticks start = Ticks::now();
  per_thread_states->flush();
  phase_times()->record_or_add_time_secs(G1GCPhaseTimes::MergePSS, 0 /* worker_id */, (Ticks::now() - start).seconds());
}

class G1PrepareEvacuationTask : public AbstractGangTask {
  class G1PrepareRegionsClosure : public HeapRegionClosure {
    G1CollectedHeap* _g1h;
    G1PrepareEvacuationTask* _parent_task;
    size_t _worker_humongous_total;
    size_t _worker_humongous_candidates;

    bool humongous_region_is_candidate(HeapRegion* region) const {
      assert(region->is_starts_humongous(), "Must start a humongous object");

      oop obj = oop(region->bottom());

      // Dead objects cannot be eager reclaim candidates. Due to class
      // unloading it is unsafe to query their classes so we return early.
      if (_g1h->is_obj_dead(obj, region)) {
        return false;
      }

      // If we do not have a complete remembered set for the region, then we can
      // not be sure that we have all references to it.
      if (!region->rem_set()->is_complete()) {
        return false;
      }
      // Candidate selection must satisfy the following constraints
      // while concurrent marking is in progress:
      //
      // * In order to maintain SATB invariants, an object must not be
      // reclaimed if it was allocated before the start of marking and
      // has not had its references scanned.  Such an object must have
      // its references (including type metadata) scanned to ensure no
      // live objects are missed by the marking process.  Objects
      // allocated after the start of concurrent marking don't need to
      // be scanned.
      //
      // * An object must not be reclaimed if it is on the concurrent
      // mark stack.  Objects allocated after the start of concurrent
      // marking are never pushed on the mark stack.
      //
      // Nominating only objects allocated after the start of concurrent
      // marking is sufficient to meet both constraints.  This may miss
      // some objects that satisfy the constraints, but the marking data
      // structures don't support efficiently performing the needed
      // additional tests or scrubbing of the mark stack.
      //
      // However, we presently only nominate is_typeArray() objects.
      // A humongous object containing references induces remembered
      // set entries on other regions.  In order to reclaim such an
      // object, those remembered sets would need to be cleaned up.
      //
      // We also treat is_typeArray() objects specially, allowing them
      // to be reclaimed even if allocated before the start of
      // concurrent mark.  For this we rely on mark stack insertion to
      // exclude is_typeArray() objects, preventing reclaiming an object
      // that is in the mark stack.  We also rely on the metadata for
      // such objects to be built-in and so ensured to be kept live.
      // Frequent allocation and drop of large binary blobs is an
      // important use case for eager reclaim, and this special handling
      // may reduce needed headroom.

      return obj->is_typeArray() &&
             _g1h->is_potential_eager_reclaim_candidate(region);
    }

  public:
    G1PrepareRegionsClosure(G1CollectedHeap* g1h, G1PrepareEvacuationTask* parent_task) :
      _g1h(g1h),
      _parent_task(parent_task),
      _worker_humongous_total(0),
      _worker_humongous_candidates(0) { }

    ~G1PrepareRegionsClosure() {
      _parent_task->add_humongous_candidates(_worker_humongous_candidates);
      _parent_task->add_humongous_total(_worker_humongous_total);
    }

    virtual bool do_heap_region(HeapRegion* hr) {
      // First prepare the region for scanning
      _g1h->rem_set()->prepare_region_for_scan(hr);

      // Now check if region is a humongous candidate
      if (!hr->is_starts_humongous()) {
        _g1h->register_region_with_region_attr(hr);
        return false;
      }

      uint index = hr->hrm_index();
      if (humongous_region_is_candidate(hr)) {
        _g1h->set_humongous_reclaim_candidate(index, true);
        _g1h->register_humongous_region_with_region_attr(index);
        _worker_humongous_candidates++;
        // We will later handle the remembered sets of these regions.
      } else {
        _g1h->set_humongous_reclaim_candidate(index, false);
        _g1h->register_region_with_region_attr(hr);
      }
      _worker_humongous_total++;

      return false;
    }
  };

  G1CollectedHeap* _g1h;
  HeapRegionClaimer _claimer;
  volatile size_t _humongous_total;
  volatile size_t _humongous_candidates;
public:
  G1PrepareEvacuationTask(G1CollectedHeap* g1h) :
    AbstractGangTask("Prepare Evacuation"),
    _g1h(g1h),
    _claimer(_g1h->workers()->active_workers()),
    _humongous_total(0),
    _humongous_candidates(0) { }

  ~G1PrepareEvacuationTask() {
    _g1h->set_has_humongous_reclaim_candidate(_humongous_candidates > 0);
  }

  void work(uint worker_id) {
    G1PrepareRegionsClosure cl(_g1h, this);
    _g1h->heap_region_par_iterate_from_worker_offset(&cl, &_claimer, worker_id);
  }

  void add_humongous_candidates(size_t candidates) {
    Atomic::add(&_humongous_candidates, candidates);
  }

  void add_humongous_total(size_t total) {
    Atomic::add(&_humongous_total, total);
  }

  size_t humongous_candidates() {
    return _humongous_candidates;
  }

  size_t humongous_total() {
    return _humongous_total;
  }
};

void G1CollectedHeap::pre_evacuate_collection_set(G1EvacuationInfo& evacuation_info, G1ParScanThreadStateSet* per_thread_states) {
  _bytes_used_during_gc = 0;

  _expand_heap_after_alloc_failure = true;
  _evacuation_failed = false;

  // Disable the hot card cache.
  _hot_card_cache->reset_hot_cache_claimed_index();
  _hot_card_cache->set_use_cache(false);

  // Initialize the GC alloc regions.
  _allocator->init_gc_alloc_regions(evacuation_info);

  {
    Ticks start = Ticks::now();
    rem_set()->prepare_for_scan_heap_roots();
    phase_times()->record_prepare_heap_roots_time_ms((Ticks::now() - start).seconds() * 1000.0);
  }

  {
    G1PrepareEvacuationTask g1_prep_task(this);
    Tickspan task_time = run_task(&g1_prep_task);

    phase_times()->record_register_regions(task_time.seconds() * 1000.0,
                                           g1_prep_task.humongous_total(),
                                           g1_prep_task.humongous_candidates());
  }

  assert(_verifier->check_region_attr_table(), "Inconsistency in the region attributes table.");
  _preserved_marks_set.assert_empty();

#if COMPILER2_OR_JVMCI
  DerivedPointerTable::clear();
#endif

  // InitialMark needs claim bits to keep track of the marked-through CLDs.
  if (collector_state()->in_initial_mark_gc()) {
    concurrent_mark()->pre_initial_mark();

    double start_clear_claimed_marks = os::elapsedTime();

    ClassLoaderDataGraph::clear_claimed_marks();

    double recorded_clear_claimed_marks_time_ms = (os::elapsedTime() - start_clear_claimed_marks) * 1000.0;
    phase_times()->record_clear_claimed_marks_time_ms(recorded_clear_claimed_marks_time_ms);
  }

  // Should G1EvacuationFailureALot be in effect for this GC?
  NOT_PRODUCT(set_evacuation_failure_alot_for_current_gc();)
}

class G1EvacuateRegionsBaseTask : public AbstractGangTask {
protected:
  G1CollectedHeap* _g1h;
  G1ParScanThreadStateSet* _per_thread_states;
  RefToScanQueueSet* _task_queues;
  TaskTerminator _terminator;
  uint _num_workers;

  void evacuate_live_objects(G1ParScanThreadState* pss,
                             uint worker_id,
                             G1GCPhaseTimes::GCParPhases objcopy_phase,
                             G1GCPhaseTimes::GCParPhases termination_phase) {
    G1GCPhaseTimes* p = _g1h->phase_times();

    Ticks start = Ticks::now();
    G1ParEvacuateFollowersClosure cl(_g1h, pss, _task_queues, _terminator.terminator(), objcopy_phase);
    cl.do_void();

    assert(pss->queue_is_empty(), "should be empty");

    Tickspan evac_time = (Ticks::now() - start);
    p->record_or_add_time_secs(objcopy_phase, worker_id, evac_time.seconds() - cl.term_time());

    if (termination_phase == G1GCPhaseTimes::Termination) {
      p->record_time_secs(termination_phase, worker_id, cl.term_time());
      p->record_thread_work_item(termination_phase, worker_id, cl.term_attempts());
    } else {
      p->record_or_add_time_secs(termination_phase, worker_id, cl.term_time());
      p->record_or_add_thread_work_item(termination_phase, worker_id, cl.term_attempts());
    }
    assert(pss->trim_ticks().seconds() == 0.0, "Unexpected partial trimming during evacuation");
  }

  virtual void start_work(uint worker_id) { }

  virtual void end_work(uint worker_id) { }

  virtual void scan_roots(G1ParScanThreadState* pss, uint worker_id) = 0;

  virtual void evacuate_live_objects(G1ParScanThreadState* pss, uint worker_id) = 0;

public:
  G1EvacuateRegionsBaseTask(const char* name, G1ParScanThreadStateSet* per_thread_states, RefToScanQueueSet* task_queues, uint num_workers) :
    AbstractGangTask(name),
    _g1h(G1CollectedHeap::heap()),
    _per_thread_states(per_thread_states),
    _task_queues(task_queues),
    _terminator(num_workers, _task_queues),
    _num_workers(num_workers)
  { }

  void work(uint worker_id) {
    start_work(worker_id);

    {
      ResourceMark rm;
      HandleMark   hm;

      G1ParScanThreadState* pss = _per_thread_states->state_for_worker(worker_id);
      pss->set_ref_discoverer(_g1h->ref_processor_stw());

      scan_roots(pss, worker_id);
      evacuate_live_objects(pss, worker_id);
    }

    end_work(worker_id);
  }
};

class G1EvacuateRegionsTask : public G1EvacuateRegionsBaseTask {
  G1RootProcessor* _root_processor;

  void scan_roots(G1ParScanThreadState* pss, uint worker_id) {
    _root_processor->evacuate_roots(pss, worker_id);
    _g1h->rem_set()->scan_heap_roots(pss, worker_id, G1GCPhaseTimes::ScanHR, G1GCPhaseTimes::ObjCopy);
    _g1h->rem_set()->scan_collection_set_regions(pss, worker_id, G1GCPhaseTimes::ScanHR, G1GCPhaseTimes::CodeRoots, G1GCPhaseTimes::ObjCopy);
  }

  void evacuate_live_objects(G1ParScanThreadState* pss, uint worker_id) {
    G1EvacuateRegionsBaseTask::evacuate_live_objects(pss, worker_id, G1GCPhaseTimes::ObjCopy, G1GCPhaseTimes::Termination);
  }

  void start_work(uint worker_id) {
    _g1h->phase_times()->record_time_secs(G1GCPhaseTimes::GCWorkerStart, worker_id, Ticks::now().seconds());
  }

  void end_work(uint worker_id) {
    _g1h->phase_times()->record_time_secs(G1GCPhaseTimes::GCWorkerEnd, worker_id, Ticks::now().seconds());
  }

public:
  G1EvacuateRegionsTask(G1CollectedHeap* g1h,
                        G1ParScanThreadStateSet* per_thread_states,
                        RefToScanQueueSet* task_queues,
                        G1RootProcessor* root_processor,
                        uint num_workers) :
    G1EvacuateRegionsBaseTask("G1 Evacuate Regions", per_thread_states, task_queues, num_workers),
    _root_processor(root_processor)
  { }
};

void G1CollectedHeap::evacuate_initial_collection_set(G1ParScanThreadStateSet* per_thread_states) {
  G1GCPhaseTimes* p = phase_times();

  {
    Ticks start = Ticks::now();
    rem_set()->merge_heap_roots(true /* initial_evacuation */);
    p->record_merge_heap_roots_time((Ticks::now() - start).seconds() * 1000.0);
  }

  Tickspan task_time;
  const uint num_workers = workers()->active_workers();

  Ticks start_processing = Ticks::now();
  {
    G1RootProcessor root_processor(this, num_workers);
    G1EvacuateRegionsTask g1_par_task(this, per_thread_states, _task_queues, &root_processor, num_workers);
    task_time = run_task(&g1_par_task);
    // Closing the inner scope will execute the destructor for the G1RootProcessor object.
    // To extract its code root fixup time we measure total time of this scope and
    // subtract from the time the WorkGang task took.
  }
  Tickspan total_processing = Ticks::now() - start_processing;

  p->record_initial_evac_time(task_time.seconds() * 1000.0);
  p->record_or_add_code_root_fixup_time((total_processing - task_time).seconds() * 1000.0);
}

class G1EvacuateOptionalRegionsTask : public G1EvacuateRegionsBaseTask {

  void scan_roots(G1ParScanThreadState* pss, uint worker_id) {
    _g1h->rem_set()->scan_heap_roots(pss, worker_id, G1GCPhaseTimes::OptScanHR, G1GCPhaseTimes::OptObjCopy);
    _g1h->rem_set()->scan_collection_set_regions(pss, worker_id, G1GCPhaseTimes::OptScanHR, G1GCPhaseTimes::OptCodeRoots, G1GCPhaseTimes::OptObjCopy);
  }

  void evacuate_live_objects(G1ParScanThreadState* pss, uint worker_id) {
    G1EvacuateRegionsBaseTask::evacuate_live_objects(pss, worker_id, G1GCPhaseTimes::OptObjCopy, G1GCPhaseTimes::OptTermination);
  }

public:
  G1EvacuateOptionalRegionsTask(G1ParScanThreadStateSet* per_thread_states,
                                RefToScanQueueSet* queues,
                                uint num_workers) :
    G1EvacuateRegionsBaseTask("G1 Evacuate Optional Regions", per_thread_states, queues, num_workers) {
  }
};

void G1CollectedHeap::evacuate_next_optional_regions(G1ParScanThreadStateSet* per_thread_states) {
  class G1MarkScope : public MarkScope { };

  Tickspan task_time;

  Ticks start_processing = Ticks::now();
  {
    G1MarkScope code_mark_scope;
    G1EvacuateOptionalRegionsTask task(per_thread_states, _task_queues, workers()->active_workers());
    task_time = run_task(&task);
    // See comment in evacuate_collection_set() for the reason of the scope.
  }
  Tickspan total_processing = Ticks::now() - start_processing;

  G1GCPhaseTimes* p = phase_times();
  p->record_or_add_code_root_fixup_time((total_processing - task_time).seconds() * 1000.0);
}

void G1CollectedHeap::evacuate_optional_collection_set(G1ParScanThreadStateSet* per_thread_states) {
  const double gc_start_time_ms = phase_times()->cur_collection_start_sec() * 1000.0;

  while (!evacuation_failed() && _collection_set.optional_region_length() > 0) {

    double time_used_ms = os::elapsedTime() * 1000.0 - gc_start_time_ms;
    double time_left_ms = MaxGCPauseMillis - time_used_ms;

    if (time_left_ms < 0 ||
        !_collection_set.finalize_optional_for_evacuation(time_left_ms * policy()->optional_evacuation_fraction())) {
      log_trace(gc, ergo, cset)("Skipping evacuation of %u optional regions, no more regions can be evacuated in %.3fms",
                                _collection_set.optional_region_length(), time_left_ms);
      break;
    }

    {
      Ticks start = Ticks::now();
      rem_set()->merge_heap_roots(false /* initial_evacuation */);
      phase_times()->record_or_add_optional_merge_heap_roots_time((Ticks::now() - start).seconds() * 1000.0);
    }

    {
      Ticks start = Ticks::now();
      evacuate_next_optional_regions(per_thread_states);
      phase_times()->record_or_add_optional_evac_time((Ticks::now() - start).seconds() * 1000.0);
    }
  }

  _collection_set.abandon_optional_collection_set(per_thread_states);
}

void G1CollectedHeap::post_evacuate_collection_set(G1EvacuationInfo& evacuation_info,
                                                   G1RedirtyCardsQueueSet* rdcqs,
                                                   G1ParScanThreadStateSet* per_thread_states) {
  G1GCPhaseTimes* p = phase_times();

  rem_set()->cleanup_after_scan_heap_roots();

  // Process any discovered reference objects - we have
  // to do this _before_ we retire the GC alloc regions
  // as we may have to copy some 'reachable' referent
  // objects (and their reachable sub-graphs) that were
  // not copied during the pause.
  process_discovered_references(per_thread_states);

  G1STWIsAliveClosure is_alive(this);
  G1KeepAliveClosure keep_alive(this);

  WeakProcessor::weak_oops_do(workers(), &is_alive, &keep_alive, p->weak_phase_times());

  if (G1StringDedup::is_enabled()) {
    double string_dedup_time_ms = os::elapsedTime();

    string_dedup_cleaning(&is_alive, &keep_alive, p);

    double string_cleanup_time_ms = (os::elapsedTime() - string_dedup_time_ms) * 1000.0;
    p->record_string_deduplication_time(string_cleanup_time_ms);
  }

  _allocator->release_gc_alloc_regions(evacuation_info);

  if (evacuation_failed()) {
    restore_after_evac_failure(rdcqs);

    // Reset the G1EvacuationFailureALot counters and flags
    NOT_PRODUCT(reset_evacuation_should_fail();)

    double recalculate_used_start = os::elapsedTime();
    set_used(recalculate_used());
    p->record_evac_fail_recalc_used_time((os::elapsedTime() - recalculate_used_start) * 1000.0);

    if (_archive_allocator != NULL) {
      _archive_allocator->clear_used();
    }
    for (uint i = 0; i < ParallelGCThreads; i++) {
      if (_evacuation_failed_info_array[i].has_failed()) {
        _gc_tracer_stw->report_evacuation_failed(_evacuation_failed_info_array[i]);
      }
    }
  } else {
    // The "used" of the the collection set have already been subtracted
    // when they were freed.  Add in the bytes used.
    increase_used(_bytes_used_during_gc);
  }

  _preserved_marks_set.assert_empty();

  merge_per_thread_state_info(per_thread_states);

  // Reset and re-enable the hot card cache.
  // Note the counts for the cards in the regions in the
  // collection set are reset when the collection set is freed.
  _hot_card_cache->reset_hot_cache();
  _hot_card_cache->set_use_cache(true);

  purge_code_root_memory();

  redirty_logged_cards(rdcqs);

  free_collection_set(&_collection_set, evacuation_info, per_thread_states->surviving_young_words());

  eagerly_reclaim_humongous_regions();

  record_obj_copy_mem_stats();

  evacuation_info.set_collectionset_used_before(collection_set()->bytes_used_before());
  evacuation_info.set_bytes_used(_bytes_used_during_gc);

#if COMPILER2_OR_JVMCI
  double start = os::elapsedTime();
  DerivedPointerTable::update_pointers();
  phase_times()->record_derived_pointer_table_update_time((os::elapsedTime() - start) * 1000.0);
#endif
  policy()->print_age_table();
}

void G1CollectedHeap::record_obj_copy_mem_stats() {
  policy()->add_bytes_allocated_in_old_since_last_gc(_old_evac_stats.allocated() * HeapWordSize);

  _gc_tracer_stw->report_evacuation_statistics(create_g1_evac_summary(&_survivor_evac_stats),
                                               create_g1_evac_summary(&_old_evac_stats));
}

void G1CollectedHeap::free_region(HeapRegion* hr, FreeRegionList* free_list) {
  assert(!hr->is_free(), "the region should not be free");
  assert(!hr->is_empty(), "the region should not be empty");
  assert(_hrm->is_available(hr->hrm_index()), "region should be committed");

  if (G1VerifyBitmaps) {
    MemRegion mr(hr->bottom(), hr->end());
    concurrent_mark()->clear_range_in_prev_bitmap(mr);
  }

  // Clear the card counts for this region.
  // Note: we only need to do this if the region is not young
  // (since we don't refine cards in young regions).
  if (!hr->is_young()) {
    _hot_card_cache->reset_card_counts(hr);
  }

  // Reset region metadata to allow reuse.
  hr->hr_clear(true /* clear_space */);
  _policy->remset_tracker()->update_at_free(hr);

  if (free_list != NULL) {
    free_list->add_ordered(hr);
  }
}

void G1CollectedHeap::free_humongous_region(HeapRegion* hr,
                                            FreeRegionList* free_list) {
  assert(hr->is_humongous(), "this is only for humongous regions");
  assert(free_list != NULL, "pre-condition");
  hr->clear_humongous();
  free_region(hr, free_list);
}

void G1CollectedHeap::remove_from_old_sets(const uint old_regions_removed,
                                           const uint humongous_regions_removed) {
  if (old_regions_removed > 0 || humongous_regions_removed > 0) {
    MutexLocker x(OldSets_lock, Mutex::_no_safepoint_check_flag);
    _old_set.bulk_remove(old_regions_removed);
    _humongous_set.bulk_remove(humongous_regions_removed);
  }

}

void G1CollectedHeap::prepend_to_freelist(FreeRegionList* list) {
  assert(list != NULL, "list can't be null");
  if (!list->is_empty()) {
    MutexLocker x(FreeList_lock, Mutex::_no_safepoint_check_flag);
    _hrm->insert_list_into_free_list(list);
  }
}

void G1CollectedHeap::decrement_summary_bytes(size_t bytes) {
  decrease_used(bytes);
}

class G1FreeCollectionSetTask : public AbstractGangTask {
  // Helper class to keep statistics for the collection set freeing
  class FreeCSetStats {
    size_t _before_used_bytes;   // Usage in regions successfully evacutate
    size_t _after_used_bytes;    // Usage in regions failing evacuation
    size_t _bytes_allocated_in_old_since_last_gc; // Size of young regions turned into old
    size_t _failure_used_words;  // Live size in failed regions
    size_t _failure_waste_words; // Wasted size in failed regions
    size_t _rs_length;           // Remembered set size
    uint _regions_freed;         // Number of regions freed
  public:
    FreeCSetStats() :
        _before_used_bytes(0),
        _after_used_bytes(0),
        _bytes_allocated_in_old_since_last_gc(0),
        _failure_used_words(0),
        _failure_waste_words(0),
        _rs_length(0),
        _regions_freed(0) { }

    void merge_stats(FreeCSetStats* other) {
      assert(other != NULL, "invariant");
      _before_used_bytes += other->_before_used_bytes;
      _after_used_bytes += other->_after_used_bytes;
      _bytes_allocated_in_old_since_last_gc += other->_bytes_allocated_in_old_since_last_gc;
      _failure_used_words += other->_failure_used_words;
      _failure_waste_words += other->_failure_waste_words;
      _rs_length += other->_rs_length;
      _regions_freed += other->_regions_freed;
    }

    void report(G1CollectedHeap* g1h, G1EvacuationInfo* evacuation_info) {
      evacuation_info->set_regions_freed(_regions_freed);
      evacuation_info->increment_collectionset_used_after(_after_used_bytes);

      g1h->decrement_summary_bytes(_before_used_bytes);
      g1h->alloc_buffer_stats(G1HeapRegionAttr::Old)->add_failure_used_and_waste(_failure_used_words, _failure_waste_words);

      G1Policy *policy = g1h->policy();
      policy->add_bytes_allocated_in_old_since_last_gc(_bytes_allocated_in_old_since_last_gc);
      policy->record_rs_length(_rs_length);
      policy->cset_regions_freed();
    }

    void account_failed_region(HeapRegion* r) {
      size_t used_words = r->marked_bytes() / HeapWordSize;
      _failure_used_words += used_words;
      _failure_waste_words += HeapRegion::GrainWords - used_words;
      _after_used_bytes += r->used();

      // When moving a young gen region to old gen, we "allocate" that whole
      // region there. This is in addition to any already evacuated objects.
      // Notify the policy about that. Old gen regions do not cause an
      // additional allocation: both the objects still in the region and the
      // ones already moved are accounted for elsewhere.
      if (r->is_young()) {
        _bytes_allocated_in_old_since_last_gc += HeapRegion::GrainBytes;
      }
    }

    void account_evacuated_region(HeapRegion* r) {
      _before_used_bytes += r->used();
      _regions_freed += 1;
    }

    void account_rs_length(HeapRegion* r) {
      _rs_length += r->rem_set()->occupied();
    }
  };

  // Closure applied to all regions in the collection set.
  class FreeCSetClosure : public HeapRegionClosure {
    // Helper to send JFR events for regions.
    class JFREventForRegion {
      EventGCPhaseParallel _event;
    public:
      JFREventForRegion(HeapRegion* region, uint worker_id) : _event() {
        _event.set_gcId(GCId::current());
        _event.set_gcWorkerId(worker_id);
        if (region->is_young()) {
          _event.set_name(G1GCPhaseTimes::phase_name(G1GCPhaseTimes::YoungFreeCSet));
        } else {
          _event.set_name(G1GCPhaseTimes::phase_name(G1GCPhaseTimes::NonYoungFreeCSet));
        }
      }

      ~JFREventForRegion() {
        _event.commit();
      }
    };

    // Helper to do timing for region work.
    class TimerForRegion {
      Tickspan& _time;
      Ticks     _start_time;
    public:
      TimerForRegion(Tickspan& time) : _time(time), _start_time(Ticks::now()) { }
      ~TimerForRegion() {
        _time += Ticks::now() - _start_time;
      }
    };

    // FreeCSetClosure members
    G1CollectedHeap* _g1h;
    const size_t*    _surviving_young_words;
    uint             _worker_id;
    Tickspan         _young_time;
    Tickspan         _non_young_time;
    FreeCSetStats*   _stats;

    void assert_in_cset(HeapRegion* r) {
      assert(r->young_index_in_cset() != 0 &&
             (uint)r->young_index_in_cset() <= _g1h->collection_set()->young_region_length(),
             "Young index %u is wrong for region %u of type %s with %u young regions",
             r->young_index_in_cset(), r->hrm_index(), r->get_type_str(), _g1h->collection_set()->young_region_length());
    }

    void handle_evacuated_region(HeapRegion* r) {
      assert(!r->is_empty(), "Region %u is an empty region in the collection set.", r->hrm_index());
      stats()->account_evacuated_region(r);

      // Free the region and and its remembered set.
      _g1h->free_region(r, NULL);
    }

    void handle_failed_region(HeapRegion* r) {
      // Do some allocation statistics accounting. Regions that failed evacuation
      // are always made old, so there is no need to update anything in the young
      // gen statistics, but we need to update old gen statistics.
      stats()->account_failed_region(r);

      // Update the region state due to the failed evacuation.
      r->handle_evacuation_failure();

      // Add region to old set, need to hold lock.
      MutexLocker x(OldSets_lock, Mutex::_no_safepoint_check_flag);
      _g1h->old_set_add(r);
    }

    Tickspan& timer_for_region(HeapRegion* r) {
      return r->is_young() ? _young_time : _non_young_time;
    }

    FreeCSetStats* stats() {
      return _stats;
    }
  public:
    FreeCSetClosure(const size_t* surviving_young_words,
                    uint worker_id,
                    FreeCSetStats* stats) :
        HeapRegionClosure(),
        _g1h(G1CollectedHeap::heap()),
        _surviving_young_words(surviving_young_words),
        _worker_id(worker_id),
        _young_time(),
        _non_young_time(),
        _stats(stats) { }

    virtual bool do_heap_region(HeapRegion* r) {
      assert(r->in_collection_set(), "Invariant: %u missing from CSet", r->hrm_index());
      JFREventForRegion event(r, _worker_id);
      TimerForRegion timer(timer_for_region(r));

      _g1h->clear_region_attr(r);
      stats()->account_rs_length(r);

      if (r->is_young()) {
        assert_in_cset(r);
        r->record_surv_words_in_group(_surviving_young_words[r->young_index_in_cset()]);
      }

      if (r->evacuation_failed()) {
        handle_failed_region(r);
      } else {
        handle_evacuated_region(r);
      }
      assert(!_g1h->is_on_master_free_list(r), "sanity");

      return false;
    }

    void report_timing(Tickspan parallel_time) {
      G1GCPhaseTimes* pt = _g1h->phase_times();
      pt->record_time_secs(G1GCPhaseTimes::ParFreeCSet, _worker_id, parallel_time.seconds());
      if (_young_time.value() > 0) {
        pt->record_time_secs(G1GCPhaseTimes::YoungFreeCSet, _worker_id, _young_time.seconds());
      }
      if (_non_young_time.value() > 0) {
        pt->record_time_secs(G1GCPhaseTimes::NonYoungFreeCSet, _worker_id, _non_young_time.seconds());
      }
    }
  };

  // G1FreeCollectionSetTask members
  G1CollectedHeap*  _g1h;
  G1EvacuationInfo* _evacuation_info;
  FreeCSetStats*    _worker_stats;
  HeapRegionClaimer _claimer;
  const size_t*     _surviving_young_words;
  uint              _active_workers;

  FreeCSetStats* worker_stats(uint worker) {
    return &_worker_stats[worker];
  }

  void report_statistics() {
    // Merge the accounting
    FreeCSetStats total_stats;
    for (uint worker = 0; worker < _active_workers; worker++) {
      total_stats.merge_stats(worker_stats(worker));
    }
    total_stats.report(_g1h, _evacuation_info);
  }

public:
  G1FreeCollectionSetTask(G1EvacuationInfo* evacuation_info, const size_t* surviving_young_words, uint active_workers) :
      AbstractGangTask("G1 Free Collection Set"),
      _g1h(G1CollectedHeap::heap()),
      _evacuation_info(evacuation_info),
      _worker_stats(NEW_C_HEAP_ARRAY(FreeCSetStats, active_workers, mtGC)),
      _claimer(active_workers),
      _surviving_young_words(surviving_young_words),
      _active_workers(active_workers) {
    for (uint worker = 0; worker < active_workers; worker++) {
      ::new (&_worker_stats[worker]) FreeCSetStats();
    }
  }

  ~G1FreeCollectionSetTask() {
    Ticks serial_time = Ticks::now();
    report_statistics();
    for (uint worker = 0; worker < _active_workers; worker++) {
      _worker_stats[worker].~FreeCSetStats();
    }
    FREE_C_HEAP_ARRAY(FreeCSetStats, _worker_stats);
    _g1h->phase_times()->record_serial_free_cset_time_ms((Ticks::now() - serial_time).seconds() * 1000.0);
  }

  virtual void work(uint worker_id) {
    EventGCPhaseParallel event;
    Ticks start = Ticks::now();
    FreeCSetClosure cl(_surviving_young_words, worker_id, worker_stats(worker_id));
    _g1h->collection_set_par_iterate_all(&cl, &_claimer, worker_id);

    // Report the total parallel time along with some more detailed metrics.
    cl.report_timing(Ticks::now() - start);
    event.commit(GCId::current(), worker_id, G1GCPhaseTimes::phase_name(G1GCPhaseTimes::ParFreeCSet));
  }
};

void G1CollectedHeap::free_collection_set(G1CollectionSet* collection_set, G1EvacuationInfo& evacuation_info, const size_t* surviving_young_words) {
  _eden.clear();

  // The free collections set is split up in two tasks, the first
  // frees the collection set and records what regions are free,
  // and the second one rebuilds the free list. This proved to be
  // more efficient than adding a sorted list to another.

  Ticks free_cset_start_time = Ticks::now();
  {
    uint const num_cs_regions = _collection_set.region_length();
    uint const num_workers = clamp(num_cs_regions, 1u, workers()->active_workers());
    G1FreeCollectionSetTask cl(&evacuation_info, surviving_young_words, num_workers);

    log_debug(gc, ergo)("Running %s using %u workers for collection set length %u (%u)",
                        cl.name(), num_workers, num_cs_regions, num_regions());
    workers()->run_task(&cl, num_workers);
  }

  Ticks free_cset_end_time = Ticks::now();
  phase_times()->record_total_free_cset_time_ms((free_cset_end_time - free_cset_start_time).seconds() * 1000.0);

  // Now rebuild the free region list.
  hrm()->rebuild_free_list(workers());
  phase_times()->record_total_rebuild_freelist_time_ms((Ticks::now() - free_cset_end_time).seconds() * 1000.0);

  collection_set->clear();
}

class G1FreeHumongousRegionClosure : public HeapRegionClosure {
 private:
  FreeRegionList* _free_region_list;
  HeapRegionSet* _proxy_set;
  uint _humongous_objects_reclaimed;
  uint _humongous_regions_reclaimed;
  size_t _freed_bytes;
 public:

  G1FreeHumongousRegionClosure(FreeRegionList* free_region_list) :
    _free_region_list(free_region_list), _proxy_set(NULL), _humongous_objects_reclaimed(0), _humongous_regions_reclaimed(0), _freed_bytes(0) {
  }

  virtual bool do_heap_region(HeapRegion* r) {
    if (!r->is_starts_humongous()) {
      return false;
    }

    G1CollectedHeap* g1h = G1CollectedHeap::heap();

    oop obj = (oop)r->bottom();
    G1CMBitMap* next_bitmap = g1h->concurrent_mark()->next_mark_bitmap();

    // The following checks whether the humongous object is live are sufficient.
    // The main additional check (in addition to having a reference from the roots
    // or the young gen) is whether the humongous object has a remembered set entry.
    //
    // A humongous object cannot be live if there is no remembered set for it
    // because:
    // - there can be no references from within humongous starts regions referencing
    // the object because we never allocate other objects into them.
    // (I.e. there are no intra-region references that may be missed by the
    // remembered set)
    // - as soon there is a remembered set entry to the humongous starts region
    // (i.e. it has "escaped" to an old object) this remembered set entry will stay
    // until the end of a concurrent mark.
    //
    // It is not required to check whether the object has been found dead by marking
    // or not, in fact it would prevent reclamation within a concurrent cycle, as
    // all objects allocated during that time are considered live.
    // SATB marking is even more conservative than the remembered set.
    // So if at this point in the collection there is no remembered set entry,
    // nobody has a reference to it.
    // At the start of collection we flush all refinement logs, and remembered sets
    // are completely up-to-date wrt to references to the humongous object.
    //
    // Other implementation considerations:
    // - never consider object arrays at this time because they would pose
    // considerable effort for cleaning up the the remembered sets. This is
    // required because stale remembered sets might reference locations that
    // are currently allocated into.
    uint region_idx = r->hrm_index();
    if (!g1h->is_humongous_reclaim_candidate(region_idx) ||
        !r->rem_set()->is_empty()) {
      log_debug(gc, humongous)("Live humongous region %u object size " SIZE_FORMAT " start " PTR_FORMAT "  with remset " SIZE_FORMAT " code roots " SIZE_FORMAT " is marked %d reclaim candidate %d type array %d",
                               region_idx,
                               (size_t)obj->size() * HeapWordSize,
                               p2i(r->bottom()),
                               r->rem_set()->occupied(),
                               r->rem_set()->strong_code_roots_list_length(),
                               next_bitmap->is_marked(r->bottom()),
                               g1h->is_humongous_reclaim_candidate(region_idx),
                               obj->is_typeArray()
                              );
      return false;
    }

    guarantee(obj->is_typeArray(),
              "Only eagerly reclaiming type arrays is supported, but the object "
              PTR_FORMAT " is not.", p2i(r->bottom()));

    log_debug(gc, humongous)("Dead humongous region %u object size " SIZE_FORMAT " start " PTR_FORMAT " with remset " SIZE_FORMAT " code roots " SIZE_FORMAT " is marked %d reclaim candidate %d type array %d",
                             region_idx,
                             (size_t)obj->size() * HeapWordSize,
                             p2i(r->bottom()),
                             r->rem_set()->occupied(),
                             r->rem_set()->strong_code_roots_list_length(),
                             next_bitmap->is_marked(r->bottom()),
                             g1h->is_humongous_reclaim_candidate(region_idx),
                             obj->is_typeArray()
                            );

    G1ConcurrentMark* const cm = g1h->concurrent_mark();
    cm->humongous_object_eagerly_reclaimed(r);
    assert(!cm->is_marked_in_prev_bitmap(obj) && !cm->is_marked_in_next_bitmap(obj),
           "Eagerly reclaimed humongous region %u should not be marked at all but is in prev %s next %s",
           region_idx,
           BOOL_TO_STR(cm->is_marked_in_prev_bitmap(obj)),
           BOOL_TO_STR(cm->is_marked_in_next_bitmap(obj)));
    _humongous_objects_reclaimed++;
    do {
      HeapRegion* next = g1h->next_region_in_humongous(r);
      _freed_bytes += r->used();
      r->set_containing_set(NULL);
      _humongous_regions_reclaimed++;
      g1h->free_humongous_region(r, _free_region_list);
      r = next;
    } while (r != NULL);

    return false;
  }

  uint humongous_objects_reclaimed() {
    return _humongous_objects_reclaimed;
  }

  uint humongous_regions_reclaimed() {
    return _humongous_regions_reclaimed;
  }

  size_t bytes_freed() const {
    return _freed_bytes;
  }
};

void G1CollectedHeap::eagerly_reclaim_humongous_regions() {
  assert_at_safepoint_on_vm_thread();

  if (!G1EagerReclaimHumongousObjects ||
      (!_has_humongous_reclaim_candidates && !log_is_enabled(Debug, gc, humongous))) {
    phase_times()->record_fast_reclaim_humongous_time_ms(0.0, 0);
    return;
  }

  double start_time = os::elapsedTime();

  FreeRegionList local_cleanup_list("Local Humongous Cleanup List");

  G1FreeHumongousRegionClosure cl(&local_cleanup_list);
  heap_region_iterate(&cl);

  remove_from_old_sets(0, cl.humongous_regions_reclaimed());

  G1HRPrinter* hrp = hr_printer();
  if (hrp->is_active()) {
    FreeRegionListIterator iter(&local_cleanup_list);
    while (iter.more_available()) {
      HeapRegion* hr = iter.get_next();
      hrp->cleanup(hr);
    }
  }

  prepend_to_freelist(&local_cleanup_list);
  decrement_summary_bytes(cl.bytes_freed());

  phase_times()->record_fast_reclaim_humongous_time_ms((os::elapsedTime() - start_time) * 1000.0,
                                                       cl.humongous_objects_reclaimed());
}

class G1AbandonCollectionSetClosure : public HeapRegionClosure {
public:
  virtual bool do_heap_region(HeapRegion* r) {
    assert(r->in_collection_set(), "Region %u must have been in collection set", r->hrm_index());
    G1CollectedHeap::heap()->clear_region_attr(r);
    r->clear_young_index_in_cset();
    return false;
  }
};

void G1CollectedHeap::abandon_collection_set(G1CollectionSet* collection_set) {
  G1AbandonCollectionSetClosure cl;
  collection_set_iterate_all(&cl);

  collection_set->clear();
  collection_set->stop_incremental_building();
}

bool G1CollectedHeap::is_old_gc_alloc_region(HeapRegion* hr) {
  return _allocator->is_retained_old_region(hr);
}

void G1CollectedHeap::set_region_short_lived_locked(HeapRegion* hr) {
  _eden.add(hr);
  _policy->set_region_eden(hr);
}

#ifdef ASSERT

class NoYoungRegionsClosure: public HeapRegionClosure {
private:
  bool _success;
public:
  NoYoungRegionsClosure() : _success(true) { }
  bool do_heap_region(HeapRegion* r) {
    if (r->is_young()) {
      log_error(gc, verify)("Region [" PTR_FORMAT ", " PTR_FORMAT ") tagged as young",
                            p2i(r->bottom()), p2i(r->end()));
      _success = false;
    }
    return false;
  }
  bool success() { return _success; }
};

bool G1CollectedHeap::check_young_list_empty() {
  bool ret = (young_regions_count() == 0);

  NoYoungRegionsClosure closure;
  heap_region_iterate(&closure);
  ret = ret && closure.success();

  return ret;
}

#endif // ASSERT

class TearDownRegionSetsClosure : public HeapRegionClosure {
  HeapRegionSet *_old_set;

public:
  TearDownRegionSetsClosure(HeapRegionSet* old_set) : _old_set(old_set) { }

  bool do_heap_region(HeapRegion* r) {
    if (r->is_old()) {
      _old_set->remove(r);
    } else if(r->is_young()) {
      r->uninstall_surv_rate_group();
    } else {
      // We ignore free regions, we'll empty the free list afterwards.
      // We ignore humongous and archive regions, we're not tearing down these
      // sets.
      assert(r->is_archive() || r->is_free() || r->is_humongous(),
             "it cannot be another type");
    }
    return false;
  }

  ~TearDownRegionSetsClosure() {
    assert(_old_set->is_empty(), "post-condition");
  }
};

void G1CollectedHeap::tear_down_region_sets(bool free_list_only) {
  assert_at_safepoint_on_vm_thread();

  if (!free_list_only) {
    TearDownRegionSetsClosure cl(&_old_set);
    heap_region_iterate(&cl);

    // Note that emptying the _young_list is postponed and instead done as
    // the first step when rebuilding the regions sets again. The reason for
    // this is that during a full GC string deduplication needs to know if
    // a collected region was young or old when the full GC was initiated.
  }
  _hrm->remove_all_free_regions();
}

void G1CollectedHeap::increase_used(size_t bytes) {
  _summary_bytes_used += bytes;
}

void G1CollectedHeap::decrease_used(size_t bytes) {
  assert(_summary_bytes_used >= bytes,
         "invariant: _summary_bytes_used: " SIZE_FORMAT " should be >= bytes: " SIZE_FORMAT,
         _summary_bytes_used, bytes);
  _summary_bytes_used -= bytes;
}

void G1CollectedHeap::set_used(size_t bytes) {
  _summary_bytes_used = bytes;
}

class RebuildRegionSetsClosure : public HeapRegionClosure {
private:
  bool _free_list_only;

  HeapRegionSet* _old_set;
  HeapRegionManager* _hrm;

  size_t _total_used;

public:
  RebuildRegionSetsClosure(bool free_list_only,
                           HeapRegionSet* old_set,
                           HeapRegionManager* hrm) :
    _free_list_only(free_list_only),
    _old_set(old_set), _hrm(hrm), _total_used(0) {
    assert(_hrm->num_free_regions() == 0, "pre-condition");
    if (!free_list_only) {
      assert(_old_set->is_empty(), "pre-condition");
    }
  }

  bool do_heap_region(HeapRegion* r) {
    if (r->is_empty()) {
      assert(r->rem_set()->is_empty(), "Empty regions should have empty remembered sets.");
      // Add free regions to the free list
      r->set_free();
      _hrm->insert_into_free_list(r);
    } else if (!_free_list_only) {
      assert(r->rem_set()->is_empty(), "At this point remembered sets must have been cleared.");

      if (r->is_archive() || r->is_humongous()) {
        // We ignore archive and humongous regions. We left these sets unchanged.
      } else {
        assert(r->is_young() || r->is_free() || r->is_old(), "invariant");
        // We now move all (non-humongous, non-old, non-archive) regions to old gen, and register them as such.
        r->move_to_old();
        _old_set->add(r);
      }
      _total_used += r->used();
    }

    return false;
  }

  size_t total_used() {
    return _total_used;
  }
};

void G1CollectedHeap::rebuild_region_sets(bool free_list_only) {
  assert_at_safepoint_on_vm_thread();

  if (!free_list_only) {
    _eden.clear();
    _survivor.clear();
  }

  RebuildRegionSetsClosure cl(free_list_only, &_old_set, _hrm);
  heap_region_iterate(&cl);

  if (!free_list_only) {
    set_used(cl.total_used());
    if (_archive_allocator != NULL) {
      _archive_allocator->clear_used();
    }
  }
  assert_used_and_recalculate_used_equal(this);
}

// Methods for the mutator alloc region

HeapRegion* G1CollectedHeap::new_mutator_alloc_region(size_t word_size,
                                                      bool force,
                                                      uint node_index) {
  assert_heap_locked_or_at_safepoint(true /* should_be_vm_thread */);
  bool should_allocate = policy()->should_allocate_mutator_region();
  if (force || should_allocate) {
    HeapRegion* new_alloc_region = new_region(word_size,
                                              HeapRegionType::Eden,
                                              false /* do_expand */,
                                              node_index);
    if (new_alloc_region != NULL) {
      set_region_short_lived_locked(new_alloc_region);
      _hr_printer.alloc(new_alloc_region, !should_allocate);
      _verifier->check_bitmaps("Mutator Region Allocation", new_alloc_region);
      _policy->remset_tracker()->update_at_allocate(new_alloc_region);
      return new_alloc_region;
    }
  }
  return NULL;
}

void G1CollectedHeap::retire_mutator_alloc_region(HeapRegion* alloc_region,
                                                  size_t allocated_bytes) {
  assert_heap_locked_or_at_safepoint(true /* should_be_vm_thread */);
  assert(alloc_region->is_eden(), "all mutator alloc regions should be eden");

  collection_set()->add_eden_region(alloc_region);
  increase_used(allocated_bytes);
  _eden.add_used_bytes(allocated_bytes);
  _hr_printer.retire(alloc_region);

  // We update the eden sizes here, when the region is retired,
  // instead of when it's allocated, since this is the point that its
  // used space has been recorded in _summary_bytes_used.
  g1mm()->update_eden_size();
}

// Methods for the GC alloc regions

bool G1CollectedHeap::has_more_regions(G1HeapRegionAttr dest) {
  if (dest.is_old()) {
    return true;
  } else {
    return survivor_regions_count() < policy()->max_survivor_regions();
  }
}

HeapRegion* G1CollectedHeap::new_gc_alloc_region(size_t word_size, G1HeapRegionAttr dest, uint node_index) {
  assert(FreeList_lock->owned_by_self(), "pre-condition");

  if (!has_more_regions(dest)) {
    return NULL;
  }

  HeapRegionType type;
  if (dest.is_young()) {
    type = HeapRegionType::Survivor;
  } else {
    type = HeapRegionType::Old;
  }

  HeapRegion* new_alloc_region = new_region(word_size,
                                            type,
                                            true /* do_expand */,
                                            node_index);

  if (new_alloc_region != NULL) {
    if (type.is_survivor()) {
      new_alloc_region->set_survivor();
      _survivor.add(new_alloc_region);
      _verifier->check_bitmaps("Survivor Region Allocation", new_alloc_region);
    } else {
      new_alloc_region->set_old();
      _verifier->check_bitmaps("Old Region Allocation", new_alloc_region);
    }
    _policy->remset_tracker()->update_at_allocate(new_alloc_region);
    register_region_with_region_attr(new_alloc_region);
    _hr_printer.alloc(new_alloc_region);
    return new_alloc_region;
  }
  return NULL;
}

void G1CollectedHeap::retire_gc_alloc_region(HeapRegion* alloc_region,
                                             size_t allocated_bytes,
                                             G1HeapRegionAttr dest) {
  _bytes_used_during_gc += allocated_bytes;
  if (dest.is_old()) {
    old_set_add(alloc_region);
  } else {
    assert(dest.is_young(), "Retiring alloc region should be young (%d)", dest.type());
    _survivor.add_used_bytes(allocated_bytes);
  }

  bool const during_im = collector_state()->in_initial_mark_gc();
  if (during_im && allocated_bytes > 0) {
    _cm->root_regions()->add(alloc_region->next_top_at_mark_start(), alloc_region->top());
  }
  _hr_printer.retire(alloc_region);
}

HeapRegion* G1CollectedHeap::alloc_highest_free_region() {
  bool expanded = false;
  uint index = _hrm->find_highest_free(&expanded);

  if (index != G1_NO_HRM_INDEX) {
    if (expanded) {
      log_debug(gc, ergo, heap)("Attempt heap expansion (requested address range outside heap bounds). region size: " SIZE_FORMAT "B",
                                HeapRegion::GrainWords * HeapWordSize);
    }
    _hrm->allocate_free_regions_starting_at(index, 1);
    return region_at(index);
  }
  return NULL;
}

// Optimized nmethod scanning

class RegisterNMethodOopClosure: public OopClosure {
  G1CollectedHeap* _g1h;
  nmethod* _nm;

  template <class T> void do_oop_work(T* p) {
    T heap_oop = RawAccess<>::oop_load(p);
    if (!CompressedOops::is_null(heap_oop)) {
      oop obj = CompressedOops::decode_not_null(heap_oop);
      HeapRegion* hr = _g1h->heap_region_containing(obj);
      assert(!hr->is_continues_humongous(),
             "trying to add code root " PTR_FORMAT " in continuation of humongous region " HR_FORMAT
             " starting at " HR_FORMAT,
             p2i(_nm), HR_FORMAT_PARAMS(hr), HR_FORMAT_PARAMS(hr->humongous_start_region()));

      // HeapRegion::add_strong_code_root_locked() avoids adding duplicate entries.
      hr->add_strong_code_root_locked(_nm);
    }
  }

public:
  RegisterNMethodOopClosure(G1CollectedHeap* g1h, nmethod* nm) :
    _g1h(g1h), _nm(nm) {}

  void do_oop(oop* p)       { do_oop_work(p); }
  void do_oop(narrowOop* p) { do_oop_work(p); }
};

class UnregisterNMethodOopClosure: public OopClosure {
  G1CollectedHeap* _g1h;
  nmethod* _nm;

  template <class T> void do_oop_work(T* p) {
    T heap_oop = RawAccess<>::oop_load(p);
    if (!CompressedOops::is_null(heap_oop)) {
      oop obj = CompressedOops::decode_not_null(heap_oop);
      HeapRegion* hr = _g1h->heap_region_containing(obj);
      assert(!hr->is_continues_humongous(),
             "trying to remove code root " PTR_FORMAT " in continuation of humongous region " HR_FORMAT
             " starting at " HR_FORMAT,
             p2i(_nm), HR_FORMAT_PARAMS(hr), HR_FORMAT_PARAMS(hr->humongous_start_region()));

      hr->remove_strong_code_root(_nm);
    }
  }

public:
  UnregisterNMethodOopClosure(G1CollectedHeap* g1h, nmethod* nm) :
    _g1h(g1h), _nm(nm) {}

  void do_oop(oop* p)       { do_oop_work(p); }
  void do_oop(narrowOop* p) { do_oop_work(p); }
};

void G1CollectedHeap::register_nmethod(nmethod* nm) {
  guarantee(nm != NULL, "sanity");
  RegisterNMethodOopClosure reg_cl(this, nm);
  nm->oops_do(&reg_cl);
}

void G1CollectedHeap::unregister_nmethod(nmethod* nm) {
  guarantee(nm != NULL, "sanity");
  UnregisterNMethodOopClosure reg_cl(this, nm);
  nm->oops_do(&reg_cl, true);
}

void G1CollectedHeap::purge_code_root_memory() {
  double purge_start = os::elapsedTime();
  G1CodeRootSet::purge();
  double purge_time_ms = (os::elapsedTime() - purge_start) * 1000.0;
  phase_times()->record_strong_code_root_purge_time(purge_time_ms);
}

class RebuildStrongCodeRootClosure: public CodeBlobClosure {
  G1CollectedHeap* _g1h;

public:
  RebuildStrongCodeRootClosure(G1CollectedHeap* g1h) :
    _g1h(g1h) {}

  void do_code_blob(CodeBlob* cb) {
    nmethod* nm = (cb != NULL) ? cb->as_nmethod_or_null() : NULL;
    if (nm == NULL) {
      return;
    }

    _g1h->register_nmethod(nm);
  }
};

void G1CollectedHeap::rebuild_strong_code_roots() {
  RebuildStrongCodeRootClosure blob_cl(this);
  CodeCache::blobs_do(&blob_cl);
}

void G1CollectedHeap::initialize_serviceability() {
  _g1mm->initialize_serviceability();
}

MemoryUsage G1CollectedHeap::memory_usage() {
  return _g1mm->memory_usage();
}

GrowableArray<GCMemoryManager*> G1CollectedHeap::memory_managers() {
  return _g1mm->memory_managers();
}

GrowableArray<MemoryPool*> G1CollectedHeap::memory_pools() {
  return _g1mm->memory_pools();
}<|MERGE_RESOLUTION|>--- conflicted
+++ resolved
@@ -1,8 +1,4 @@
-<<<<<<< HEAD
- /*
-=======
 /*
->>>>>>> a8afc08e
  * Copyright (c) 2001, 2020, Oracle and/or its affiliates. All rights reserved.
  * DO NOT ALTER OR REMOVE COPYRIGHT NOTICES OR THIS FILE HEADER.
  *
