/*
 * Copyright (c) 2005, 2018, Oracle and/or its affiliates. All rights reserved.
 * DO NOT ALTER OR REMOVE COPYRIGHT NOTICES OR THIS FILE HEADER.
 *
 * This code is free software; you can redistribute it and/or modify it
 * under the terms of the GNU General Public License version 2 only, as
 * published by the Free Software Foundation.
 *
 * This code is distributed in the hope that it will be useful, but WITHOUT
 * ANY WARRANTY; without even the implied warranty of MERCHANTABILITY or
 * FITNESS FOR A PARTICULAR PURPOSE.  See the GNU General Public License
 * version 2 for more details (a copy is included in the LICENSE file that
 * accompanied this code).
 *
 * You should have received a copy of the GNU General Public License version
 * 2 along with this work; if not, write to the Free Software Foundation,
 * Inc., 51 Franklin St, Fifth Floor, Boston, MA 02110-1301 USA.
 *
 * Please contact Oracle, 500 Oracle Parkway, Redwood Shores, CA 94065 USA
 * or visit www.oracle.com if you need additional information or have any
 * questions.
 *
 */

#include "precompiled.hpp"
#include "c1/c1_Compilation.hpp"
#include "c1/c1_Defs.hpp"
#include "c1/c1_FrameMap.hpp"
#include "c1/c1_Instruction.hpp"
#include "c1/c1_LIRAssembler.hpp"
#include "c1/c1_LIRGenerator.hpp"
#include "c1/c1_ValueStack.hpp"
#include "ci/ciArrayKlass.hpp"
#include "ci/ciInstance.hpp"
#include "ci/ciObjArray.hpp"
#include "ci/ciUtilities.hpp"
#include "gc/shared/barrierSet.hpp"
#include "gc/shared/c1/barrierSetC1.hpp"
#include "runtime/arguments.hpp"
#include "runtime/sharedRuntime.hpp"
#include "runtime/stubRoutines.hpp"
#include "runtime/vm_version.hpp"
#include "utilities/bitMap.inline.hpp"
#include "utilities/macros.hpp"
<<<<<<< HEAD
#if INCLUDE_ALL_GCS
#include "gc/g1/g1ThreadLocalData.hpp"
#include "gc/g1/heapRegion.hpp"
#include "gc/shenandoah/brooksPointer.hpp"
#include "gc/shenandoah/shenandoahThreadLocalData.hpp"
#include "gc/shenandoah/shenandoahConnectionMatrix.hpp"
#include "gc/shenandoah/shenandoahHeap.hpp"
#include "gc/shenandoah/shenandoahHeapRegion.hpp"
#endif // INCLUDE_ALL_GCS
=======
>>>>>>> ea2d08c2
#ifdef TRACE_HAVE_INTRINSICS
#include "trace/traceMacros.hpp"
#endif

#ifdef ASSERT
#define __ gen()->lir(__FILE__, __LINE__)->
#else
#define __ gen()->lir()->
#endif

#ifndef PATCHED_ADDR
#define PATCHED_ADDR  (max_jint)
#endif

void PhiResolverState::reset(int max_vregs) {
  // Initialize array sizes
  _virtual_operands.at_put_grow(max_vregs - 1, NULL, NULL);
  _virtual_operands.trunc_to(0);
  _other_operands.at_put_grow(max_vregs - 1, NULL, NULL);
  _other_operands.trunc_to(0);
  _vreg_table.at_put_grow(max_vregs - 1, NULL, NULL);
  _vreg_table.trunc_to(0);
}



//--------------------------------------------------------------
// PhiResolver

// Resolves cycles:
//
//  r1 := r2  becomes  temp := r1
//  r2 := r1           r1 := r2
//                     r2 := temp
// and orders moves:
//
//  r2 := r3  becomes  r1 := r2
//  r1 := r2           r2 := r3

PhiResolver::PhiResolver(LIRGenerator* gen, int max_vregs)
 : _gen(gen)
 , _state(gen->resolver_state())
 , _temp(LIR_OprFact::illegalOpr)
{
  // reinitialize the shared state arrays
  _state.reset(max_vregs);
}


void PhiResolver::emit_move(LIR_Opr src, LIR_Opr dest) {
  assert(src->is_valid(), "");
  assert(dest->is_valid(), "");
  __ move(src, dest);
}


void PhiResolver::move_temp_to(LIR_Opr dest) {
  assert(_temp->is_valid(), "");
  emit_move(_temp, dest);
  NOT_PRODUCT(_temp = LIR_OprFact::illegalOpr);
}


void PhiResolver::move_to_temp(LIR_Opr src) {
  assert(_temp->is_illegal(), "");
  _temp = _gen->new_register(src->type());
  emit_move(src, _temp);
}


// Traverse assignment graph in depth first order and generate moves in post order
// ie. two assignments: b := c, a := b start with node c:
// Call graph: move(NULL, c) -> move(c, b) -> move(b, a)
// Generates moves in this order: move b to a and move c to b
// ie. cycle a := b, b := a start with node a
// Call graph: move(NULL, a) -> move(a, b) -> move(b, a)
// Generates moves in this order: move b to temp, move a to b, move temp to a
void PhiResolver::move(ResolveNode* src, ResolveNode* dest) {
  if (!dest->visited()) {
    dest->set_visited();
    for (int i = dest->no_of_destinations()-1; i >= 0; i --) {
      move(dest, dest->destination_at(i));
    }
  } else if (!dest->start_node()) {
    // cylce in graph detected
    assert(_loop == NULL, "only one loop valid!");
    _loop = dest;
    move_to_temp(src->operand());
    return;
  } // else dest is a start node

  if (!dest->assigned()) {
    if (_loop == dest) {
      move_temp_to(dest->operand());
      dest->set_assigned();
    } else if (src != NULL) {
      emit_move(src->operand(), dest->operand());
      dest->set_assigned();
    }
  }
}


PhiResolver::~PhiResolver() {
  int i;
  // resolve any cycles in moves from and to virtual registers
  for (i = virtual_operands().length() - 1; i >= 0; i --) {
    ResolveNode* node = virtual_operands().at(i);
    if (!node->visited()) {
      _loop = NULL;
      move(NULL, node);
      node->set_start_node();
      assert(_temp->is_illegal(), "move_temp_to() call missing");
    }
  }

  // generate move for move from non virtual register to abitrary destination
  for (i = other_operands().length() - 1; i >= 0; i --) {
    ResolveNode* node = other_operands().at(i);
    for (int j = node->no_of_destinations() - 1; j >= 0; j --) {
      emit_move(node->operand(), node->destination_at(j)->operand());
    }
  }
}


ResolveNode* PhiResolver::create_node(LIR_Opr opr, bool source) {
  ResolveNode* node;
  if (opr->is_virtual()) {
    int vreg_num = opr->vreg_number();
    node = vreg_table().at_grow(vreg_num, NULL);
    assert(node == NULL || node->operand() == opr, "");
    if (node == NULL) {
      node = new ResolveNode(opr);
      vreg_table().at_put(vreg_num, node);
    }
    // Make sure that all virtual operands show up in the list when
    // they are used as the source of a move.
    if (source && !virtual_operands().contains(node)) {
      virtual_operands().append(node);
    }
  } else {
    assert(source, "");
    node = new ResolveNode(opr);
    other_operands().append(node);
  }
  return node;
}


void PhiResolver::move(LIR_Opr src, LIR_Opr dest) {
  assert(dest->is_virtual(), "");
  // tty->print("move "); src->print(); tty->print(" to "); dest->print(); tty->cr();
  assert(src->is_valid(), "");
  assert(dest->is_valid(), "");
  ResolveNode* source = source_node(src);
  source->append(destination_node(dest));
}


//--------------------------------------------------------------
// LIRItem

void LIRItem::set_result(LIR_Opr opr) {
  assert(value()->operand()->is_illegal() || value()->operand()->is_constant(), "operand should never change");
  value()->set_operand(opr);

  if (opr->is_virtual()) {
    _gen->_instruction_for_operand.at_put_grow(opr->vreg_number(), value(), NULL);
  }

  _result = opr;
}

void LIRItem::load_item() {
  if (result()->is_illegal()) {
    // update the items result
    _result = value()->operand();
  }
  if (!result()->is_register()) {
    LIR_Opr reg = _gen->new_register(value()->type());
    __ move(result(), reg);
    if (result()->is_constant()) {
      _result = reg;
    } else {
      set_result(reg);
    }
  }
}


void LIRItem::load_for_store(BasicType type) {
  if (_gen->can_store_as_constant(value(), type)) {
    _result = value()->operand();
    if (!_result->is_constant()) {
      _result = LIR_OprFact::value_type(value()->type());
    }
  } else if (type == T_BYTE || type == T_BOOLEAN) {
    load_byte_item();
  } else {
    load_item();
  }
}

void LIRItem::load_item_force(LIR_Opr reg) {
  LIR_Opr r = result();
  if (r != reg) {
    _result = _gen->force_opr_to(r, reg);
  }
}

LIR_Opr LIRGenerator::force_opr_to(LIR_Opr op, LIR_Opr reg) {
  if (op != reg) {
#if !defined(ARM) && !defined(E500V2)
    if (op->type() != reg->type()) {
      // moves between different types need an intervening spill slot
      op = force_to_spill(op, reg->type());
    }
#endif
    __ move(op, reg);
    return reg;
  } else {
    return op;
  }
}

ciObject* LIRItem::get_jobject_constant() const {
  ObjectType* oc = type()->as_ObjectType();
  if (oc) {
    return oc->constant_value();
  }
  return NULL;
}


jint LIRItem::get_jint_constant() const {
  assert(is_constant() && value() != NULL, "");
  assert(type()->as_IntConstant() != NULL, "type check");
  return type()->as_IntConstant()->value();
}


jint LIRItem::get_address_constant() const {
  assert(is_constant() && value() != NULL, "");
  assert(type()->as_AddressConstant() != NULL, "type check");
  return type()->as_AddressConstant()->value();
}


jfloat LIRItem::get_jfloat_constant() const {
  assert(is_constant() && value() != NULL, "");
  assert(type()->as_FloatConstant() != NULL, "type check");
  return type()->as_FloatConstant()->value();
}


jdouble LIRItem::get_jdouble_constant() const {
  assert(is_constant() && value() != NULL, "");
  assert(type()->as_DoubleConstant() != NULL, "type check");
  return type()->as_DoubleConstant()->value();
}


jlong LIRItem::get_jlong_constant() const {
  assert(is_constant() && value() != NULL, "");
  assert(type()->as_LongConstant() != NULL, "type check");
  return type()->as_LongConstant()->value();
}



//--------------------------------------------------------------


void LIRGenerator::block_do_prolog(BlockBegin* block) {
#ifndef PRODUCT
  if (PrintIRWithLIR) {
    block->print();
  }
#endif

  // set up the list of LIR instructions
  assert(block->lir() == NULL, "LIR list already computed for this block");
  _lir = new LIR_List(compilation(), block);
  block->set_lir(_lir);

  __ branch_destination(block->label());

  if (LIRTraceExecution &&
      Compilation::current()->hir()->start()->block_id() != block->block_id() &&
      !block->is_set(BlockBegin::exception_entry_flag)) {
    assert(block->lir()->instructions_list()->length() == 1, "should come right after br_dst");
    trace_block_entry(block);
  }
}


void LIRGenerator::block_do_epilog(BlockBegin* block) {
#ifndef PRODUCT
  if (PrintIRWithLIR) {
    tty->cr();
  }
#endif

  // LIR_Opr for unpinned constants shouldn't be referenced by other
  // blocks so clear them out after processing the block.
  for (int i = 0; i < _unpinned_constants.length(); i++) {
    _unpinned_constants.at(i)->clear_operand();
  }
  _unpinned_constants.trunc_to(0);

  // clear our any registers for other local constants
  _constants.trunc_to(0);
  _reg_for_constants.trunc_to(0);
}


void LIRGenerator::block_do(BlockBegin* block) {
  CHECK_BAILOUT();

  block_do_prolog(block);
  set_block(block);

  for (Instruction* instr = block; instr != NULL; instr = instr->next()) {
    if (instr->is_pinned()) do_root(instr);
  }

  set_block(NULL);
  block_do_epilog(block);
}


//-------------------------LIRGenerator-----------------------------

// This is where the tree-walk starts; instr must be root;
void LIRGenerator::do_root(Value instr) {
  CHECK_BAILOUT();

  InstructionMark im(compilation(), instr);

  assert(instr->is_pinned(), "use only with roots");
  assert(instr->subst() == instr, "shouldn't have missed substitution");

  instr->visit(this);

  assert(!instr->has_uses() || instr->operand()->is_valid() ||
         instr->as_Constant() != NULL || bailed_out(), "invalid item set");
}


// This is called for each node in tree; the walk stops if a root is reached
void LIRGenerator::walk(Value instr) {
  InstructionMark im(compilation(), instr);
  //stop walk when encounter a root
  if ((instr->is_pinned() && instr->as_Phi() == NULL) || instr->operand()->is_valid()) {
    assert(instr->operand() != LIR_OprFact::illegalOpr || instr->as_Constant() != NULL, "this root has not yet been visited");
  } else {
    assert(instr->subst() == instr, "shouldn't have missed substitution");
    instr->visit(this);
    // assert(instr->use_count() > 0 || instr->as_Phi() != NULL, "leaf instruction must have a use");
  }
}


CodeEmitInfo* LIRGenerator::state_for(Instruction* x, ValueStack* state, bool ignore_xhandler) {
  assert(state != NULL, "state must be defined");

#ifndef PRODUCT
  state->verify();
#endif

  ValueStack* s = state;
  for_each_state(s) {
    if (s->kind() == ValueStack::EmptyExceptionState) {
      assert(s->stack_size() == 0 && s->locals_size() == 0 && (s->locks_size() == 0 || s->locks_size() == 1), "state must be empty");
      continue;
    }

    int index;
    Value value;
    for_each_stack_value(s, index, value) {
      assert(value->subst() == value, "missed substitution");
      if (!value->is_pinned() && value->as_Constant() == NULL && value->as_Local() == NULL) {
        walk(value);
        assert(value->operand()->is_valid(), "must be evaluated now");
      }
    }

    int bci = s->bci();
    IRScope* scope = s->scope();
    ciMethod* method = scope->method();

    MethodLivenessResult liveness = method->liveness_at_bci(bci);
    if (bci == SynchronizationEntryBCI) {
      if (x->as_ExceptionObject() || x->as_Throw()) {
        // all locals are dead on exit from the synthetic unlocker
        liveness.clear();
      } else {
        assert(x->as_MonitorEnter() || x->as_ProfileInvoke(), "only other cases are MonitorEnter and ProfileInvoke");
      }
    }
    if (!liveness.is_valid()) {
      // Degenerate or breakpointed method.
      bailout("Degenerate or breakpointed method");
    } else {
      assert((int)liveness.size() == s->locals_size(), "error in use of liveness");
      for_each_local_value(s, index, value) {
        assert(value->subst() == value, "missed substition");
        if (liveness.at(index) && !value->type()->is_illegal()) {
          if (!value->is_pinned() && value->as_Constant() == NULL && value->as_Local() == NULL) {
            walk(value);
            assert(value->operand()->is_valid(), "must be evaluated now");
          }
        } else {
          // NULL out this local so that linear scan can assume that all non-NULL values are live.
          s->invalidate_local(index);
        }
      }
    }
  }

  return new CodeEmitInfo(state, ignore_xhandler ? NULL : x->exception_handlers(), x->check_flag(Instruction::DeoptimizeOnException));
}


CodeEmitInfo* LIRGenerator::state_for(Instruction* x) {
  return state_for(x, x->exception_state());
}


void LIRGenerator::klass2reg_with_patching(LIR_Opr r, ciMetadata* obj, CodeEmitInfo* info, bool need_resolve) {
  /* C2 relies on constant pool entries being resolved (ciTypeFlow), so if TieredCompilation
   * is active and the class hasn't yet been resolved we need to emit a patch that resolves
   * the class. */
  if ((TieredCompilation && need_resolve) || !obj->is_loaded() || PatchALot) {
    assert(info != NULL, "info must be set if class is not loaded");
    __ klass2reg_patch(NULL, r, info);
  } else {
    // no patching needed
    __ metadata2reg(obj->constant_encoding(), r);
  }
}


void LIRGenerator::array_range_check(LIR_Opr array, LIR_Opr index,
                                    CodeEmitInfo* null_check_info, CodeEmitInfo* range_check_info) {
  CodeStub* stub = new RangeCheckStub(range_check_info, index);
  if (index->is_constant()) {
    cmp_mem_int(lir_cond_belowEqual, array, arrayOopDesc::length_offset_in_bytes(),
                index->as_jint(), null_check_info);
    __ branch(lir_cond_belowEqual, T_INT, stub); // forward branch
  } else {
    cmp_reg_mem(lir_cond_aboveEqual, index, array,
                arrayOopDesc::length_offset_in_bytes(), T_INT, null_check_info);
    __ branch(lir_cond_aboveEqual, T_INT, stub); // forward branch
  }
}


void LIRGenerator::nio_range_check(LIR_Opr buffer, LIR_Opr index, LIR_Opr result, CodeEmitInfo* info) {
  CodeStub* stub = new RangeCheckStub(info, index, true);
  if (index->is_constant()) {
    cmp_mem_int(lir_cond_belowEqual, buffer, java_nio_Buffer::limit_offset(), index->as_jint(), info);
    __ branch(lir_cond_belowEqual, T_INT, stub); // forward branch
  } else {
    cmp_reg_mem(lir_cond_aboveEqual, index, buffer,
                java_nio_Buffer::limit_offset(), T_INT, info);
    __ branch(lir_cond_aboveEqual, T_INT, stub); // forward branch
  }
  __ move(index, result);
}



void LIRGenerator::arithmetic_op(Bytecodes::Code code, LIR_Opr result, LIR_Opr left, LIR_Opr right, bool is_strictfp, LIR_Opr tmp_op, CodeEmitInfo* info) {
  LIR_Opr result_op = result;
  LIR_Opr left_op   = left;
  LIR_Opr right_op  = right;

  if (TwoOperandLIRForm && left_op != result_op) {
    assert(right_op != result_op, "malformed");
    __ move(left_op, result_op);
    left_op = result_op;
  }

  switch(code) {
    case Bytecodes::_dadd:
    case Bytecodes::_fadd:
    case Bytecodes::_ladd:
    case Bytecodes::_iadd:  __ add(left_op, right_op, result_op); break;
    case Bytecodes::_fmul:
    case Bytecodes::_lmul:  __ mul(left_op, right_op, result_op); break;

    case Bytecodes::_dmul:
      {
        if (is_strictfp) {
          __ mul_strictfp(left_op, right_op, result_op, tmp_op); break;
        } else {
          __ mul(left_op, right_op, result_op); break;
        }
      }
      break;

    case Bytecodes::_imul:
      {
        bool did_strength_reduce = false;

        if (right->is_constant()) {
          jint c = right->as_jint();
          if (c > 0 && is_power_of_2(c)) {
            // do not need tmp here
            __ shift_left(left_op, exact_log2(c), result_op);
            did_strength_reduce = true;
          } else {
            did_strength_reduce = strength_reduce_multiply(left_op, c, result_op, tmp_op);
          }
        }
        // we couldn't strength reduce so just emit the multiply
        if (!did_strength_reduce) {
          __ mul(left_op, right_op, result_op);
        }
      }
      break;

    case Bytecodes::_dsub:
    case Bytecodes::_fsub:
    case Bytecodes::_lsub:
    case Bytecodes::_isub: __ sub(left_op, right_op, result_op); break;

    case Bytecodes::_fdiv: __ div (left_op, right_op, result_op); break;
    // ldiv and lrem are implemented with a direct runtime call

    case Bytecodes::_ddiv:
      {
        if (is_strictfp) {
          __ div_strictfp (left_op, right_op, result_op, tmp_op); break;
        } else {
          __ div (left_op, right_op, result_op); break;
        }
      }
      break;

    case Bytecodes::_drem:
    case Bytecodes::_frem: __ rem (left_op, right_op, result_op); break;

    default: ShouldNotReachHere();
  }
}


void LIRGenerator::arithmetic_op_int(Bytecodes::Code code, LIR_Opr result, LIR_Opr left, LIR_Opr right, LIR_Opr tmp) {
  arithmetic_op(code, result, left, right, false, tmp);
}


void LIRGenerator::arithmetic_op_long(Bytecodes::Code code, LIR_Opr result, LIR_Opr left, LIR_Opr right, CodeEmitInfo* info) {
  arithmetic_op(code, result, left, right, false, LIR_OprFact::illegalOpr, info);
}


void LIRGenerator::arithmetic_op_fpu(Bytecodes::Code code, LIR_Opr result, LIR_Opr left, LIR_Opr right, bool is_strictfp, LIR_Opr tmp) {
  arithmetic_op(code, result, left, right, is_strictfp, tmp);
}


void LIRGenerator::shift_op(Bytecodes::Code code, LIR_Opr result_op, LIR_Opr value, LIR_Opr count, LIR_Opr tmp) {

  if (TwoOperandLIRForm && value != result_op
      // Only 32bit right shifts require two operand form on S390.
      S390_ONLY(&& (code == Bytecodes::_ishr || code == Bytecodes::_iushr))) {
    assert(count != result_op, "malformed");
    __ move(value, result_op);
    value = result_op;
  }

  assert(count->is_constant() || count->is_register(), "must be");
  switch(code) {
  case Bytecodes::_ishl:
  case Bytecodes::_lshl: __ shift_left(value, count, result_op, tmp); break;
  case Bytecodes::_ishr:
  case Bytecodes::_lshr: __ shift_right(value, count, result_op, tmp); break;
  case Bytecodes::_iushr:
  case Bytecodes::_lushr: __ unsigned_shift_right(value, count, result_op, tmp); break;
  default: ShouldNotReachHere();
  }
}


void LIRGenerator::logic_op (Bytecodes::Code code, LIR_Opr result_op, LIR_Opr left_op, LIR_Opr right_op) {
  if (TwoOperandLIRForm && left_op != result_op) {
    assert(right_op != result_op, "malformed");
    __ move(left_op, result_op);
    left_op = result_op;
  }

  switch(code) {
    case Bytecodes::_iand:
    case Bytecodes::_land:  __ logical_and(left_op, right_op, result_op); break;

    case Bytecodes::_ior:
    case Bytecodes::_lor:   __ logical_or(left_op, right_op, result_op);  break;

    case Bytecodes::_ixor:
    case Bytecodes::_lxor:  __ logical_xor(left_op, right_op, result_op); break;

    default: ShouldNotReachHere();
  }
}


void LIRGenerator::monitor_enter(LIR_Opr object, LIR_Opr lock, LIR_Opr hdr, LIR_Opr scratch, int monitor_no, CodeEmitInfo* info_for_exception, CodeEmitInfo* info) {
  if (!GenerateSynchronizationCode) return;
  // for slow path, use debug info for state after successful locking
  CodeStub* slow_path = new MonitorEnterStub(object, lock, info);
  __ load_stack_address_monitor(monitor_no, lock);
  // for handling NullPointerException, use debug info representing just the lock stack before this monitorenter
  __ lock_object(hdr, object, lock, scratch, slow_path, info_for_exception);
}


void LIRGenerator::monitor_exit(LIR_Opr object, LIR_Opr lock, LIR_Opr new_hdr, LIR_Opr scratch, int monitor_no) {
  if (!GenerateSynchronizationCode) return;
  // setup registers
  LIR_Opr hdr = lock;
  lock = new_hdr;
  CodeStub* slow_path = new MonitorExitStub(lock, UseFastLocking, monitor_no);
  __ load_stack_address_monitor(monitor_no, lock);
  __ unlock_object(hdr, object, lock, scratch, slow_path);
}

#ifndef PRODUCT
void LIRGenerator::print_if_not_loaded(const NewInstance* new_instance) {
  if (PrintNotLoaded && !new_instance->klass()->is_loaded()) {
    tty->print_cr("   ###class not loaded at new bci %d", new_instance->printable_bci());
  } else if (PrintNotLoaded && (TieredCompilation && new_instance->is_unresolved())) {
    tty->print_cr("   ###class not resolved at new bci %d", new_instance->printable_bci());
  }
}
#endif

void LIRGenerator::new_instance(LIR_Opr dst, ciInstanceKlass* klass, bool is_unresolved, LIR_Opr scratch1, LIR_Opr scratch2, LIR_Opr scratch3, LIR_Opr scratch4, LIR_Opr klass_reg, CodeEmitInfo* info) {
  klass2reg_with_patching(klass_reg, klass, info, is_unresolved);
  // If klass is not loaded we do not know if the klass has finalizers:
  if (UseFastNewInstance && klass->is_loaded()
      && !Klass::layout_helper_needs_slow_path(klass->layout_helper())) {

    Runtime1::StubID stub_id = klass->is_initialized() ? Runtime1::fast_new_instance_id : Runtime1::fast_new_instance_init_check_id;

    CodeStub* slow_path = new NewInstanceStub(klass_reg, dst, klass, info, stub_id);

    assert(klass->is_loaded(), "must be loaded");
    // allocate space for instance
    assert(klass->size_helper() >= 0, "illegal instance size");
    const int instance_size = align_object_size(klass->size_helper());
    __ allocate_object(dst, scratch1, scratch2, scratch3, scratch4,
                       oopDesc::header_size(), instance_size, klass_reg, !klass->is_initialized(), slow_path);
  } else {
    CodeStub* slow_path = new NewInstanceStub(klass_reg, dst, klass, info, Runtime1::new_instance_id);
    __ branch(lir_cond_always, T_ILLEGAL, slow_path);
    __ branch_destination(slow_path->continuation());
  }
}


static bool is_constant_zero(Instruction* inst) {
  IntConstant* c = inst->type()->as_IntConstant();
  if (c) {
    return (c->value() == 0);
  }
  return false;
}


static bool positive_constant(Instruction* inst) {
  IntConstant* c = inst->type()->as_IntConstant();
  if (c) {
    return (c->value() >= 0);
  }
  return false;
}


static ciArrayKlass* as_array_klass(ciType* type) {
  if (type != NULL && type->is_array_klass() && type->is_loaded()) {
    return (ciArrayKlass*)type;
  } else {
    return NULL;
  }
}

static ciType* phi_declared_type(Phi* phi) {
  ciType* t = phi->operand_at(0)->declared_type();
  if (t == NULL) {
    return NULL;
  }
  for(int i = 1; i < phi->operand_count(); i++) {
    if (t != phi->operand_at(i)->declared_type()) {
      return NULL;
    }
  }
  return t;
}

void LIRGenerator::arraycopy_helper(Intrinsic* x, int* flagsp, ciArrayKlass** expected_typep) {
  Instruction* src     = x->argument_at(0);
  Instruction* src_pos = x->argument_at(1);
  Instruction* dst     = x->argument_at(2);
  Instruction* dst_pos = x->argument_at(3);
  Instruction* length  = x->argument_at(4);

  // first try to identify the likely type of the arrays involved
  ciArrayKlass* expected_type = NULL;
  bool is_exact = false, src_objarray = false, dst_objarray = false;
  {
    ciArrayKlass* src_exact_type    = as_array_klass(src->exact_type());
    ciArrayKlass* src_declared_type = as_array_klass(src->declared_type());
    Phi* phi;
    if (src_declared_type == NULL && (phi = src->as_Phi()) != NULL) {
      src_declared_type = as_array_klass(phi_declared_type(phi));
    }
    ciArrayKlass* dst_exact_type    = as_array_klass(dst->exact_type());
    ciArrayKlass* dst_declared_type = as_array_klass(dst->declared_type());
    if (dst_declared_type == NULL && (phi = dst->as_Phi()) != NULL) {
      dst_declared_type = as_array_klass(phi_declared_type(phi));
    }

    if (src_exact_type != NULL && src_exact_type == dst_exact_type) {
      // the types exactly match so the type is fully known
      is_exact = true;
      expected_type = src_exact_type;
    } else if (dst_exact_type != NULL && dst_exact_type->is_obj_array_klass()) {
      ciArrayKlass* dst_type = (ciArrayKlass*) dst_exact_type;
      ciArrayKlass* src_type = NULL;
      if (src_exact_type != NULL && src_exact_type->is_obj_array_klass()) {
        src_type = (ciArrayKlass*) src_exact_type;
      } else if (src_declared_type != NULL && src_declared_type->is_obj_array_klass()) {
        src_type = (ciArrayKlass*) src_declared_type;
      }
      if (src_type != NULL) {
        if (src_type->element_type()->is_subtype_of(dst_type->element_type())) {
          is_exact = true;
          expected_type = dst_type;
        }
      }
    }
    // at least pass along a good guess
    if (expected_type == NULL) expected_type = dst_exact_type;
    if (expected_type == NULL) expected_type = src_declared_type;
    if (expected_type == NULL) expected_type = dst_declared_type;

    src_objarray = (src_exact_type && src_exact_type->is_obj_array_klass()) || (src_declared_type && src_declared_type->is_obj_array_klass());
    dst_objarray = (dst_exact_type && dst_exact_type->is_obj_array_klass()) || (dst_declared_type && dst_declared_type->is_obj_array_klass());
  }

  // if a probable array type has been identified, figure out if any
  // of the required checks for a fast case can be elided.
  int flags = LIR_OpArrayCopy::all_flags;

  if (!src_objarray)
    flags &= ~LIR_OpArrayCopy::src_objarray;
  if (!dst_objarray)
    flags &= ~LIR_OpArrayCopy::dst_objarray;

  if (!x->arg_needs_null_check(0))
    flags &= ~LIR_OpArrayCopy::src_null_check;
  if (!x->arg_needs_null_check(2))
    flags &= ~LIR_OpArrayCopy::dst_null_check;


  if (expected_type != NULL) {
    Value length_limit = NULL;

    IfOp* ifop = length->as_IfOp();
    if (ifop != NULL) {
      // look for expressions like min(v, a.length) which ends up as
      //   x > y ? y : x  or  x >= y ? y : x
      if ((ifop->cond() == If::gtr || ifop->cond() == If::geq) &&
          ifop->x() == ifop->fval() &&
          ifop->y() == ifop->tval()) {
        length_limit = ifop->y();
      }
    }

    // try to skip null checks and range checks
    NewArray* src_array = src->as_NewArray();
    if (src_array != NULL) {
      flags &= ~LIR_OpArrayCopy::src_null_check;
      if (length_limit != NULL &&
          src_array->length() == length_limit &&
          is_constant_zero(src_pos)) {
        flags &= ~LIR_OpArrayCopy::src_range_check;
      }
    }

    NewArray* dst_array = dst->as_NewArray();
    if (dst_array != NULL) {
      flags &= ~LIR_OpArrayCopy::dst_null_check;
      if (length_limit != NULL &&
          dst_array->length() == length_limit &&
          is_constant_zero(dst_pos)) {
        flags &= ~LIR_OpArrayCopy::dst_range_check;
      }
    }

    // check from incoming constant values
    if (positive_constant(src_pos))
      flags &= ~LIR_OpArrayCopy::src_pos_positive_check;
    if (positive_constant(dst_pos))
      flags &= ~LIR_OpArrayCopy::dst_pos_positive_check;
    if (positive_constant(length))
      flags &= ~LIR_OpArrayCopy::length_positive_check;

    // see if the range check can be elided, which might also imply
    // that src or dst is non-null.
    ArrayLength* al = length->as_ArrayLength();
    if (al != NULL) {
      if (al->array() == src) {
        // it's the length of the source array
        flags &= ~LIR_OpArrayCopy::length_positive_check;
        flags &= ~LIR_OpArrayCopy::src_null_check;
        if (is_constant_zero(src_pos))
          flags &= ~LIR_OpArrayCopy::src_range_check;
      }
      if (al->array() == dst) {
        // it's the length of the destination array
        flags &= ~LIR_OpArrayCopy::length_positive_check;
        flags &= ~LIR_OpArrayCopy::dst_null_check;
        if (is_constant_zero(dst_pos))
          flags &= ~LIR_OpArrayCopy::dst_range_check;
      }
    }
    if (is_exact) {
      flags &= ~LIR_OpArrayCopy::type_check;
    }
  }

  IntConstant* src_int = src_pos->type()->as_IntConstant();
  IntConstant* dst_int = dst_pos->type()->as_IntConstant();
  if (src_int && dst_int) {
    int s_offs = src_int->value();
    int d_offs = dst_int->value();
    if (src_int->value() >= dst_int->value()) {
      flags &= ~LIR_OpArrayCopy::overlapping;
    }
    if (expected_type != NULL) {
      BasicType t = expected_type->element_type()->basic_type();
      int element_size = type2aelembytes(t);
      if (((arrayOopDesc::base_offset_in_bytes(t) + s_offs * element_size) % HeapWordSize == 0) &&
          ((arrayOopDesc::base_offset_in_bytes(t) + d_offs * element_size) % HeapWordSize == 0)) {
        flags &= ~LIR_OpArrayCopy::unaligned;
      }
    }
  } else if (src_pos == dst_pos || is_constant_zero(dst_pos)) {
    // src and dest positions are the same, or dst is zero so assume
    // nonoverlapping copy.
    flags &= ~LIR_OpArrayCopy::overlapping;
  }

  if (src == dst) {
    // moving within a single array so no type checks are needed
    if (flags & LIR_OpArrayCopy::type_check) {
      flags &= ~LIR_OpArrayCopy::type_check;
    }
  }
  *flagsp = flags;
  *expected_typep = (ciArrayKlass*)expected_type;
}


LIR_Opr LIRGenerator::round_item(LIR_Opr opr) {
  assert(opr->is_register(), "why spill if item is not register?");

  if (RoundFPResults && UseSSE < 1 && opr->is_single_fpu()) {
    LIR_Opr result = new_register(T_FLOAT);
    set_vreg_flag(result, must_start_in_memory);
    assert(opr->is_register(), "only a register can be spilled");
    assert(opr->value_type()->is_float(), "rounding only for floats available");
    __ roundfp(opr, LIR_OprFact::illegalOpr, result);
    return result;
  }
  return opr;
}


LIR_Opr LIRGenerator::force_to_spill(LIR_Opr value, BasicType t) {
  assert(type2size[t] == type2size[value->type()],
         "size mismatch: t=%s, value->type()=%s", type2name(t), type2name(value->type()));
  if (!value->is_register()) {
    // force into a register
    LIR_Opr r = new_register(value->type());
    __ move(value, r);
    value = r;
  }

  // create a spill location
  LIR_Opr tmp = new_register(t);
  set_vreg_flag(tmp, LIRGenerator::must_start_in_memory);

  // move from register to spill
  __ move(value, tmp);
  return tmp;
}

void LIRGenerator::profile_branch(If* if_instr, If::Condition cond) {
  if (if_instr->should_profile()) {
    ciMethod* method = if_instr->profiled_method();
    assert(method != NULL, "method should be set if branch is profiled");
    ciMethodData* md = method->method_data_or_null();
    assert(md != NULL, "Sanity");
    ciProfileData* data = md->bci_to_data(if_instr->profiled_bci());
    assert(data != NULL, "must have profiling data");
    assert(data->is_BranchData(), "need BranchData for two-way branches");
    int taken_count_offset     = md->byte_offset_of_slot(data, BranchData::taken_offset());
    int not_taken_count_offset = md->byte_offset_of_slot(data, BranchData::not_taken_offset());
    if (if_instr->is_swapped()) {
      int t = taken_count_offset;
      taken_count_offset = not_taken_count_offset;
      not_taken_count_offset = t;
    }

    LIR_Opr md_reg = new_register(T_METADATA);
    __ metadata2reg(md->constant_encoding(), md_reg);

    LIR_Opr data_offset_reg = new_pointer_register();
    __ cmove(lir_cond(cond),
             LIR_OprFact::intptrConst(taken_count_offset),
             LIR_OprFact::intptrConst(not_taken_count_offset),
             data_offset_reg, as_BasicType(if_instr->x()->type()));

    // MDO cells are intptr_t, so the data_reg width is arch-dependent.
    LIR_Opr data_reg = new_pointer_register();
    LIR_Address* data_addr = new LIR_Address(md_reg, data_offset_reg, data_reg->type());
    __ move(data_addr, data_reg);
    // Use leal instead of add to avoid destroying condition codes on x86
    LIR_Address* fake_incr_value = new LIR_Address(data_reg, DataLayout::counter_increment, T_INT);
    __ leal(LIR_OprFact::address(fake_incr_value), data_reg);
    __ move(data_reg, data_addr);
  }
}

// Phi technique:
// This is about passing live values from one basic block to the other.
// In code generated with Java it is rather rare that more than one
// value is on the stack from one basic block to the other.
// We optimize our technique for efficient passing of one value
// (of type long, int, double..) but it can be extended.
// When entering or leaving a basic block, all registers and all spill
// slots are release and empty. We use the released registers
// and spill slots to pass the live values from one block
// to the other. The topmost value, i.e., the value on TOS of expression
// stack is passed in registers. All other values are stored in spilling
// area. Every Phi has an index which designates its spill slot
// At exit of a basic block, we fill the register(s) and spill slots.
// At entry of a basic block, the block_prolog sets up the content of phi nodes
// and locks necessary registers and spilling slots.


// move current value to referenced phi function
void LIRGenerator::move_to_phi(PhiResolver* resolver, Value cur_val, Value sux_val) {
  Phi* phi = sux_val->as_Phi();
  // cur_val can be null without phi being null in conjunction with inlining
  if (phi != NULL && cur_val != NULL && cur_val != phi && !phi->is_illegal()) {
    Phi* cur_phi = cur_val->as_Phi();
    if (cur_phi != NULL && cur_phi->is_illegal()) {
      // Phi and local would need to get invalidated
      // (which is unexpected for Linear Scan).
      // But this case is very rare so we simply bail out.
      bailout("propagation of illegal phi");
      return;
    }
    LIR_Opr operand = cur_val->operand();
    if (operand->is_illegal()) {
      assert(cur_val->as_Constant() != NULL || cur_val->as_Local() != NULL,
             "these can be produced lazily");
      operand = operand_for_instruction(cur_val);
    }
    resolver->move(operand, operand_for_instruction(phi));
  }
}


// Moves all stack values into their PHI position
void LIRGenerator::move_to_phi(ValueStack* cur_state) {
  BlockBegin* bb = block();
  if (bb->number_of_sux() == 1) {
    BlockBegin* sux = bb->sux_at(0);
    assert(sux->number_of_preds() > 0, "invalid CFG");

    // a block with only one predecessor never has phi functions
    if (sux->number_of_preds() > 1) {
      int max_phis = cur_state->stack_size() + cur_state->locals_size();
      PhiResolver resolver(this, _virtual_register_number + max_phis * 2);

      ValueStack* sux_state = sux->state();
      Value sux_value;
      int index;

      assert(cur_state->scope() == sux_state->scope(), "not matching");
      assert(cur_state->locals_size() == sux_state->locals_size(), "not matching");
      assert(cur_state->stack_size() == sux_state->stack_size(), "not matching");

      for_each_stack_value(sux_state, index, sux_value) {
        move_to_phi(&resolver, cur_state->stack_at(index), sux_value);
      }

      for_each_local_value(sux_state, index, sux_value) {
        move_to_phi(&resolver, cur_state->local_at(index), sux_value);
      }

      assert(cur_state->caller_state() == sux_state->caller_state(), "caller states must be equal");
    }
  }
}


LIR_Opr LIRGenerator::new_register(BasicType type) {
  int vreg = _virtual_register_number;
  // add a little fudge factor for the bailout, since the bailout is
  // only checked periodically.  This gives a few extra registers to
  // hand out before we really run out, which helps us keep from
  // tripping over assertions.
  if (vreg + 20 >= LIR_OprDesc::vreg_max) {
    bailout("out of virtual registers");
    if (vreg + 2 >= LIR_OprDesc::vreg_max) {
      // wrap it around
      _virtual_register_number = LIR_OprDesc::vreg_base;
    }
  }
  _virtual_register_number += 1;
  return LIR_OprFact::virtual_register(vreg, type);
}


// Try to lock using register in hint
LIR_Opr LIRGenerator::rlock(Value instr) {
  return new_register(instr->type());
}


// does an rlock and sets result
LIR_Opr LIRGenerator::rlock_result(Value x) {
  LIR_Opr reg = rlock(x);
  set_result(x, reg);
  return reg;
}


// does an rlock and sets result
LIR_Opr LIRGenerator::rlock_result(Value x, BasicType type) {
  LIR_Opr reg;
  switch (type) {
  case T_BYTE:
  case T_BOOLEAN:
    reg = rlock_byte(type);
    break;
  default:
    reg = rlock(x);
    break;
  }

  set_result(x, reg);
  return reg;
}


//---------------------------------------------------------------------
ciObject* LIRGenerator::get_jobject_constant(Value value) {
  ObjectType* oc = value->type()->as_ObjectType();
  if (oc) {
    return oc->constant_value();
  }
  return NULL;
}


void LIRGenerator::do_ExceptionObject(ExceptionObject* x) {
  assert(block()->is_set(BlockBegin::exception_entry_flag), "ExceptionObject only allowed in exception handler block");
  assert(block()->next() == x, "ExceptionObject must be first instruction of block");

  // no moves are created for phi functions at the begin of exception
  // handlers, so assign operands manually here
  for_each_phi_fun(block(), phi,
                   operand_for_instruction(phi));

  LIR_Opr thread_reg = getThreadPointer();
  __ move_wide(new LIR_Address(thread_reg, in_bytes(JavaThread::exception_oop_offset()), T_OBJECT),
               exceptionOopOpr());
  __ move_wide(LIR_OprFact::oopConst(NULL),
               new LIR_Address(thread_reg, in_bytes(JavaThread::exception_oop_offset()), T_OBJECT));
  __ move_wide(LIR_OprFact::oopConst(NULL),
               new LIR_Address(thread_reg, in_bytes(JavaThread::exception_pc_offset()), T_OBJECT));

  LIR_Opr result = new_register(T_OBJECT);
  __ move(exceptionOopOpr(), result);
  set_result(x, result);
}


//----------------------------------------------------------------------
//----------------------------------------------------------------------
//----------------------------------------------------------------------
//----------------------------------------------------------------------
//                        visitor functions
//----------------------------------------------------------------------
//----------------------------------------------------------------------
//----------------------------------------------------------------------
//----------------------------------------------------------------------

void LIRGenerator::do_Phi(Phi* x) {
  // phi functions are never visited directly
  ShouldNotReachHere();
}


// Code for a constant is generated lazily unless the constant is frequently used and can't be inlined.
void LIRGenerator::do_Constant(Constant* x) {
  if (x->state_before() != NULL) {
    // Any constant with a ValueStack requires patching so emit the patch here
    LIR_Opr reg = rlock_result(x);
    CodeEmitInfo* info = state_for(x, x->state_before());
    __ oop2reg_patch(NULL, reg, info);
  } else if (x->use_count() > 1 && !can_inline_as_constant(x)) {
    if (!x->is_pinned()) {
      // unpinned constants are handled specially so that they can be
      // put into registers when they are used multiple times within a
      // block.  After the block completes their operand will be
      // cleared so that other blocks can't refer to that register.
      set_result(x, load_constant(x));
    } else {
      LIR_Opr res = x->operand();
      if (!res->is_valid()) {
        res = LIR_OprFact::value_type(x->type());
      }
      if (res->is_constant()) {
        LIR_Opr reg = rlock_result(x);
        __ move(res, reg);
      } else {
        set_result(x, res);
      }
    }
  } else {
    set_result(x, LIR_OprFact::value_type(x->type()));
  }
}


void LIRGenerator::do_Local(Local* x) {
  // operand_for_instruction has the side effect of setting the result
  // so there's no need to do it here.
  operand_for_instruction(x);
}


void LIRGenerator::do_IfInstanceOf(IfInstanceOf* x) {
  Unimplemented();
}


void LIRGenerator::do_Return(Return* x) {
  if (compilation()->env()->dtrace_method_probes()) {
    BasicTypeList signature;
    signature.append(LP64_ONLY(T_LONG) NOT_LP64(T_INT));    // thread
    signature.append(T_METADATA); // Method*
    LIR_OprList* args = new LIR_OprList();
    args->append(getThreadPointer());
    LIR_Opr meth = new_register(T_METADATA);
    __ metadata2reg(method()->constant_encoding(), meth);
    args->append(meth);
    call_runtime(&signature, args, CAST_FROM_FN_PTR(address, SharedRuntime::dtrace_method_exit), voidType, NULL);
  }

  if (x->type()->is_void()) {
    __ return_op(LIR_OprFact::illegalOpr);
  } else {
    LIR_Opr reg = result_register_for(x->type(), /*callee=*/true);
    LIRItem result(x->result(), this);

    result.load_item_force(reg);
    __ return_op(result.result());
  }
  set_no_result(x);
}

// Examble: ref.get()
// Combination of LoadField and g1 pre-write barrier
void LIRGenerator::do_Reference_get(Intrinsic* x) {

  const int referent_offset = java_lang_ref_Reference::referent_offset;
  guarantee(referent_offset > 0, "referent offset not initialized");

  assert(x->number_of_arguments() == 1, "wrong type");

  LIRItem reference(x->argument_at(0), this);
  reference.load_item();

  // need to perform the null check on the reference objecy
  CodeEmitInfo* info = NULL;
  if (x->needs_null_check()) {
    info = state_for(x);
  }

<<<<<<< HEAD
  LIR_Address* referent_field_adr =
    new LIR_Address(reference.result(), referent_offset, T_OBJECT);

  LIR_Opr result = rlock_result(x);

  __ load(referent_field_adr, result, info);

  // Register the value in the referent field with the pre-barrier
  keep_alive_barrier(result);
=======
  LIR_Opr result = rlock_result(x, T_OBJECT);
  access_load_at(IN_HEAP | ON_WEAK_OOP_REF, T_OBJECT,
                 reference, LIR_OprFact::intConst(referent_offset), result);
>>>>>>> ea2d08c2
}

// Example: clazz.isInstance(object)
void LIRGenerator::do_isInstance(Intrinsic* x) {
  assert(x->number_of_arguments() == 2, "wrong type");

  // TODO could try to substitute this node with an equivalent InstanceOf
  // if clazz is known to be a constant Class. This will pick up newly found
  // constants after HIR construction. I'll leave this to a future change.

  // as a first cut, make a simple leaf call to runtime to stay platform independent.
  // could follow the aastore example in a future change.

  LIRItem clazz(x->argument_at(0), this);
  LIRItem object(x->argument_at(1), this);
  clazz.load_item();
  object.load_item();
  LIR_Opr result = rlock_result(x);

  // need to perform null check on clazz
  if (x->needs_null_check()) {
    CodeEmitInfo* info = state_for(x);
    __ null_check(clazz.result(), info);
  }

  LIR_Opr call_result = call_runtime(clazz.value(), object.value(),
                                     CAST_FROM_FN_PTR(address, Runtime1::is_instance_of),
                                     x->type(),
                                     NULL); // NULL CodeEmitInfo results in a leaf call
  __ move(call_result, result);
}

// Example: object.getClass ()
void LIRGenerator::do_getClass(Intrinsic* x) {
  assert(x->number_of_arguments() == 1, "wrong type");

  LIRItem rcvr(x->argument_at(0), this);
  rcvr.load_item();
  LIR_Opr temp = new_register(T_METADATA);
  LIR_Opr result = rlock_result(x);

  // need to perform the null check on the rcvr
  CodeEmitInfo* info = NULL;
  if (x->needs_null_check()) {
    info = state_for(x);
  }

  // FIXME T_ADDRESS should actually be T_METADATA but it can't because the
  // meaning of these two is mixed up (see JDK-8026837).
  __ move(new LIR_Address(rcvr.result(), oopDesc::klass_offset_in_bytes(), T_ADDRESS), temp, info);
  __ move_wide(new LIR_Address(temp, in_bytes(Klass::java_mirror_offset()), T_ADDRESS), result);
  // mirror = ((OopHandle)mirror)->resolve();
  __ move_wide(new LIR_Address(result, T_OBJECT), result);
}

// java.lang.Class::isPrimitive()
void LIRGenerator::do_isPrimitive(Intrinsic* x) {
  assert(x->number_of_arguments() == 1, "wrong type");

  LIRItem rcvr(x->argument_at(0), this);
  rcvr.load_item();
  LIR_Opr temp = new_register(T_METADATA);
  LIR_Opr result = rlock_result(x);

  CodeEmitInfo* info = NULL;
  if (x->needs_null_check()) {
    info = state_for(x);
  }

  __ move(new LIR_Address(rcvr.result(), java_lang_Class::klass_offset_in_bytes(), T_ADDRESS), temp, info);
  __ cmp(lir_cond_notEqual, temp, LIR_OprFact::intConst(0));
  __ cmove(lir_cond_notEqual, LIR_OprFact::intConst(0), LIR_OprFact::intConst(1), result, T_BOOLEAN);
}


// Example: Thread.currentThread()
void LIRGenerator::do_currentThread(Intrinsic* x) {
  assert(x->number_of_arguments() == 0, "wrong type");
  LIR_Opr reg = rlock_result(x);
  __ move_wide(new LIR_Address(getThreadPointer(), in_bytes(JavaThread::threadObj_offset()), T_OBJECT), reg);
}


void LIRGenerator::do_RegisterFinalizer(Intrinsic* x) {
  assert(x->number_of_arguments() == 1, "wrong type");
  LIRItem receiver(x->argument_at(0), this);

  receiver.load_item();
  BasicTypeList signature;
  signature.append(T_OBJECT); // receiver
  LIR_OprList* args = new LIR_OprList();
  args->append(receiver.result());
  CodeEmitInfo* info = state_for(x, x->state());
  call_runtime(&signature, args,
               CAST_FROM_FN_PTR(address, Runtime1::entry_for(Runtime1::register_finalizer_id)),
               voidType, info);

  set_no_result(x);
}


//------------------------local access--------------------------------------

LIR_Opr LIRGenerator::operand_for_instruction(Instruction* x) {
  if (x->operand()->is_illegal()) {
    Constant* c = x->as_Constant();
    if (c != NULL) {
      x->set_operand(LIR_OprFact::value_type(c->type()));
    } else {
      assert(x->as_Phi() || x->as_Local() != NULL, "only for Phi and Local");
      // allocate a virtual register for this local or phi
      x->set_operand(rlock(x));
      _instruction_for_operand.at_put_grow(x->operand()->vreg_number(), x, NULL);
    }
  }
  return x->operand();
}


Instruction* LIRGenerator::instruction_for_opr(LIR_Opr opr) {
  if (opr->is_virtual()) {
    return instruction_for_vreg(opr->vreg_number());
  }
  return NULL;
}


Instruction* LIRGenerator::instruction_for_vreg(int reg_num) {
  if (reg_num < _instruction_for_operand.length()) {
    return _instruction_for_operand.at(reg_num);
  }
  return NULL;
}


void LIRGenerator::set_vreg_flag(int vreg_num, VregFlag f) {
  if (_vreg_flags.size_in_bits() == 0) {
    BitMap2D temp(100, num_vreg_flags);
    _vreg_flags = temp;
  }
  _vreg_flags.at_put_grow(vreg_num, f, true);
}

bool LIRGenerator::is_vreg_flag_set(int vreg_num, VregFlag f) {
  if (!_vreg_flags.is_valid_index(vreg_num, f)) {
    return false;
  }
  return _vreg_flags.at(vreg_num, f);
}


// Block local constant handling.  This code is useful for keeping
// unpinned constants and constants which aren't exposed in the IR in
// registers.  Unpinned Constant instructions have their operands
// cleared when the block is finished so that other blocks can't end
// up referring to their registers.

LIR_Opr LIRGenerator::load_constant(Constant* x) {
  assert(!x->is_pinned(), "only for unpinned constants");
  _unpinned_constants.append(x);
  return load_constant(LIR_OprFact::value_type(x->type())->as_constant_ptr());
}


LIR_Opr LIRGenerator::load_constant(LIR_Const* c) {
  BasicType t = c->type();
  for (int i = 0; i < _constants.length(); i++) {
    LIR_Const* other = _constants.at(i);
    if (t == other->type()) {
      switch (t) {
      case T_INT:
      case T_FLOAT:
        if (c->as_jint_bits() != other->as_jint_bits()) continue;
        break;
      case T_LONG:
      case T_DOUBLE:
        if (c->as_jint_hi_bits() != other->as_jint_hi_bits()) continue;
        if (c->as_jint_lo_bits() != other->as_jint_lo_bits()) continue;
        break;
      case T_OBJECT:
        if (c->as_jobject() != other->as_jobject()) continue;
        break;
      default:
        break;
      }
      return _reg_for_constants.at(i);
    }
  }

  LIR_Opr result = new_register(t);
  __ move((LIR_Opr)c, result);
  _constants.append(c);
  _reg_for_constants.append(result);
  return result;
}

<<<<<<< HEAD
// Various barriers

void LIRGenerator::pre_barrier(LIR_Opr addr_opr, LIR_Opr pre_val,
                               bool do_load, bool patch, CodeEmitInfo* info) {
  // Do the pre-write barrier, if any.
  switch (_bs->kind()) {
#if INCLUDE_ALL_GCS
    case BarrierSet::G1BarrierSet:
      G1BarrierSet_pre_barrier(addr_opr, pre_val, do_load, patch, info);
      break;
    case BarrierSet::Shenandoah:
      Shenandoah_pre_barrier(addr_opr, pre_val, do_load, patch, info);
      break;
#endif // INCLUDE_ALL_GCS
    case BarrierSet::CardTableBarrierSet:
      // No pre barriers
      break;
    default      :
      ShouldNotReachHere();

  }
}

void LIRGenerator::keep_alive_barrier(LIR_Opr val) {
  switch (_bs->kind()) {
#if INCLUDE_ALL_GCS
    case BarrierSet::G1BarrierSet:
      pre_barrier(LIR_OprFact::illegalOpr /* addr_opr */,
                  val /* pre_val */,
                  false  /* do_load */,
                  false  /* patch */,
                  NULL   /* info */);
      break;
    case BarrierSet::Shenandoah:
      if (ShenandoahKeepAliveBarrier) {
        pre_barrier(LIR_OprFact::illegalOpr /* addr_opr */,
                    val /* pre_val */,
                    false  /* do_load */,
                    false  /* patch */,
                    NULL   /* info */);
      }
      break;
#endif // INCLUDE_ALL_GCS
    case BarrierSet::CardTableBarrierSet:
      break;
    default      :
      ShouldNotReachHere();
  }
}

void LIRGenerator::post_barrier(LIR_OprDesc* addr, LIR_OprDesc* new_val) {
  switch (_bs->kind()) {
#if INCLUDE_ALL_GCS
    case BarrierSet::G1BarrierSet:
      G1BarrierSet_post_barrier(addr,  new_val);
      break;
    case BarrierSet::Shenandoah:
      Shenandoah_post_barrier(addr,  new_val);
      break;
#endif // INCLUDE_ALL_GCS
    case BarrierSet::CardTableBarrierSet:
      CardTableBarrierSet_post_barrier(addr,  new_val);
      break;
    default      :
      ShouldNotReachHere();
    }
}

////////////////////////////////////////////////////////////////////////
#if INCLUDE_ALL_GCS

void LIRGenerator::G1BarrierSet_pre_barrier(LIR_Opr addr_opr, LIR_Opr pre_val,
                                            bool do_load, bool patch, CodeEmitInfo* info) {
  // First we test whether marking is in progress.
  BasicType flag_type;
  if (in_bytes(SATBMarkQueue::byte_width_of_active()) == 4) {
    flag_type = T_INT;
  } else {
    guarantee(in_bytes(SATBMarkQueue::byte_width_of_active()) == 1,
              "Assumption");
    // Use unsigned type T_BOOLEAN here rather than signed T_BYTE since some platforms, eg. ARM,
    // need to use unsigned instructions to use the large offset to load the satb_mark_queue.
    flag_type = T_BOOLEAN;
  }
  LIR_Opr thrd = getThreadPointer();
  LIR_Address* mark_active_flag_addr =
    new LIR_Address(thrd, in_bytes(UseG1GC ? G1ThreadLocalData::satb_mark_queue_active_offset()
                                           : ShenandoahThreadLocalData::satb_mark_queue_active_offset()), flag_type);
  // Read the marking-in-progress flag.
  LIR_Opr flag_val = new_register(T_INT);
  __ load(mark_active_flag_addr, flag_val);
  __ cmp(lir_cond_notEqual, flag_val, LIR_OprFact::intConst(0));

  LIR_PatchCode pre_val_patch_code = lir_patch_none;

  CodeStub* slow;

  if (do_load) {
    assert(pre_val == LIR_OprFact::illegalOpr, "sanity");
    assert(addr_opr != LIR_OprFact::illegalOpr, "sanity");

    if (patch)
      pre_val_patch_code = lir_patch_normal;

    pre_val = new_register(T_OBJECT);

    if (!addr_opr->is_address()) {
      assert(addr_opr->is_register(), "must be");
      addr_opr = LIR_OprFact::address(new LIR_Address(addr_opr, T_OBJECT));
    }
    slow = new G1PreBarrierStub(addr_opr, pre_val, pre_val_patch_code, info);
  } else {
    assert(addr_opr == LIR_OprFact::illegalOpr, "sanity");
    assert(pre_val->is_register(), "must be");
    assert(pre_val->type() == T_OBJECT, "must be an object");
    assert(info == NULL, "sanity");

    slow = new G1PreBarrierStub(pre_val);
  }

  __ branch(lir_cond_notEqual, T_INT, slow);
  __ branch_destination(slow->continuation());
}

void LIRGenerator::G1BarrierSet_post_barrier(LIR_OprDesc* addr, LIR_OprDesc* new_val) {
  // If the "new_val" is a constant NULL, no barrier is necessary.
  if (new_val->is_constant() &&
      new_val->as_constant_ptr()->as_jobject() == NULL) return;

  if (!new_val->is_register()) {
    LIR_Opr new_val_reg = new_register(T_OBJECT);
    if (new_val->is_constant()) {
      __ move(new_val, new_val_reg);
    } else {
      __ leal(new_val, new_val_reg);
    }
    new_val = new_val_reg;
  }
  assert(new_val->is_register(), "must be a register at this point");

  if (addr->is_address()) {
    LIR_Address* address = addr->as_address_ptr();
    LIR_Opr ptr = new_pointer_register();
    if (!address->index()->is_valid() && address->disp() == 0) {
      __ move(address->base(), ptr);
    } else {
      assert(address->disp() != max_jint, "lea doesn't support patched addresses!");
      __ leal(addr, ptr);
    }
    addr = ptr;
  }
  assert(addr->is_register(), "must be a register at this point");

  LIR_Opr xor_res = new_pointer_register();
  LIR_Opr xor_shift_res = new_pointer_register();
  if (TwoOperandLIRForm ) {
    __ move(addr, xor_res);
    __ logical_xor(xor_res, new_val, xor_res);
    __ move(xor_res, xor_shift_res);
    __ unsigned_shift_right(xor_shift_res,
                            LIR_OprFact::intConst(HeapRegion::LogOfHRGrainBytes),
                            xor_shift_res,
                            LIR_OprDesc::illegalOpr());
  } else {
    __ logical_xor(addr, new_val, xor_res);
    __ unsigned_shift_right(xor_res,
                            LIR_OprFact::intConst(HeapRegion::LogOfHRGrainBytes),
                            xor_shift_res,
                            LIR_OprDesc::illegalOpr());
  }

  if (!new_val->is_register()) {
    LIR_Opr new_val_reg = new_register(T_OBJECT);
    __ leal(new_val, new_val_reg);
    new_val = new_val_reg;
  }
  assert(new_val->is_register(), "must be a register at this point");

  __ cmp(lir_cond_notEqual, xor_shift_res, LIR_OprFact::intptrConst(NULL_WORD));

  CodeStub* slow = new G1PostBarrierStub(addr, new_val);
  __ branch(lir_cond_notEqual, LP64_ONLY(T_LONG) NOT_LP64(T_INT), slow);
  __ branch_destination(slow->continuation());
}

void LIRGenerator::Shenandoah_pre_barrier(LIR_Opr addr_opr, LIR_Opr pre_val,
                                          bool do_load, bool patch, CodeEmitInfo* info) {
  if (ShenandoahSATBBarrier) {
    G1BarrierSet_pre_barrier(addr_opr, pre_val, do_load, patch, info);
  }
}

void LIRGenerator::Shenandoah_post_barrier(LIR_OprDesc* addr, LIR_OprDesc* new_val) {
  if (! UseShenandoahMatrix) {
    // No need for that barrier if not using matrix.
    return;
  }

  // If the "new_val" is a constant NULL, no barrier is necessary.
  if (new_val->is_constant() &&
      new_val->as_constant_ptr()->as_jobject() == NULL) return;

  if (!new_val->is_register()) {
    LIR_Opr new_val_reg = new_register(T_OBJECT);
    if (new_val->is_constant()) {
      __ move(new_val, new_val_reg);
    } else {
      __ leal(new_val, new_val_reg);
    }
    new_val = new_val_reg;
  }
  assert(new_val->is_register(), "must be a register at this point");

  if (addr->is_address()) {
    LIR_Address* address = addr->as_address_ptr();
    LIR_Opr ptr = new_pointer_register();
    if (!address->index()->is_valid() && address->disp() == 0) {
      __ move(address->base(), ptr);
    } else {
      assert(address->disp() != max_jint, "lea doesn't support patched addresses!");
      __ leal(addr, ptr);
    }
    addr = ptr;
  }
  assert(addr->is_register(), "must be a register at this point");

  LabelObj* L_done = new LabelObj();
  __ cmp(lir_cond_equal, new_val, LIR_OprFact::oopConst(NULL_WORD));
  __ branch(lir_cond_equal, T_OBJECT, L_done->label());

  ShenandoahConnectionMatrix* matrix = ShenandoahHeap::heap()->connection_matrix();

  LIR_Opr heap_base = new_pointer_register();
  __ move(LIR_OprFact::intptrConst(ShenandoahHeap::heap()->base()), heap_base);

  LIR_Opr tmp1 = new_pointer_register();
  __ move(new_val, tmp1);
  __ sub(tmp1, heap_base, tmp1);
  __ unsigned_shift_right(tmp1, LIR_OprFact::intConst(ShenandoahHeapRegion::region_size_bytes_shift_jint()), tmp1, LIR_OprDesc::illegalOpr());

  LIR_Opr tmp2 = new_pointer_register();
  __ move(addr, tmp2);
  __ sub(tmp2, heap_base, tmp2);
  __ unsigned_shift_right(tmp2, LIR_OprFact::intConst(ShenandoahHeapRegion::region_size_bytes_shift_jint()), tmp2, LIR_OprDesc::illegalOpr());

  LIR_Opr tmp3 = new_pointer_register();
  __ move(LIR_OprFact::longConst(matrix->stride_jint()), tmp3);
  __ mul(tmp1, tmp3, tmp1);
  __ add(tmp1, tmp2, tmp1);

  LIR_Opr tmp4 = new_pointer_register();
  __ move(LIR_OprFact::intptrConst((intptr_t) matrix->matrix_addr()), tmp4);
  LIR_Address* matrix_elem_addr = new LIR_Address(tmp4, tmp1, T_BYTE);

  LIR_Opr tmp5 = new_register(T_INT);
  __ move(matrix_elem_addr, tmp5);
  __ cmp(lir_cond_notEqual, tmp5, LIR_OprFact::intConst(0));
  __ branch(lir_cond_notEqual, T_BYTE, L_done->label());

  // Aarch64 cannot move constant 1. Load it into a register.
  LIR_Opr one = new_register(T_INT);
  __ move(LIR_OprFact::intConst(1), one);
  __ move(one, matrix_elem_addr);

  __ branch_destination(L_done->label());
}

#endif // INCLUDE_ALL_GCS
////////////////////////////////////////////////////////////////////////
=======
//------------------------field access--------------------------------------

void LIRGenerator::do_CompareAndSwap(Intrinsic* x, ValueType* type) {
  assert(x->number_of_arguments() == 4, "wrong type");
  LIRItem obj   (x->argument_at(0), this);  // object
  LIRItem offset(x->argument_at(1), this);  // offset of field
  LIRItem cmp   (x->argument_at(2), this);  // value to compare with field
  LIRItem val   (x->argument_at(3), this);  // replace field with val if matches cmp
  assert(obj.type()->tag() == objectTag, "invalid type");
>>>>>>> ea2d08c2

  // In 64bit the type can be long, sparc doesn't have this assert
  // assert(offset.type()->tag() == intTag, "invalid type");

  assert(cmp.type()->tag() == type->tag(), "invalid type");
  assert(val.type()->tag() == type->tag(), "invalid type");

  LIR_Opr result = access_atomic_cmpxchg_at(IN_HEAP, as_BasicType(type),
                                            obj, offset, cmp, val);
  set_result(x, result);
}

// Comment copied form templateTable_i486.cpp
// ----------------------------------------------------------------------------
// Volatile variables demand their effects be made known to all CPU's in
// order.  Store buffers on most chips allow reads & writes to reorder; the
// JMM's ReadAfterWrite.java test fails in -Xint mode without some kind of
// memory barrier (i.e., it's not sufficient that the interpreter does not
// reorder volatile references, the hardware also must not reorder them).
//
// According to the new Java Memory Model (JMM):
// (1) All volatiles are serialized wrt to each other.
// ALSO reads & writes act as aquire & release, so:
// (2) A read cannot let unrelated NON-volatile memory refs that happen after
// the read float up to before the read.  It's OK for non-volatile memory refs
// that happen before the volatile read to float down below it.
// (3) Similar a volatile write cannot let unrelated NON-volatile memory refs
// that happen BEFORE the write float down to after the write.  It's OK for
// non-volatile memory refs that happen after the volatile write to float up
// before it.
//
// We only put in barriers around volatile refs (they are expensive), not
// _between_ memory refs (that would require us to track the flavor of the
// previous memory refs).  Requirements (2) and (3) require some barriers
// before volatile stores and after volatile loads.  These nearly cover
// requirement (1) but miss the volatile-store-volatile-load case.  This final
// case is placed after volatile-stores although it could just as well go
// before volatile-loads.


void LIRGenerator::do_StoreField(StoreField* x) {
  bool needs_patching = x->needs_patching();
  bool is_volatile = x->field()->is_volatile();
  BasicType field_type = x->field_type();

  CodeEmitInfo* info = NULL;
  if (needs_patching) {
    assert(x->explicit_null_check() == NULL, "can't fold null check into patching field access");
    info = state_for(x, x->state_before());
  } else if (x->needs_null_check()) {
    NullCheck* nc = x->explicit_null_check();
    if (nc == NULL) {
      info = state_for(x);
    } else {
      info = state_for(nc);
    }
  }

  LIRItem object(x->obj(), this);
  LIRItem value(x->value(),  this);

  object.load_item();

  if (is_volatile || needs_patching) {
    // load item if field is volatile (fewer special cases for volatiles)
    // load item if field not initialized
    // load item if field not constant
    // because of code patching we cannot inline constants
    if (field_type == T_BYTE || field_type == T_BOOLEAN) {
      value.load_byte_item();
    } else  {
      value.load_item();
    }
  } else {
    value.load_for_store(field_type);
  }

  set_no_result(x);

#ifndef PRODUCT
  if (PrintNotLoaded && needs_patching) {
    tty->print_cr("   ###class not loaded at store_%s bci %d",
                  x->is_static() ?  "static" : "field", x->printable_bci());
  }
#endif

  LIR_Opr obj = object.result();

  if (x->needs_null_check() &&
      (needs_patching ||
       MacroAssembler::needs_explicit_null_check(x->offset()))) {
    // Emit an explicit null check because the offset is too large.
    // If the class is not loaded and the object is NULL, we need to deoptimize to throw a
    // NoClassDefFoundError in the interpreter instead of an implicit NPE from compiled code.
    __ null_check(obj, new CodeEmitInfo(info), /* deoptimize */ needs_patching);
  }

<<<<<<< HEAD
  LIR_Opr val = value.result();

#if INCLUDE_ALL_GCS
  obj = shenandoah_write_barrier(obj, info, x->needs_null_check());
  if (is_oop && UseShenandoahGC) {
    val = shenandoah_storeval_barrier(val, NULL, true);
  }
#endif

  LIR_Address* address;
  if (needs_patching) {
    // we need to patch the offset in the instruction so don't allow
    // generate_address to try to be smart about emitting the -1.
    // Otherwise the patching code won't know how to find the
    // instruction to patch.
    address = new LIR_Address(obj, PATCHED_ADDR, field_type);
  } else {
    address = generate_address(obj, x->offset(), field_type);
=======
  DecoratorSet decorators = IN_HEAP;
  if (is_volatile) {
    decorators |= MO_SEQ_CST;
  }
  if (needs_patching) {
    decorators |= C1_NEEDS_PATCHING;
  }

  access_store_at(decorators, field_type, object, LIR_OprFact::intConst(x->offset()),
                  value.result(), info != NULL ? new CodeEmitInfo(info) : NULL, info);
}

void LIRGenerator::do_StoreIndexed(StoreIndexed* x) {
  assert(x->is_pinned(),"");
  bool needs_range_check = x->compute_needs_range_check();
  bool use_length = x->length() != NULL;
  bool obj_store = x->elt_type() == T_ARRAY || x->elt_type() == T_OBJECT;
  bool needs_store_check = obj_store && (x->value()->as_Constant() == NULL ||
                                         !get_jobject_constant(x->value())->is_null_object() ||
                                         x->should_profile());

  LIRItem array(x->array(), this);
  LIRItem index(x->index(), this);
  LIRItem value(x->value(), this);
  LIRItem length(this);

  array.load_item();
  index.load_nonconstant();

  if (use_length && needs_range_check) {
    length.set_instruction(x->length());
    length.load_item();

  }
  if (needs_store_check || x->check_boolean()) {
    value.load_item();
  } else {
    value.load_for_store(x->elt_type());
>>>>>>> ea2d08c2
  }

  set_no_result(x);

  // the CodeEmitInfo must be duplicated for each different
  // LIR-instruction because spilling can occur anywhere between two
  // instructions and so the debug information must be different
  CodeEmitInfo* range_check_info = state_for(x);
  CodeEmitInfo* null_check_info = NULL;
  if (x->needs_null_check()) {
    null_check_info = new CodeEmitInfo(range_check_info);
  }

  if (GenerateRangeChecks && needs_range_check) {
    if (use_length) {
      __ cmp(lir_cond_belowEqual, length.result(), index.result());
      __ branch(lir_cond_belowEqual, T_INT, new RangeCheckStub(range_check_info, index.result()));
    } else {
      array_range_check(array.result(), index.result(), null_check_info, range_check_info);
      // range_check also does the null check
      null_check_info = NULL;
    }
  }

<<<<<<< HEAD
  bool needs_atomic_access = is_volatile || AlwaysAtomicAccesses;
  if (needs_atomic_access && !needs_patching) {
    volatile_field_store(val, address, info);
  } else {
    LIR_PatchCode patch_code = needs_patching ? lir_patch_normal : lir_patch_none;
    __ store(val, address, info, patch_code);
=======
  if (GenerateArrayStoreCheck && needs_store_check) {
    CodeEmitInfo* store_check_info = new CodeEmitInfo(range_check_info);
    array_store_check(value.result(), array.result(), store_check_info, x->profiled_method(), x->profiled_bci());
  }

  DecoratorSet decorators = IN_HEAP | IN_HEAP_ARRAY;
  if (x->check_boolean()) {
    decorators |= C1_MASK_BOOLEAN;
  }

  access_store_at(decorators, x->elt_type(), array, index.result(), value.result(),
                  NULL, null_check_info);
}

void LIRGenerator::access_load_at(DecoratorSet decorators, BasicType type,
                                  LIRItem& base, LIR_Opr offset, LIR_Opr result,
                                  CodeEmitInfo* patch_info, CodeEmitInfo* load_emit_info) {
  decorators |= C1_READ_ACCESS;
  LIRAccess access(this, decorators, base, offset, type, patch_info, load_emit_info);
  if (access.is_raw()) {
    _barrier_set->BarrierSetC1::load_at(access, result);
  } else {
    _barrier_set->load_at(access, result);
  }
}

void LIRGenerator::access_store_at(DecoratorSet decorators, BasicType type,
                                   LIRItem& base, LIR_Opr offset, LIR_Opr value,
                                   CodeEmitInfo* patch_info, CodeEmitInfo* store_emit_info) {
  decorators |= C1_WRITE_ACCESS;
  LIRAccess access(this, decorators, base, offset, type, patch_info, store_emit_info);
  if (access.is_raw()) {
    _barrier_set->BarrierSetC1::store_at(access, value);
  } else {
    _barrier_set->store_at(access, value);
>>>>>>> ea2d08c2
  }
}

<<<<<<< HEAD
  if (is_oop) {
    // Store to object so mark the card of the header
    post_barrier(obj, val);
=======
LIR_Opr LIRGenerator::access_atomic_cmpxchg_at(DecoratorSet decorators, BasicType type,
                                               LIRItem& base, LIRItem& offset, LIRItem& cmp_value, LIRItem& new_value) {
  // Atomic operations are SEQ_CST by default
  decorators |= C1_READ_ACCESS;
  decorators |= C1_WRITE_ACCESS;
  decorators |= ((decorators & MO_DECORATOR_MASK) != 0) ? MO_SEQ_CST : 0;
  LIRAccess access(this, decorators, base, offset, type);
  if (access.is_raw()) {
    return _barrier_set->BarrierSetC1::atomic_cmpxchg_at(access, cmp_value, new_value);
  } else {
    return _barrier_set->atomic_cmpxchg_at(access, cmp_value, new_value);
>>>>>>> ea2d08c2
  }
}

LIR_Opr LIRGenerator::access_atomic_xchg_at(DecoratorSet decorators, BasicType type,
                                            LIRItem& base, LIRItem& offset, LIRItem& value) {
  // Atomic operations are SEQ_CST by default
  decorators |= C1_READ_ACCESS;
  decorators |= C1_WRITE_ACCESS;
  decorators |= ((decorators & MO_DECORATOR_MASK) != 0) ? MO_SEQ_CST : 0;
  LIRAccess access(this, decorators, base, offset, type);
  if (access.is_raw()) {
    return _barrier_set->BarrierSetC1::atomic_xchg_at(access, value);
  } else {
    return _barrier_set->atomic_xchg_at(access, value);
  }
}

LIR_Opr LIRGenerator::access_atomic_add_at(DecoratorSet decorators, BasicType type,
                                           LIRItem& base, LIRItem& offset, LIRItem& value) {
  // Atomic operations are SEQ_CST by default
  decorators |= C1_READ_ACCESS;
  decorators |= C1_WRITE_ACCESS;
  decorators |= ((decorators & MO_DECORATOR_MASK) != 0) ? MO_SEQ_CST : 0;
  LIRAccess access(this, decorators, base, offset, type);
  if (access.is_raw()) {
    return _barrier_set->BarrierSetC1::atomic_add_at(access, value);
  } else {
    return _barrier_set->atomic_add_at(access, value);
  }
}

void LIRGenerator::do_LoadField(LoadField* x) {
  bool needs_patching = x->needs_patching();
  bool is_volatile = x->field()->is_volatile();
  BasicType field_type = x->field_type();

  CodeEmitInfo* info = NULL;
  if (needs_patching) {
    assert(x->explicit_null_check() == NULL, "can't fold null check into patching field access");
    info = state_for(x, x->state_before());
  } else if (x->needs_null_check()) {
    NullCheck* nc = x->explicit_null_check();
    if (nc == NULL) {
      info = state_for(x);
    } else {
      info = state_for(nc);
    }
  }

  LIRItem object(x->obj(), this);

  object.load_item();

#ifndef PRODUCT
  if (PrintNotLoaded && needs_patching) {
    tty->print_cr("   ###class not loaded at load_%s bci %d",
                  x->is_static() ?  "static" : "field", x->printable_bci());
  }
#endif

  LIR_Opr obj = object.result();
  bool stress_deopt = StressLoopInvariantCodeMotion && info && info->deoptimize_on_exception();
  if (x->needs_null_check() &&
      (needs_patching ||
       MacroAssembler::needs_explicit_null_check(x->offset()) ||
       stress_deopt)) {
    if (stress_deopt) {
      obj = new_register(T_OBJECT);
      __ move(LIR_OprFact::oopConst(NULL), obj);
    }
    // Emit an explicit null check because the offset is too large.
    // If the class is not loaded and the object is NULL, we need to deoptimize to throw a
    // NoClassDefFoundError in the interpreter instead of an implicit NPE from compiled code.
    __ null_check(obj, new CodeEmitInfo(info), /* deoptimize */ needs_patching);
  }

<<<<<<< HEAD
#if INCLUDE_ALL_GCS
  obj = shenandoah_read_barrier(obj, info, x->needs_null_check() && x->explicit_null_check() != NULL);
#endif

  LIR_Opr reg = rlock_result(x, field_type);
  LIR_Address* address;
  if (needs_patching) {
    // we need to patch the offset in the instruction so don't allow
    // generate_address to try to be smart about emitting the -1.
    // Otherwise the patching code won't know how to find the
    // instruction to patch.
    address = new LIR_Address(obj, PATCHED_ADDR, field_type);
  } else {
    address = generate_address(obj, x->offset(), field_type);
  }

  if (support_IRIW_for_not_multiple_copy_atomic_cpu && is_volatile && os::is_MP()) {
    __ membar();
=======
  DecoratorSet decorators = IN_HEAP;
  if (is_volatile) {
    decorators |= MO_SEQ_CST;
>>>>>>> ea2d08c2
  }
  if (needs_patching) {
    decorators |= C1_NEEDS_PATCHING;
  }

  LIR_Opr result = rlock_result(x, field_type);
  access_load_at(decorators, field_type,
                 object, LIR_OprFact::intConst(x->offset()), result,
                 info ? new CodeEmitInfo(info) : NULL, info);
}

#if INCLUDE_ALL_GCS
LIR_Opr LIRGenerator::shenandoah_read_barrier(LIR_Opr obj, CodeEmitInfo* info, bool need_null_check) {
  if (UseShenandoahGC && ShenandoahReadBarrier) {
    return shenandoah_read_barrier_impl(obj, info, need_null_check);
  } else {
    return obj;
  }
}

LIR_Opr LIRGenerator::shenandoah_read_barrier_impl(LIR_Opr obj, CodeEmitInfo* info, bool need_null_check) {
  assert(UseShenandoahGC && (ShenandoahReadBarrier || ShenandoahStoreValReadBarrier), "Should be enabled");
  LabelObj* done = new LabelObj();
  LIR_Opr result = new_register(T_OBJECT);
  __ move(obj, result);
  if (need_null_check) {
    __ cmp(lir_cond_equal, result, LIR_OprFact::oopConst(NULL));
    __ branch(lir_cond_equal, T_LONG, done->label());
  }
  LIR_Address* brooks_ptr_address = generate_address(result, BrooksPointer::byte_offset(), T_ADDRESS);
  __ load(brooks_ptr_address, result, info ? new CodeEmitInfo(info) : NULL, lir_patch_none);

  __ branch_destination(done->label());
  return result;
}

LIR_Opr LIRGenerator::shenandoah_write_barrier(LIR_Opr obj, CodeEmitInfo* info, bool need_null_check) {
  if (UseShenandoahGC && ShenandoahWriteBarrier) {
    return shenandoah_write_barrier_impl(obj, info, need_null_check);
  } else {
    return obj;
  }
}

LIR_Opr LIRGenerator::shenandoah_write_barrier_impl(LIR_Opr obj, CodeEmitInfo* info, bool need_null_check) {
  assert(UseShenandoahGC && (ShenandoahWriteBarrier || ShenandoahStoreValEnqueueBarrier), "Should be enabled");
  LIR_Opr result = new_register(T_OBJECT);
  __ shenandoah_wb(obj, result, info ? new CodeEmitInfo(info) : NULL, need_null_check);
  return result;
}

LIR_Opr LIRGenerator::shenandoah_storeval_barrier(LIR_Opr obj, CodeEmitInfo* info, bool need_null_check) {
  if (UseShenandoahGC) {
    if (ShenandoahStoreValEnqueueBarrier) {
      // TODO: Maybe we can simply avoid this stuff on constants?
      if (! obj->is_register()) {
        LIR_Opr result = new_register(T_OBJECT);
        __ move(obj, result);
        obj = result;
      }
      obj = shenandoah_write_barrier_impl(obj, info, need_null_check);
      G1BarrierSet_pre_barrier(LIR_OprFact::illegalOpr, obj, false, false, NULL);
    }
    if (ShenandoahStoreValReadBarrier) {
      obj = shenandoah_read_barrier_impl(obj, info, need_null_check);
    }
  }
  return obj;
}
#endif

//------------------------java.nio.Buffer.checkIndex------------------------

// int java.nio.Buffer.checkIndex(int)
void LIRGenerator::do_NIOCheckIndex(Intrinsic* x) {
  // NOTE: by the time we are in checkIndex() we are guaranteed that
  // the buffer is non-null (because checkIndex is package-private and
  // only called from within other methods in the buffer).
  assert(x->number_of_arguments() == 2, "wrong type");
  LIRItem buf  (x->argument_at(0), this);
  LIRItem index(x->argument_at(1), this);
  buf.load_item();
  index.load_item();

  LIR_Opr result = rlock_result(x);
  if (GenerateRangeChecks) {
    CodeEmitInfo* info = state_for(x);
    CodeStub* stub = new RangeCheckStub(info, index.result(), true);
    LIR_Opr buf_obj = buf.result();
#if INCLUDE_ALL_GCS
    buf_obj = shenandoah_read_barrier(buf_obj, info, false);
#endif
    if (index.result()->is_constant()) {
      cmp_mem_int(lir_cond_belowEqual, buf_obj, java_nio_Buffer::limit_offset(), index.result()->as_jint(), info);
      __ branch(lir_cond_belowEqual, T_INT, stub);
    } else {
      cmp_reg_mem(lir_cond_aboveEqual, index.result(), buf_obj,
                  java_nio_Buffer::limit_offset(), T_INT, info);
      __ branch(lir_cond_aboveEqual, T_INT, stub);
    }
    __ move(index.result(), result);
  } else {
    // Just load the index into the result register
    __ move(index.result(), result);
  }
}


//------------------------array access--------------------------------------


void LIRGenerator::do_ArrayLength(ArrayLength* x) {
  LIRItem array(x->array(), this);
  array.load_item();
  LIR_Opr reg = rlock_result(x);

  CodeEmitInfo* info = NULL;
  if (x->needs_null_check()) {
    NullCheck* nc = x->explicit_null_check();
    if (nc == NULL) {
      info = state_for(x);
    } else {
      info = state_for(nc);
    }
    if (StressLoopInvariantCodeMotion && info->deoptimize_on_exception()) {
      LIR_Opr obj = new_register(T_OBJECT);
      __ move(LIR_OprFact::oopConst(NULL), obj);
      __ null_check(obj, new CodeEmitInfo(info));
    }
  }
  __ load(new LIR_Address(array.result(), arrayOopDesc::length_offset_in_bytes(), T_INT), reg, info, lir_patch_none);
}


void LIRGenerator::do_LoadIndexed(LoadIndexed* x) {
  bool use_length = x->length() != NULL;
  LIRItem array(x->array(), this);
  LIRItem index(x->index(), this);
  LIRItem length(this);
  bool needs_range_check = x->compute_needs_range_check();

  if (use_length && needs_range_check) {
    length.set_instruction(x->length());
    length.load_item();
  }

  array.load_item();
  if (index.is_constant() && can_inline_as_constant(x->index())) {
    // let it be a constant
    index.dont_load_item();
  } else {
    index.load_item();
  }

  CodeEmitInfo* range_check_info = state_for(x);
  CodeEmitInfo* null_check_info = NULL;
  if (x->needs_null_check()) {
    NullCheck* nc = x->explicit_null_check();
    if (nc != NULL) {
      null_check_info = state_for(nc);
    } else {
      null_check_info = range_check_info;
    }
    if (StressLoopInvariantCodeMotion && null_check_info->deoptimize_on_exception()) {
      LIR_Opr obj = new_register(T_OBJECT);
      __ move(LIR_OprFact::oopConst(NULL), obj);
      __ null_check(obj, new CodeEmitInfo(null_check_info));
    }
  }

<<<<<<< HEAD
  LIR_Opr ary = array.result();

#if INCLUDE_ALL_GCS
  ary = shenandoah_read_barrier(ary, null_check_info, null_check_info != NULL);
#endif

  // emit array address setup early so it schedules better
  LIR_Address* array_addr = emit_array_address(ary, index.result(), x->elt_type(), false);

=======
>>>>>>> ea2d08c2
  if (GenerateRangeChecks && needs_range_check) {
    if (StressLoopInvariantCodeMotion && range_check_info->deoptimize_on_exception()) {
      __ branch(lir_cond_always, T_ILLEGAL, new RangeCheckStub(range_check_info, index.result()));
    } else if (use_length) {
      // TODO: use a (modified) version of array_range_check that does not require a
      //       constant length to be loaded to a register
      __ cmp(lir_cond_belowEqual, length.result(), index.result());
      __ branch(lir_cond_belowEqual, T_INT, new RangeCheckStub(range_check_info, index.result()));
    } else {
      array_range_check(ary, index.result(), null_check_info, range_check_info);
      // The range check performs the null check, so clear it out for the load
      null_check_info = NULL;
    }
  }

  DecoratorSet decorators = IN_HEAP | IN_HEAP_ARRAY;

  LIR_Opr result = rlock_result(x, x->elt_type());
  access_load_at(decorators, x->elt_type(),
                 array, index.result(), result,
                 NULL, null_check_info);
}


void LIRGenerator::do_NullCheck(NullCheck* x) {
  if (x->can_trap()) {
    LIRItem value(x->obj(), this);
    value.load_item();
    CodeEmitInfo* info = state_for(x);
    __ null_check(value.result(), info);
  }
}


void LIRGenerator::do_TypeCast(TypeCast* x) {
  LIRItem value(x->obj(), this);
  value.load_item();
  // the result is the same as from the node we are casting
  set_result(x, value.result());
}


void LIRGenerator::do_Throw(Throw* x) {
  LIRItem exception(x->exception(), this);
  exception.load_item();
  set_no_result(x);
  LIR_Opr exception_opr = exception.result();
  CodeEmitInfo* info = state_for(x, x->state());

#ifndef PRODUCT
  if (PrintC1Statistics) {
    increment_counter(Runtime1::throw_count_address(), T_INT);
  }
#endif

  // check if the instruction has an xhandler in any of the nested scopes
  bool unwind = false;
  if (info->exception_handlers()->length() == 0) {
    // this throw is not inside an xhandler
    unwind = true;
  } else {
    // get some idea of the throw type
    bool type_is_exact = true;
    ciType* throw_type = x->exception()->exact_type();
    if (throw_type == NULL) {
      type_is_exact = false;
      throw_type = x->exception()->declared_type();
    }
    if (throw_type != NULL && throw_type->is_instance_klass()) {
      ciInstanceKlass* throw_klass = (ciInstanceKlass*)throw_type;
      unwind = !x->exception_handlers()->could_catch(throw_klass, type_is_exact);
    }
  }

  // do null check before moving exception oop into fixed register
  // to avoid a fixed interval with an oop during the null check.
  // Use a copy of the CodeEmitInfo because debug information is
  // different for null_check and throw.
  if (x->exception()->as_NewInstance() == NULL && x->exception()->as_ExceptionObject() == NULL) {
    // if the exception object wasn't created using new then it might be null.
    __ null_check(exception_opr, new CodeEmitInfo(info, x->state()->copy(ValueStack::ExceptionState, x->state()->bci())));
  }

  if (compilation()->env()->jvmti_can_post_on_exceptions()) {
    // we need to go through the exception lookup path to get JVMTI
    // notification done
    unwind = false;
  }

  // move exception oop into fixed register
  __ move(exception_opr, exceptionOopOpr());

  if (unwind) {
    __ unwind_exception(exceptionOopOpr());
  } else {
    __ throw_exception(exceptionPcOpr(), exceptionOopOpr(), info);
  }
}


void LIRGenerator::do_RoundFP(RoundFP* x) {
  LIRItem input(x->input(), this);
  input.load_item();
  LIR_Opr input_opr = input.result();
  assert(input_opr->is_register(), "why round if value is not in a register?");
  assert(input_opr->is_single_fpu() || input_opr->is_double_fpu(), "input should be floating-point value");
  if (input_opr->is_single_fpu()) {
    set_result(x, round_item(input_opr)); // This code path not currently taken
  } else {
    LIR_Opr result = new_register(T_DOUBLE);
    set_vreg_flag(result, must_start_in_memory);
    __ roundfp(input_opr, LIR_OprFact::illegalOpr, result);
    set_result(x, result);
  }
}

// Here UnsafeGetRaw may have x->base() and x->index() be int or long
// on both 64 and 32 bits. Expecting x->base() to be always long on 64bit.
void LIRGenerator::do_UnsafeGetRaw(UnsafeGetRaw* x) {
  LIRItem base(x->base(), this);
  LIRItem idx(this);

  base.load_item();
  if (x->has_index()) {
    idx.set_instruction(x->index());
    idx.load_nonconstant();
  }

  LIR_Opr reg = rlock_result(x, x->basic_type());

  int   log2_scale = 0;
  if (x->has_index()) {
    log2_scale = x->log2_scale();
  }

  assert(!x->has_index() || idx.value() == x->index(), "should match");

  LIR_Opr base_op = base.result();
  LIR_Opr index_op = idx.result();
#ifndef _LP64
  if (base_op->type() == T_LONG) {
    base_op = new_register(T_INT);
    __ convert(Bytecodes::_l2i, base.result(), base_op);
  }
  if (x->has_index()) {
    if (index_op->type() == T_LONG) {
      LIR_Opr long_index_op = index_op;
      if (index_op->is_constant()) {
        long_index_op = new_register(T_LONG);
        __ move(index_op, long_index_op);
      }
      index_op = new_register(T_INT);
      __ convert(Bytecodes::_l2i, long_index_op, index_op);
    } else {
      assert(x->index()->type()->tag() == intTag, "must be");
    }
  }
  // At this point base and index should be all ints.
  assert(base_op->type() == T_INT && !base_op->is_constant(), "base should be an non-constant int");
  assert(!x->has_index() || index_op->type() == T_INT, "index should be an int");
#else
  if (x->has_index()) {
    if (index_op->type() == T_INT) {
      if (!index_op->is_constant()) {
        index_op = new_register(T_LONG);
        __ convert(Bytecodes::_i2l, idx.result(), index_op);
      }
    } else {
      assert(index_op->type() == T_LONG, "must be");
      if (index_op->is_constant()) {
        index_op = new_register(T_LONG);
        __ move(idx.result(), index_op);
      }
    }
  }
  // At this point base is a long non-constant
  // Index is a long register or a int constant.
  // We allow the constant to stay an int because that would allow us a more compact encoding by
  // embedding an immediate offset in the address expression. If we have a long constant, we have to
  // move it into a register first.
  assert(base_op->type() == T_LONG && !base_op->is_constant(), "base must be a long non-constant");
  assert(!x->has_index() || (index_op->type() == T_INT && index_op->is_constant()) ||
                            (index_op->type() == T_LONG && !index_op->is_constant()), "unexpected index type");
#endif

  BasicType dst_type = x->basic_type();

  LIR_Address* addr;
  if (index_op->is_constant()) {
    assert(log2_scale == 0, "must not have a scale");
    assert(index_op->type() == T_INT, "only int constants supported");
    addr = new LIR_Address(base_op, index_op->as_jint(), dst_type);
  } else {
#ifdef X86
    addr = new LIR_Address(base_op, index_op, LIR_Address::Scale(log2_scale), 0, dst_type);
#elif defined(GENERATE_ADDRESS_IS_PREFERRED)
    addr = generate_address(base_op, index_op, log2_scale, 0, dst_type);
#else
    if (index_op->is_illegal() || log2_scale == 0) {
      addr = new LIR_Address(base_op, index_op, dst_type);
    } else {
      LIR_Opr tmp = new_pointer_register();
      __ shift_left(index_op, log2_scale, tmp);
      addr = new LIR_Address(base_op, tmp, dst_type);
    }
#endif
  }

  if (x->may_be_unaligned() && (dst_type == T_LONG || dst_type == T_DOUBLE)) {
    __ unaligned_move(addr, reg);
  } else {
    if (dst_type == T_OBJECT && x->is_wide()) {
      __ move_wide(addr, reg);
    } else {
      __ move(addr, reg);
    }
  }
}


void LIRGenerator::do_UnsafePutRaw(UnsafePutRaw* x) {
  int  log2_scale = 0;
  BasicType type = x->basic_type();

  if (x->has_index()) {
    log2_scale = x->log2_scale();
  }

  LIRItem base(x->base(), this);
  LIRItem value(x->value(), this);
  LIRItem idx(this);

  base.load_item();
  if (x->has_index()) {
    idx.set_instruction(x->index());
    idx.load_item();
  }

  if (type == T_BYTE || type == T_BOOLEAN) {
    value.load_byte_item();
  } else {
    value.load_item();
  }

  set_no_result(x);

  LIR_Opr base_op = base.result();
  LIR_Opr index_op = idx.result();

#ifdef GENERATE_ADDRESS_IS_PREFERRED
  LIR_Address* addr = generate_address(base_op, index_op, log2_scale, 0, x->basic_type());
#else
#ifndef _LP64
  if (base_op->type() == T_LONG) {
    base_op = new_register(T_INT);
    __ convert(Bytecodes::_l2i, base.result(), base_op);
  }
  if (x->has_index()) {
    if (index_op->type() == T_LONG) {
      index_op = new_register(T_INT);
      __ convert(Bytecodes::_l2i, idx.result(), index_op);
    }
  }
  // At this point base and index should be all ints and not constants
  assert(base_op->type() == T_INT && !base_op->is_constant(), "base should be an non-constant int");
  assert(!x->has_index() || (index_op->type() == T_INT && !index_op->is_constant()), "index should be an non-constant int");
#else
  if (x->has_index()) {
    if (index_op->type() == T_INT) {
      index_op = new_register(T_LONG);
      __ convert(Bytecodes::_i2l, idx.result(), index_op);
    }
  }
  // At this point base and index are long and non-constant
  assert(base_op->type() == T_LONG && !base_op->is_constant(), "base must be a non-constant long");
  assert(!x->has_index() || (index_op->type() == T_LONG && !index_op->is_constant()), "index must be a non-constant long");
#endif

  if (log2_scale != 0) {
    // temporary fix (platform dependent code without shift on Intel would be better)
    // TODO: ARM also allows embedded shift in the address
    LIR_Opr tmp = new_pointer_register();
    if (TwoOperandLIRForm) {
      __ move(index_op, tmp);
      index_op = tmp;
    }
    __ shift_left(index_op, log2_scale, tmp);
    if (!TwoOperandLIRForm) {
      index_op = tmp;
    }
  }

  LIR_Address* addr = new LIR_Address(base_op, index_op, x->basic_type());
#endif // !GENERATE_ADDRESS_IS_PREFERRED
  __ move(value.result(), addr);
}


void LIRGenerator::do_UnsafeGetObject(UnsafeGetObject* x) {
  BasicType type = x->basic_type();
  LIRItem src(x->object(), this);
  LIRItem off(x->offset(), this);

  off.load_item();
  src.load_item();

<<<<<<< HEAD
  LIR_Opr value = rlock_result(x, x->basic_type());

  if (support_IRIW_for_not_multiple_copy_atomic_cpu && x->is_volatile() && os::is_MP()) {
    __ membar();
  }

  get_Object_unsafe(value, src.result(), off.result(), type, x->is_volatile());

#if INCLUDE_ALL_GCS
  // We might be reading the value of the referent field of a
  // Reference object in order to attach it back to the live
  // object graph. If G1 is enabled then we need to record
  // the value that is being returned in an SATB log buffer.
  //
  // We need to generate code similar to the following...
  //
  // if (offset == java_lang_ref_Reference::referent_offset) {
  //   if (src != NULL) {
  //     if (klass(src)->reference_type() != REF_NONE) {
  //       pre_barrier(..., value, ...);
  //     }
  //   }
  // }

  if ((UseShenandoahGC || UseG1GC) && type == T_OBJECT) {
    bool gen_pre_barrier = true;     // Assume we need to generate pre_barrier.
    bool gen_offset_check = true;    // Assume we need to generate the offset guard.
    bool gen_source_check = true;    // Assume we need to check the src object for null.
    bool gen_type_check = true;      // Assume we need to check the reference_type.

    if (off.is_constant()) {
      jlong off_con = (off.type()->is_int() ?
                        (jlong) off.get_jint_constant() :
                        off.get_jlong_constant());


      if (off_con != (jlong) java_lang_ref_Reference::referent_offset) {
        // The constant offset is something other than referent_offset.
        // We can skip generating/checking the remaining guards and
        // skip generation of the code stub.
        gen_pre_barrier = false;
      } else {
        // The constant offset is the same as referent_offset -
        // we do not need to generate a runtime offset check.
        gen_offset_check = false;
      }
    }

    // We don't need to generate stub if the source object is an array
    if (gen_pre_barrier && src.type()->is_array()) {
      gen_pre_barrier = false;
    }

    if (gen_pre_barrier) {
      // We still need to continue with the checks.
      if (src.is_constant()) {
        ciObject* src_con = src.get_jobject_constant();
        guarantee(src_con != NULL, "no source constant");
=======
  DecoratorSet decorators = IN_HEAP;
>>>>>>> ea2d08c2

  if (x->is_volatile()) {
    decorators |= MO_SEQ_CST;
  }
  if (type == T_BOOLEAN) {
    decorators |= C1_MASK_BOOLEAN;
  }
  if (type == T_ARRAY || type == T_OBJECT) {
    decorators |= ON_UNKNOWN_OOP_REF;
  }

  LIR_Opr result = rlock_result(x, type);
  access_load_at(decorators, type,
                 src, off.result(), result);
}


void LIRGenerator::do_UnsafePutObject(UnsafePutObject* x) {
  BasicType type = x->basic_type();
  LIRItem src(x->object(), this);
  LIRItem off(x->offset(), this);
  LIRItem data(x->value(), this);

  src.load_item();
  if (type == T_BOOLEAN || type == T_BYTE) {
    data.load_byte_item();
  } else {
    data.load_item();
  }
  off.load_item();

  set_no_result(x);

  DecoratorSet decorators = IN_HEAP;
  if (type == T_ARRAY || type == T_OBJECT) {
    decorators |= ON_UNKNOWN_OOP_REF;
  }
  if (x->is_volatile()) {
    decorators |= MO_SEQ_CST;
  }
  access_store_at(decorators, type, src, off.result(), data.result());
}

void LIRGenerator::do_UnsafeGetAndSetObject(UnsafeGetAndSetObject* x) {
  BasicType type = x->basic_type();
  LIRItem src(x->object(), this);
  LIRItem off(x->offset(), this);
  LIRItem value(x->value(), this);

  DecoratorSet decorators = IN_HEAP | MO_SEQ_CST;

  if (type == T_ARRAY || type == T_OBJECT) {
    decorators |= ON_UNKNOWN_OOP_REF;
  }

  LIR_Opr result;
  if (x->is_add()) {
    result = access_atomic_add_at(decorators, type, src, off, value);
  } else {
    result = access_atomic_xchg_at(decorators, type, src, off, value);
  }
  set_result(x, result);
}

void LIRGenerator::do_SwitchRanges(SwitchRangeArray* x, LIR_Opr value, BlockBegin* default_sux) {
  int lng = x->length();

  for (int i = 0; i < lng; i++) {
    SwitchRange* one_range = x->at(i);
    int low_key = one_range->low_key();
    int high_key = one_range->high_key();
    BlockBegin* dest = one_range->sux();
    if (low_key == high_key) {
      __ cmp(lir_cond_equal, value, low_key);
      __ branch(lir_cond_equal, T_INT, dest);
    } else if (high_key - low_key == 1) {
      __ cmp(lir_cond_equal, value, low_key);
      __ branch(lir_cond_equal, T_INT, dest);
      __ cmp(lir_cond_equal, value, high_key);
      __ branch(lir_cond_equal, T_INT, dest);
    } else {
      LabelObj* L = new LabelObj();
      __ cmp(lir_cond_less, value, low_key);
      __ branch(lir_cond_less, T_INT, L->label());
      __ cmp(lir_cond_lessEqual, value, high_key);
      __ branch(lir_cond_lessEqual, T_INT, dest);
      __ branch_destination(L->label());
    }
  }
  __ jump(default_sux);
}


SwitchRangeArray* LIRGenerator::create_lookup_ranges(TableSwitch* x) {
  SwitchRangeList* res = new SwitchRangeList();
  int len = x->length();
  if (len > 0) {
    BlockBegin* sux = x->sux_at(0);
    int key = x->lo_key();
    BlockBegin* default_sux = x->default_sux();
    SwitchRange* range = new SwitchRange(key, sux);
    for (int i = 0; i < len; i++, key++) {
      BlockBegin* new_sux = x->sux_at(i);
      if (sux == new_sux) {
        // still in same range
        range->set_high_key(key);
      } else {
        // skip tests which explicitly dispatch to the default
        if (sux != default_sux) {
          res->append(range);
        }
        range = new SwitchRange(key, new_sux);
      }
      sux = new_sux;
    }
    if (res->length() == 0 || res->last() != range)  res->append(range);
  }
  return res;
}


// we expect the keys to be sorted by increasing value
SwitchRangeArray* LIRGenerator::create_lookup_ranges(LookupSwitch* x) {
  SwitchRangeList* res = new SwitchRangeList();
  int len = x->length();
  if (len > 0) {
    BlockBegin* default_sux = x->default_sux();
    int key = x->key_at(0);
    BlockBegin* sux = x->sux_at(0);
    SwitchRange* range = new SwitchRange(key, sux);
    for (int i = 1; i < len; i++) {
      int new_key = x->key_at(i);
      BlockBegin* new_sux = x->sux_at(i);
      if (key+1 == new_key && sux == new_sux) {
        // still in same range
        range->set_high_key(new_key);
      } else {
        // skip tests which explicitly dispatch to the default
        if (range->sux() != default_sux) {
          res->append(range);
        }
        range = new SwitchRange(new_key, new_sux);
      }
      key = new_key;
      sux = new_sux;
    }
    if (res->length() == 0 || res->last() != range)  res->append(range);
  }
  return res;
}


void LIRGenerator::do_TableSwitch(TableSwitch* x) {
  LIRItem tag(x->tag(), this);
  tag.load_item();
  set_no_result(x);

  if (x->is_safepoint()) {
    __ safepoint(safepoint_poll_register(), state_for(x, x->state_before()));
  }

  // move values into phi locations
  move_to_phi(x->state());

  int lo_key = x->lo_key();
  int len = x->length();
  assert(lo_key <= (lo_key + (len - 1)), "integer overflow");
  LIR_Opr value = tag.result();

  if (compilation()->env()->comp_level() == CompLevel_full_profile && UseSwitchProfiling) {
    ciMethod* method = x->state()->scope()->method();
    ciMethodData* md = method->method_data_or_null();
    ciProfileData* data = md->bci_to_data(x->state()->bci());
    assert(data->is_MultiBranchData(), "bad profile data?");
    int default_count_offset = md->byte_offset_of_slot(data, MultiBranchData::default_count_offset());
    LIR_Opr md_reg = new_register(T_METADATA);
    __ metadata2reg(md->constant_encoding(), md_reg);
    LIR_Opr data_offset_reg = new_pointer_register();
    LIR_Opr tmp_reg = new_pointer_register();

    __ move(LIR_OprFact::intptrConst(default_count_offset), data_offset_reg);
    for (int i = 0; i < len; i++) {
      int count_offset = md->byte_offset_of_slot(data, MultiBranchData::case_count_offset(i));
      __ cmp(lir_cond_equal, value, i + lo_key);
      __ move(data_offset_reg, tmp_reg);
      __ cmove(lir_cond_equal,
               LIR_OprFact::intptrConst(count_offset),
               tmp_reg,
               data_offset_reg, T_INT);
    }

    LIR_Opr data_reg = new_pointer_register();
    LIR_Address* data_addr = new LIR_Address(md_reg, data_offset_reg, data_reg->type());
    __ move(data_addr, data_reg);
    __ add(data_reg, LIR_OprFact::intptrConst(1), data_reg);
    __ move(data_reg, data_addr);
  }

  if (UseTableRanges) {
    do_SwitchRanges(create_lookup_ranges(x), value, x->default_sux());
  } else {
    for (int i = 0; i < len; i++) {
      __ cmp(lir_cond_equal, value, i + lo_key);
      __ branch(lir_cond_equal, T_INT, x->sux_at(i));
    }
    __ jump(x->default_sux());
  }
}


void LIRGenerator::do_LookupSwitch(LookupSwitch* x) {
  LIRItem tag(x->tag(), this);
  tag.load_item();
  set_no_result(x);

  if (x->is_safepoint()) {
    __ safepoint(safepoint_poll_register(), state_for(x, x->state_before()));
  }

  // move values into phi locations
  move_to_phi(x->state());

  LIR_Opr value = tag.result();
  int len = x->length();

  if (compilation()->env()->comp_level() == CompLevel_full_profile && UseSwitchProfiling) {
    ciMethod* method = x->state()->scope()->method();
    ciMethodData* md = method->method_data_or_null();
    ciProfileData* data = md->bci_to_data(x->state()->bci());
    assert(data->is_MultiBranchData(), "bad profile data?");
    int default_count_offset = md->byte_offset_of_slot(data, MultiBranchData::default_count_offset());
    LIR_Opr md_reg = new_register(T_METADATA);
    __ metadata2reg(md->constant_encoding(), md_reg);
    LIR_Opr data_offset_reg = new_pointer_register();
    LIR_Opr tmp_reg = new_pointer_register();

    __ move(LIR_OprFact::intptrConst(default_count_offset), data_offset_reg);
    for (int i = 0; i < len; i++) {
      int count_offset = md->byte_offset_of_slot(data, MultiBranchData::case_count_offset(i));
      __ cmp(lir_cond_equal, value, x->key_at(i));
      __ move(data_offset_reg, tmp_reg);
      __ cmove(lir_cond_equal,
               LIR_OprFact::intptrConst(count_offset),
               tmp_reg,
               data_offset_reg, T_INT);
    }

    LIR_Opr data_reg = new_pointer_register();
    LIR_Address* data_addr = new LIR_Address(md_reg, data_offset_reg, data_reg->type());
    __ move(data_addr, data_reg);
    __ add(data_reg, LIR_OprFact::intptrConst(1), data_reg);
    __ move(data_reg, data_addr);
  }

  if (UseTableRanges) {
    do_SwitchRanges(create_lookup_ranges(x), value, x->default_sux());
  } else {
    int len = x->length();
    for (int i = 0; i < len; i++) {
      __ cmp(lir_cond_equal, value, x->key_at(i));
      __ branch(lir_cond_equal, T_INT, x->sux_at(i));
    }
    __ jump(x->default_sux());
  }
}


void LIRGenerator::do_Goto(Goto* x) {
  set_no_result(x);

  if (block()->next()->as_OsrEntry()) {
    // need to free up storage used for OSR entry point
    LIR_Opr osrBuffer = block()->next()->operand();
    BasicTypeList signature;
    signature.append(NOT_LP64(T_INT) LP64_ONLY(T_LONG)); // pass a pointer to osrBuffer
    CallingConvention* cc = frame_map()->c_calling_convention(&signature);
    __ move(osrBuffer, cc->args()->at(0));
    __ call_runtime_leaf(CAST_FROM_FN_PTR(address, SharedRuntime::OSR_migration_end),
                         getThreadTemp(), LIR_OprFact::illegalOpr, cc->args());
  }

  if (x->is_safepoint()) {
    ValueStack* state = x->state_before() ? x->state_before() : x->state();

    // increment backedge counter if needed
    CodeEmitInfo* info = state_for(x, state);
    increment_backedge_counter(info, x->profiled_bci());
    CodeEmitInfo* safepoint_info = state_for(x, state);
    __ safepoint(safepoint_poll_register(), safepoint_info);
  }

  // Gotos can be folded Ifs, handle this case.
  if (x->should_profile()) {
    ciMethod* method = x->profiled_method();
    assert(method != NULL, "method should be set if branch is profiled");
    ciMethodData* md = method->method_data_or_null();
    assert(md != NULL, "Sanity");
    ciProfileData* data = md->bci_to_data(x->profiled_bci());
    assert(data != NULL, "must have profiling data");
    int offset;
    if (x->direction() == Goto::taken) {
      assert(data->is_BranchData(), "need BranchData for two-way branches");
      offset = md->byte_offset_of_slot(data, BranchData::taken_offset());
    } else if (x->direction() == Goto::not_taken) {
      assert(data->is_BranchData(), "need BranchData for two-way branches");
      offset = md->byte_offset_of_slot(data, BranchData::not_taken_offset());
    } else {
      assert(data->is_JumpData(), "need JumpData for branches");
      offset = md->byte_offset_of_slot(data, JumpData::taken_offset());
    }
    LIR_Opr md_reg = new_register(T_METADATA);
    __ metadata2reg(md->constant_encoding(), md_reg);

    increment_counter(new LIR_Address(md_reg, offset,
                                      NOT_LP64(T_INT) LP64_ONLY(T_LONG)), DataLayout::counter_increment);
  }

  // emit phi-instruction move after safepoint since this simplifies
  // describing the state as the safepoint.
  move_to_phi(x->state());

  __ jump(x->default_sux());
}

/**
 * Emit profiling code if needed for arguments, parameters, return value types
 *
 * @param md                    MDO the code will update at runtime
 * @param md_base_offset        common offset in the MDO for this profile and subsequent ones
 * @param md_offset             offset in the MDO (on top of md_base_offset) for this profile
 * @param profiled_k            current profile
 * @param obj                   IR node for the object to be profiled
 * @param mdp                   register to hold the pointer inside the MDO (md + md_base_offset).
 *                              Set once we find an update to make and use for next ones.
 * @param not_null              true if we know obj cannot be null
 * @param signature_at_call_k   signature at call for obj
 * @param callee_signature_k    signature of callee for obj
 *                              at call and callee signatures differ at method handle call
 * @return                      the only klass we know will ever be seen at this profile point
 */
ciKlass* LIRGenerator::profile_type(ciMethodData* md, int md_base_offset, int md_offset, intptr_t profiled_k,
                                    Value obj, LIR_Opr& mdp, bool not_null, ciKlass* signature_at_call_k,
                                    ciKlass* callee_signature_k) {
  ciKlass* result = NULL;
  bool do_null = !not_null && !TypeEntries::was_null_seen(profiled_k);
  bool do_update = !TypeEntries::is_type_unknown(profiled_k);
  // known not to be null or null bit already set and already set to
  // unknown: nothing we can do to improve profiling
  if (!do_null && !do_update) {
    return result;
  }

  ciKlass* exact_klass = NULL;
  Compilation* comp = Compilation::current();
  if (do_update) {
    // try to find exact type, using CHA if possible, so that loading
    // the klass from the object can be avoided
    ciType* type = obj->exact_type();
    if (type == NULL) {
      type = obj->declared_type();
      type = comp->cha_exact_type(type);
    }
    assert(type == NULL || type->is_klass(), "type should be class");
    exact_klass = (type != NULL && type->is_loaded()) ? (ciKlass*)type : NULL;

    do_update = exact_klass == NULL || ciTypeEntries::valid_ciklass(profiled_k) != exact_klass;
  }

  if (!do_null && !do_update) {
    return result;
  }

  ciKlass* exact_signature_k = NULL;
  if (do_update) {
    // Is the type from the signature exact (the only one possible)?
    exact_signature_k = signature_at_call_k->exact_klass();
    if (exact_signature_k == NULL) {
      exact_signature_k = comp->cha_exact_type(signature_at_call_k);
    } else {
      result = exact_signature_k;
      // Known statically. No need to emit any code: prevent
      // LIR_Assembler::emit_profile_type() from emitting useless code
      profiled_k = ciTypeEntries::with_status(result, profiled_k);
    }
    // exact_klass and exact_signature_k can be both non NULL but
    // different if exact_klass is loaded after the ciObject for
    // exact_signature_k is created.
    if (exact_klass == NULL && exact_signature_k != NULL && exact_klass != exact_signature_k) {
      // sometimes the type of the signature is better than the best type
      // the compiler has
      exact_klass = exact_signature_k;
    }
    if (callee_signature_k != NULL &&
        callee_signature_k != signature_at_call_k) {
      ciKlass* improved_klass = callee_signature_k->exact_klass();
      if (improved_klass == NULL) {
        improved_klass = comp->cha_exact_type(callee_signature_k);
      }
      if (exact_klass == NULL && improved_klass != NULL && exact_klass != improved_klass) {
        exact_klass = exact_signature_k;
      }
    }
    do_update = exact_klass == NULL || ciTypeEntries::valid_ciklass(profiled_k) != exact_klass;
  }

  if (!do_null && !do_update) {
    return result;
  }

  if (mdp == LIR_OprFact::illegalOpr) {
    mdp = new_register(T_METADATA);
    __ metadata2reg(md->constant_encoding(), mdp);
    if (md_base_offset != 0) {
      LIR_Address* base_type_address = new LIR_Address(mdp, md_base_offset, T_ADDRESS);
      mdp = new_pointer_register();
      __ leal(LIR_OprFact::address(base_type_address), mdp);
    }
  }
  LIRItem value(obj, this);
  value.load_item();
  __ profile_type(new LIR_Address(mdp, md_offset, T_METADATA),
                  value.result(), exact_klass, profiled_k, new_pointer_register(), not_null, exact_signature_k != NULL);
  return result;
}

// profile parameters on entry to the root of the compilation
void LIRGenerator::profile_parameters(Base* x) {
  if (compilation()->profile_parameters()) {
    CallingConvention* args = compilation()->frame_map()->incoming_arguments();
    ciMethodData* md = scope()->method()->method_data_or_null();
    assert(md != NULL, "Sanity");

    if (md->parameters_type_data() != NULL) {
      ciParametersTypeData* parameters_type_data = md->parameters_type_data();
      ciTypeStackSlotEntries* parameters =  parameters_type_data->parameters();
      LIR_Opr mdp = LIR_OprFact::illegalOpr;
      for (int java_index = 0, i = 0, j = 0; j < parameters_type_data->number_of_parameters(); i++) {
        LIR_Opr src = args->at(i);
        assert(!src->is_illegal(), "check");
        BasicType t = src->type();
        if (t == T_OBJECT || t == T_ARRAY) {
          intptr_t profiled_k = parameters->type(j);
          Local* local = x->state()->local_at(java_index)->as_Local();
          ciKlass* exact = profile_type(md, md->byte_offset_of_slot(parameters_type_data, ParametersTypeData::type_offset(0)),
                                        in_bytes(ParametersTypeData::type_offset(j)) - in_bytes(ParametersTypeData::type_offset(0)),
                                        profiled_k, local, mdp, false, local->declared_type()->as_klass(), NULL);
          // If the profile is known statically set it once for all and do not emit any code
          if (exact != NULL) {
            md->set_parameter_type(j, exact);
          }
          j++;
        }
        java_index += type2size[t];
      }
    }
  }
}

void LIRGenerator::do_Base(Base* x) {
  __ std_entry(LIR_OprFact::illegalOpr);
  // Emit moves from physical registers / stack slots to virtual registers
  CallingConvention* args = compilation()->frame_map()->incoming_arguments();
  IRScope* irScope = compilation()->hir()->top_scope();
  int java_index = 0;
  for (int i = 0; i < args->length(); i++) {
    LIR_Opr src = args->at(i);
    assert(!src->is_illegal(), "check");
    BasicType t = src->type();

    // Types which are smaller than int are passed as int, so
    // correct the type which passed.
    switch (t) {
    case T_BYTE:
    case T_BOOLEAN:
    case T_SHORT:
    case T_CHAR:
      t = T_INT;
      break;
    default:
      break;
    }

    LIR_Opr dest = new_register(t);
    __ move(src, dest);

    // Assign new location to Local instruction for this local
    Local* local = x->state()->local_at(java_index)->as_Local();
    assert(local != NULL, "Locals for incoming arguments must have been created");
#ifndef __SOFTFP__
    // The java calling convention passes double as long and float as int.
    assert(as_ValueType(t)->tag() == local->type()->tag(), "check");
#endif // __SOFTFP__
    local->set_operand(dest);
    _instruction_for_operand.at_put_grow(dest->vreg_number(), local, NULL);
    java_index += type2size[t];
  }

  if (compilation()->env()->dtrace_method_probes()) {
    BasicTypeList signature;
    signature.append(LP64_ONLY(T_LONG) NOT_LP64(T_INT));    // thread
    signature.append(T_METADATA); // Method*
    LIR_OprList* args = new LIR_OprList();
    args->append(getThreadPointer());
    LIR_Opr meth = new_register(T_METADATA);
    __ metadata2reg(method()->constant_encoding(), meth);
    args->append(meth);
    call_runtime(&signature, args, CAST_FROM_FN_PTR(address, SharedRuntime::dtrace_method_entry), voidType, NULL);
  }

  if (method()->is_synchronized()) {
    LIR_Opr obj;
    if (method()->is_static()) {
      obj = new_register(T_OBJECT);
      __ oop2reg(method()->holder()->java_mirror()->constant_encoding(), obj);
    } else {
      Local* receiver = x->state()->local_at(0)->as_Local();
      assert(receiver != NULL, "must already exist");
      obj = receiver->operand();
    }
    assert(obj->is_valid(), "must be valid");

    if (method()->is_synchronized() && GenerateSynchronizationCode) {
      LIR_Opr lock = syncLockOpr();
      __ load_stack_address_monitor(0, lock);

      CodeEmitInfo* info = new CodeEmitInfo(scope()->start()->state()->copy(ValueStack::StateBefore, SynchronizationEntryBCI), NULL, x->check_flag(Instruction::DeoptimizeOnException));
#if INCLUDE_ALL_GCS
      obj = shenandoah_write_barrier(obj, info, false);
#endif
      CodeStub* slow_path = new MonitorEnterStub(obj, lock, info);

      // receiver is guaranteed non-NULL so don't need CodeEmitInfo
      __ lock_object(syncTempOpr(), obj, lock, new_register(T_OBJECT), slow_path, NULL);
    }
  }
  if (compilation()->age_code()) {
    CodeEmitInfo* info = new CodeEmitInfo(scope()->start()->state()->copy(ValueStack::StateBefore, 0), NULL, false);
    decrement_age(info);
  }
  // increment invocation counters if needed
  if (!method()->is_accessor()) { // Accessors do not have MDOs, so no counting.
    profile_parameters(x);
    CodeEmitInfo* info = new CodeEmitInfo(scope()->start()->state()->copy(ValueStack::StateBefore, SynchronizationEntryBCI), NULL, false);
    increment_invocation_counter(info);
  }

  // all blocks with a successor must end with an unconditional jump
  // to the successor even if they are consecutive
  __ jump(x->default_sux());
}


void LIRGenerator::do_OsrEntry(OsrEntry* x) {
  // construct our frame and model the production of incoming pointer
  // to the OSR buffer.
  __ osr_entry(LIR_Assembler::osrBufferPointer());
  LIR_Opr result = rlock_result(x);
  __ move(LIR_Assembler::osrBufferPointer(), result);
}


void LIRGenerator::invoke_load_arguments(Invoke* x, LIRItemList* args, const LIR_OprList* arg_list) {
  assert(args->length() == arg_list->length(),
         "args=%d, arg_list=%d", args->length(), arg_list->length());
  for (int i = x->has_receiver() ? 1 : 0; i < args->length(); i++) {
    LIRItem* param = args->at(i);
    LIR_Opr loc = arg_list->at(i);
    if (loc->is_register()) {
      param->load_item_force(loc);
    } else {
      LIR_Address* addr = loc->as_address_ptr();
      param->load_for_store(addr->type());
      if (addr->type() == T_OBJECT) {
        __ move_wide(param->result(), addr);
      } else
        if (addr->type() == T_LONG || addr->type() == T_DOUBLE) {
          __ unaligned_move(param->result(), addr);
        } else {
          __ move(param->result(), addr);
        }
    }
  }

  if (x->has_receiver()) {
    LIRItem* receiver = args->at(0);
    LIR_Opr loc = arg_list->at(0);
    if (loc->is_register()) {
      receiver->load_item_force(loc);
    } else {
      assert(loc->is_address(), "just checking");
      receiver->load_for_store(T_OBJECT);
      __ move_wide(receiver->result(), loc->as_address_ptr());
    }
  }
}


// Visits all arguments, returns appropriate items without loading them
LIRItemList* LIRGenerator::invoke_visit_arguments(Invoke* x) {
  LIRItemList* argument_items = new LIRItemList();
  if (x->has_receiver()) {
    LIRItem* receiver = new LIRItem(x->receiver(), this);
    argument_items->append(receiver);
  }
  for (int i = 0; i < x->number_of_arguments(); i++) {
    LIRItem* param = new LIRItem(x->argument_at(i), this);
    argument_items->append(param);
  }
  return argument_items;
}


// The invoke with receiver has following phases:
//   a) traverse and load/lock receiver;
//   b) traverse all arguments -> item-array (invoke_visit_argument)
//   c) push receiver on stack
//   d) load each of the items and push on stack
//   e) unlock receiver
//   f) move receiver into receiver-register %o0
//   g) lock result registers and emit call operation
//
// Before issuing a call, we must spill-save all values on stack
// that are in caller-save register. "spill-save" moves those registers
// either in a free callee-save register or spills them if no free
// callee save register is available.
//
// The problem is where to invoke spill-save.
// - if invoked between e) and f), we may lock callee save
//   register in "spill-save" that destroys the receiver register
//   before f) is executed
// - if we rearrange f) to be earlier (by loading %o0) it
//   may destroy a value on the stack that is currently in %o0
//   and is waiting to be spilled
// - if we keep the receiver locked while doing spill-save,
//   we cannot spill it as it is spill-locked
//
void LIRGenerator::do_Invoke(Invoke* x) {
  CallingConvention* cc = frame_map()->java_calling_convention(x->signature(), true);

  LIR_OprList* arg_list = cc->args();
  LIRItemList* args = invoke_visit_arguments(x);
  LIR_Opr receiver = LIR_OprFact::illegalOpr;

  // setup result register
  LIR_Opr result_register = LIR_OprFact::illegalOpr;
  if (x->type() != voidType) {
    result_register = result_register_for(x->type());
  }

  CodeEmitInfo* info = state_for(x, x->state());

  invoke_load_arguments(x, args, arg_list);

  if (x->has_receiver()) {
    args->at(0)->load_item_force(LIR_Assembler::receiverOpr());
    receiver = args->at(0)->result();
  }

  // emit invoke code
  assert(receiver->is_illegal() || receiver->is_equal(LIR_Assembler::receiverOpr()), "must match");

  // JSR 292
  // Preserve the SP over MethodHandle call sites, if needed.
  ciMethod* target = x->target();
  bool is_method_handle_invoke = (// %%% FIXME: Are both of these relevant?
                                  target->is_method_handle_intrinsic() ||
                                  target->is_compiled_lambda_form());
  if (is_method_handle_invoke) {
    info->set_is_method_handle_invoke(true);
    if(FrameMap::method_handle_invoke_SP_save_opr() != LIR_OprFact::illegalOpr) {
        __ move(FrameMap::stack_pointer(), FrameMap::method_handle_invoke_SP_save_opr());
    }
  }

  switch (x->code()) {
    case Bytecodes::_invokestatic:
      __ call_static(target, result_register,
                     SharedRuntime::get_resolve_static_call_stub(),
                     arg_list, info);
      break;
    case Bytecodes::_invokespecial:
    case Bytecodes::_invokevirtual:
    case Bytecodes::_invokeinterface:
      // for loaded and final (method or class) target we still produce an inline cache,
      // in order to be able to call mixed mode
      if (x->code() == Bytecodes::_invokespecial || x->target_is_final()) {
        __ call_opt_virtual(target, receiver, result_register,
                            SharedRuntime::get_resolve_opt_virtual_call_stub(),
                            arg_list, info);
      } else if (x->vtable_index() < 0) {
        __ call_icvirtual(target, receiver, result_register,
                          SharedRuntime::get_resolve_virtual_call_stub(),
                          arg_list, info);
      } else {
        int entry_offset = in_bytes(Klass::vtable_start_offset()) + x->vtable_index() * vtableEntry::size_in_bytes();
        int vtable_offset = entry_offset + vtableEntry::method_offset_in_bytes();
        __ call_virtual(target, receiver, result_register, vtable_offset, arg_list, info);
      }
      break;
    case Bytecodes::_invokedynamic: {
      __ call_dynamic(target, receiver, result_register,
                      SharedRuntime::get_resolve_static_call_stub(),
                      arg_list, info);
      break;
    }
    default:
      fatal("unexpected bytecode: %s", Bytecodes::name(x->code()));
      break;
  }

  // JSR 292
  // Restore the SP after MethodHandle call sites, if needed.
  if (is_method_handle_invoke
      && FrameMap::method_handle_invoke_SP_save_opr() != LIR_OprFact::illegalOpr) {
    __ move(FrameMap::method_handle_invoke_SP_save_opr(), FrameMap::stack_pointer());
  }

  if (x->type()->is_float() || x->type()->is_double()) {
    // Force rounding of results from non-strictfp when in strictfp
    // scope (or when we don't know the strictness of the callee, to
    // be safe.)
    if (method()->is_strict()) {
      if (!x->target_is_loaded() || !x->target_is_strictfp()) {
        result_register = round_item(result_register);
      }
    }
  }

  if (result_register->is_valid()) {
    LIR_Opr result = rlock_result(x);
    __ move(result_register, result);
  }
}


void LIRGenerator::do_FPIntrinsics(Intrinsic* x) {
  assert(x->number_of_arguments() == 1, "wrong type");
  LIRItem value       (x->argument_at(0), this);
  LIR_Opr reg = rlock_result(x);
  value.load_item();
  LIR_Opr tmp = force_to_spill(value.result(), as_BasicType(x->type()));
  __ move(tmp, reg);
}



// Code for  :  x->x() {x->cond()} x->y() ? x->tval() : x->fval()
void LIRGenerator::do_IfOp(IfOp* x) {
#ifdef ASSERT
  {
    ValueTag xtag = x->x()->type()->tag();
    ValueTag ttag = x->tval()->type()->tag();
    assert(xtag == intTag || xtag == objectTag, "cannot handle others");
    assert(ttag == addressTag || ttag == intTag || ttag == objectTag || ttag == longTag, "cannot handle others");
    assert(ttag == x->fval()->type()->tag(), "cannot handle others");
  }
#endif

  LIRItem left(x->x(), this);
  LIRItem right(x->y(), this);
  left.load_item();
  if (can_inline_as_constant(right.value())) {
    right.dont_load_item();
  } else {
    right.load_item();
  }

  LIRItem t_val(x->tval(), this);
  LIRItem f_val(x->fval(), this);
  t_val.dont_load_item();
  f_val.dont_load_item();
  LIR_Opr reg = rlock_result(x);

  __ cmp(lir_cond(x->cond()), left.result(), right.result());
  __ cmove(lir_cond(x->cond()), t_val.result(), f_val.result(), reg, as_BasicType(x->x()->type()));
}

#ifdef TRACE_HAVE_INTRINSICS
void LIRGenerator::do_ClassIDIntrinsic(Intrinsic* x) {
  CodeEmitInfo* info = state_for(x);
  CodeEmitInfo* info2 = new CodeEmitInfo(info); // Clone for the second null check

  assert(info != NULL, "must have info");
  LIRItem arg(x->argument_at(0), this);

  arg.load_item();
  LIR_Opr klass = new_register(T_METADATA);
  __ move(new LIR_Address(arg.result(), java_lang_Class::klass_offset_in_bytes(), T_ADDRESS), klass, info);
  LIR_Opr id = new_register(T_LONG);
  ByteSize offset = TRACE_KLASS_TRACE_ID_OFFSET;
  LIR_Address* trace_id_addr = new LIR_Address(klass, in_bytes(offset), T_LONG);

  __ move(trace_id_addr, id);
  __ logical_or(id, LIR_OprFact::longConst(0x01l), id);
  __ store(id, trace_id_addr);

#ifdef TRACE_ID_META_BITS
  __ logical_and(id, LIR_OprFact::longConst(~TRACE_ID_META_BITS), id);
#endif
#ifdef TRACE_ID_CLASS_SHIFT
  __ unsigned_shift_right(id, TRACE_ID_CLASS_SHIFT, id);
#endif

  __ move(id, rlock_result(x));
}

void LIRGenerator::do_getBufferWriter(Intrinsic* x) {
  LabelObj* L_end = new LabelObj();

  LIR_Address* jobj_addr = new LIR_Address(getThreadPointer(),
                                           in_bytes(TRACE_THREAD_DATA_WRITER_OFFSET),
                                           T_OBJECT);
  LIR_Opr result = rlock_result(x);
  __ move_wide(jobj_addr, result);
  __ cmp(lir_cond_equal, result, LIR_OprFact::oopConst(NULL));
  __ branch(lir_cond_equal, T_OBJECT, L_end->label());
  __ move_wide(new LIR_Address(result, T_OBJECT), result);

  __ branch_destination(L_end->label());
}

#endif


void LIRGenerator::do_RuntimeCall(address routine, Intrinsic* x) {
  assert(x->number_of_arguments() == 0, "wrong type");
  // Enforce computation of _reserved_argument_area_size which is required on some platforms.
  BasicTypeList signature;
  CallingConvention* cc = frame_map()->c_calling_convention(&signature);
  LIR_Opr reg = result_register_for(x->type());
  __ call_runtime_leaf(routine, getThreadTemp(),
                       reg, new LIR_OprList());
  LIR_Opr result = rlock_result(x);
  __ move(reg, result);
}



void LIRGenerator::do_Intrinsic(Intrinsic* x) {
  switch (x->id()) {
  case vmIntrinsics::_intBitsToFloat      :
  case vmIntrinsics::_doubleToRawLongBits :
  case vmIntrinsics::_longBitsToDouble    :
  case vmIntrinsics::_floatToRawIntBits   : {
    do_FPIntrinsics(x);
    break;
  }

#ifdef TRACE_HAVE_INTRINSICS
  case vmIntrinsics::_getClassId:
    do_ClassIDIntrinsic(x);
    break;
  case vmIntrinsics::_getBufferWriter:
    do_getBufferWriter(x);
    break;
  case vmIntrinsics::_counterTime:
    do_RuntimeCall(CAST_FROM_FN_PTR(address, TRACE_TIME_METHOD), x);
    break;
#endif

  case vmIntrinsics::_currentTimeMillis:
    do_RuntimeCall(CAST_FROM_FN_PTR(address, os::javaTimeMillis), x);
    break;

  case vmIntrinsics::_nanoTime:
    do_RuntimeCall(CAST_FROM_FN_PTR(address, os::javaTimeNanos), x);
    break;

  case vmIntrinsics::_Object_init:    do_RegisterFinalizer(x); break;
  case vmIntrinsics::_isInstance:     do_isInstance(x);    break;
  case vmIntrinsics::_isPrimitive:    do_isPrimitive(x);   break;
  case vmIntrinsics::_getClass:       do_getClass(x);      break;
  case vmIntrinsics::_currentThread:  do_currentThread(x); break;

  case vmIntrinsics::_dlog:           // fall through
  case vmIntrinsics::_dlog10:         // fall through
  case vmIntrinsics::_dabs:           // fall through
  case vmIntrinsics::_dsqrt:          // fall through
  case vmIntrinsics::_dtan:           // fall through
  case vmIntrinsics::_dsin :          // fall through
  case vmIntrinsics::_dcos :          // fall through
  case vmIntrinsics::_dexp :          // fall through
  case vmIntrinsics::_dpow :          do_MathIntrinsic(x); break;
  case vmIntrinsics::_arraycopy:      do_ArrayCopy(x);     break;

  case vmIntrinsics::_fmaD:           do_FmaIntrinsic(x); break;
  case vmIntrinsics::_fmaF:           do_FmaIntrinsic(x); break;

  // java.nio.Buffer.checkIndex
  case vmIntrinsics::_checkIndex:     do_NIOCheckIndex(x); break;

  case vmIntrinsics::_compareAndSetObject:
    do_CompareAndSwap(x, objectType);
    break;
  case vmIntrinsics::_compareAndSetInt:
    do_CompareAndSwap(x, intType);
    break;
  case vmIntrinsics::_compareAndSetLong:
    do_CompareAndSwap(x, longType);
    break;

  case vmIntrinsics::_loadFence :
    if (os::is_MP()) __ membar_acquire();
    break;
  case vmIntrinsics::_storeFence:
    if (os::is_MP()) __ membar_release();
    break;
  case vmIntrinsics::_fullFence :
    if (os::is_MP()) __ membar();
    break;
  case vmIntrinsics::_onSpinWait:
    __ on_spin_wait();
    break;
  case vmIntrinsics::_Reference_get:
    do_Reference_get(x);
    break;

  case vmIntrinsics::_updateCRC32:
  case vmIntrinsics::_updateBytesCRC32:
  case vmIntrinsics::_updateByteBufferCRC32:
    do_update_CRC32(x);
    break;

  case vmIntrinsics::_updateBytesCRC32C:
  case vmIntrinsics::_updateDirectByteBufferCRC32C:
    do_update_CRC32C(x);
    break;

  case vmIntrinsics::_vectorizedMismatch:
    do_vectorizedMismatch(x);
    break;

  default: ShouldNotReachHere(); break;
  }
}

void LIRGenerator::profile_arguments(ProfileCall* x) {
  if (compilation()->profile_arguments()) {
    int bci = x->bci_of_invoke();
    ciMethodData* md = x->method()->method_data_or_null();
    ciProfileData* data = md->bci_to_data(bci);
    if (data != NULL) {
      if ((data->is_CallTypeData() && data->as_CallTypeData()->has_arguments()) ||
          (data->is_VirtualCallTypeData() && data->as_VirtualCallTypeData()->has_arguments())) {
        ByteSize extra = data->is_CallTypeData() ? CallTypeData::args_data_offset() : VirtualCallTypeData::args_data_offset();
        int base_offset = md->byte_offset_of_slot(data, extra);
        LIR_Opr mdp = LIR_OprFact::illegalOpr;
        ciTypeStackSlotEntries* args = data->is_CallTypeData() ? ((ciCallTypeData*)data)->args() : ((ciVirtualCallTypeData*)data)->args();

        Bytecodes::Code bc = x->method()->java_code_at_bci(bci);
        int start = 0;
        int stop = data->is_CallTypeData() ? ((ciCallTypeData*)data)->number_of_arguments() : ((ciVirtualCallTypeData*)data)->number_of_arguments();
        if (x->callee()->is_loaded() && x->callee()->is_static() && Bytecodes::has_receiver(bc)) {
          // first argument is not profiled at call (method handle invoke)
          assert(x->method()->raw_code_at_bci(bci) == Bytecodes::_invokehandle, "invokehandle expected");
          start = 1;
        }
        ciSignature* callee_signature = x->callee()->signature();
        // method handle call to virtual method
        bool has_receiver = x->callee()->is_loaded() && !x->callee()->is_static() && !Bytecodes::has_receiver(bc);
        ciSignatureStream callee_signature_stream(callee_signature, has_receiver ? x->callee()->holder() : NULL);

        bool ignored_will_link;
        ciSignature* signature_at_call = NULL;
        x->method()->get_method_at_bci(bci, ignored_will_link, &signature_at_call);
        ciSignatureStream signature_at_call_stream(signature_at_call);

        // if called through method handle invoke, some arguments may have been popped
        for (int i = 0; i < stop && i+start < x->nb_profiled_args(); i++) {
          int off = in_bytes(TypeEntriesAtCall::argument_type_offset(i)) - in_bytes(TypeEntriesAtCall::args_data_offset());
          ciKlass* exact = profile_type(md, base_offset, off,
              args->type(i), x->profiled_arg_at(i+start), mdp,
              !x->arg_needs_null_check(i+start),
              signature_at_call_stream.next_klass(), callee_signature_stream.next_klass());
          if (exact != NULL) {
            md->set_argument_type(bci, i, exact);
          }
        }
      } else {
#ifdef ASSERT
        Bytecodes::Code code = x->method()->raw_code_at_bci(x->bci_of_invoke());
        int n = x->nb_profiled_args();
        assert(MethodData::profile_parameters() && (MethodData::profile_arguments_jsr292_only() ||
            (x->inlined() && ((code == Bytecodes::_invokedynamic && n <= 1) || (code == Bytecodes::_invokehandle && n <= 2)))),
            "only at JSR292 bytecodes");
#endif
      }
    }
  }
}

// profile parameters on entry to an inlined method
void LIRGenerator::profile_parameters_at_call(ProfileCall* x) {
  if (compilation()->profile_parameters() && x->inlined()) {
    ciMethodData* md = x->callee()->method_data_or_null();
    if (md != NULL) {
      ciParametersTypeData* parameters_type_data = md->parameters_type_data();
      if (parameters_type_data != NULL) {
        ciTypeStackSlotEntries* parameters =  parameters_type_data->parameters();
        LIR_Opr mdp = LIR_OprFact::illegalOpr;
        bool has_receiver = !x->callee()->is_static();
        ciSignature* sig = x->callee()->signature();
        ciSignatureStream sig_stream(sig, has_receiver ? x->callee()->holder() : NULL);
        int i = 0; // to iterate on the Instructions
        Value arg = x->recv();
        bool not_null = false;
        int bci = x->bci_of_invoke();
        Bytecodes::Code bc = x->method()->java_code_at_bci(bci);
        // The first parameter is the receiver so that's what we start
        // with if it exists. One exception is method handle call to
        // virtual method: the receiver is in the args list
        if (arg == NULL || !Bytecodes::has_receiver(bc)) {
          i = 1;
          arg = x->profiled_arg_at(0);
          not_null = !x->arg_needs_null_check(0);
        }
        int k = 0; // to iterate on the profile data
        for (;;) {
          intptr_t profiled_k = parameters->type(k);
          ciKlass* exact = profile_type(md, md->byte_offset_of_slot(parameters_type_data, ParametersTypeData::type_offset(0)),
                                        in_bytes(ParametersTypeData::type_offset(k)) - in_bytes(ParametersTypeData::type_offset(0)),
                                        profiled_k, arg, mdp, not_null, sig_stream.next_klass(), NULL);
          // If the profile is known statically set it once for all and do not emit any code
          if (exact != NULL) {
            md->set_parameter_type(k, exact);
          }
          k++;
          if (k >= parameters_type_data->number_of_parameters()) {
#ifdef ASSERT
            int extra = 0;
            if (MethodData::profile_arguments() && TypeProfileParmsLimit != -1 &&
                x->nb_profiled_args() >= TypeProfileParmsLimit &&
                x->recv() != NULL && Bytecodes::has_receiver(bc)) {
              extra += 1;
            }
            assert(i == x->nb_profiled_args() - extra || (TypeProfileParmsLimit != -1 && TypeProfileArgsLimit > TypeProfileParmsLimit), "unused parameters?");
#endif
            break;
          }
          arg = x->profiled_arg_at(i);
          not_null = !x->arg_needs_null_check(i);
          i++;
        }
      }
    }
  }
}

void LIRGenerator::do_ProfileCall(ProfileCall* x) {
  // Need recv in a temporary register so it interferes with the other temporaries
  LIR_Opr recv = LIR_OprFact::illegalOpr;
  LIR_Opr mdo = new_register(T_OBJECT);
  // tmp is used to hold the counters on SPARC
  LIR_Opr tmp = new_pointer_register();

  if (x->nb_profiled_args() > 0) {
    profile_arguments(x);
  }

  // profile parameters on inlined method entry including receiver
  if (x->recv() != NULL || x->nb_profiled_args() > 0) {
    profile_parameters_at_call(x);
  }

  if (x->recv() != NULL) {
    LIRItem value(x->recv(), this);
    value.load_item();
    recv = new_register(T_OBJECT);
    __ move(value.result(), recv);
  }
  __ profile_call(x->method(), x->bci_of_invoke(), x->callee(), mdo, recv, tmp, x->known_holder());
}

void LIRGenerator::do_ProfileReturnType(ProfileReturnType* x) {
  int bci = x->bci_of_invoke();
  ciMethodData* md = x->method()->method_data_or_null();
  ciProfileData* data = md->bci_to_data(bci);
  if (data != NULL) {
    assert(data->is_CallTypeData() || data->is_VirtualCallTypeData(), "wrong profile data type");
    ciReturnTypeEntry* ret = data->is_CallTypeData() ? ((ciCallTypeData*)data)->ret() : ((ciVirtualCallTypeData*)data)->ret();
    LIR_Opr mdp = LIR_OprFact::illegalOpr;

    bool ignored_will_link;
    ciSignature* signature_at_call = NULL;
    x->method()->get_method_at_bci(bci, ignored_will_link, &signature_at_call);

    // The offset within the MDO of the entry to update may be too large
    // to be used in load/store instructions on some platforms. So have
    // profile_type() compute the address of the profile in a register.
    ciKlass* exact = profile_type(md, md->byte_offset_of_slot(data, ret->type_offset()), 0,
        ret->type(), x->ret(), mdp,
        !x->needs_null_check(),
        signature_at_call->return_type()->as_klass(),
        x->callee()->signature()->return_type()->as_klass());
    if (exact != NULL) {
      md->set_return_type(bci, exact);
    }
  }
}

void LIRGenerator::do_ProfileInvoke(ProfileInvoke* x) {
  // We can safely ignore accessors here, since c2 will inline them anyway,
  // accessors are also always mature.
  if (!x->inlinee()->is_accessor()) {
    CodeEmitInfo* info = state_for(x, x->state(), true);
    // Notify the runtime very infrequently only to take care of counter overflows
    int freq_log = Tier23InlineeNotifyFreqLog;
    double scale;
    if (_method->has_option_value("CompileThresholdScaling", scale)) {
      freq_log = Arguments::scaled_freq_log(freq_log, scale);
    }
    increment_event_counter_impl(info, x->inlinee(), right_n_bits(freq_log), InvocationEntryBci, false, true);
  }
}

void LIRGenerator::increment_event_counter(CodeEmitInfo* info, int bci, bool backedge) {
  int freq_log = 0;
  int level = compilation()->env()->comp_level();
  if (level == CompLevel_limited_profile) {
    freq_log = (backedge ? Tier2BackedgeNotifyFreqLog : Tier2InvokeNotifyFreqLog);
  } else if (level == CompLevel_full_profile) {
    freq_log = (backedge ? Tier3BackedgeNotifyFreqLog : Tier3InvokeNotifyFreqLog);
  } else {
    ShouldNotReachHere();
  }
  // Increment the appropriate invocation/backedge counter and notify the runtime.
  double scale;
  if (_method->has_option_value("CompileThresholdScaling", scale)) {
    freq_log = Arguments::scaled_freq_log(freq_log, scale);
  }
  increment_event_counter_impl(info, info->scope()->method(), right_n_bits(freq_log), bci, backedge, true);
}

void LIRGenerator::decrement_age(CodeEmitInfo* info) {
  ciMethod* method = info->scope()->method();
  MethodCounters* mc_adr = method->ensure_method_counters();
  if (mc_adr != NULL) {
    LIR_Opr mc = new_pointer_register();
    __ move(LIR_OprFact::intptrConst(mc_adr), mc);
    int offset = in_bytes(MethodCounters::nmethod_age_offset());
    LIR_Address* counter = new LIR_Address(mc, offset, T_INT);
    LIR_Opr result = new_register(T_INT);
    __ load(counter, result);
    __ sub(result, LIR_OprFact::intConst(1), result);
    __ store(result, counter);
    // DeoptimizeStub will reexecute from the current state in code info.
    CodeStub* deopt = new DeoptimizeStub(info, Deoptimization::Reason_tenured,
                                         Deoptimization::Action_make_not_entrant);
    __ cmp(lir_cond_lessEqual, result, LIR_OprFact::intConst(0));
    __ branch(lir_cond_lessEqual, T_INT, deopt);
  }
}


void LIRGenerator::increment_event_counter_impl(CodeEmitInfo* info,
                                                ciMethod *method, int frequency,
                                                int bci, bool backedge, bool notify) {
  assert(frequency == 0 || is_power_of_2(frequency + 1), "Frequency must be x^2 - 1 or 0");
  int level = _compilation->env()->comp_level();
  assert(level > CompLevel_simple, "Shouldn't be here");

  int offset = -1;
  LIR_Opr counter_holder = NULL;
  if (level == CompLevel_limited_profile) {
    MethodCounters* counters_adr = method->ensure_method_counters();
    if (counters_adr == NULL) {
      bailout("method counters allocation failed");
      return;
    }
    counter_holder = new_pointer_register();
    __ move(LIR_OprFact::intptrConst(counters_adr), counter_holder);
    offset = in_bytes(backedge ? MethodCounters::backedge_counter_offset() :
                                 MethodCounters::invocation_counter_offset());
  } else if (level == CompLevel_full_profile) {
    counter_holder = new_register(T_METADATA);
    offset = in_bytes(backedge ? MethodData::backedge_counter_offset() :
                                 MethodData::invocation_counter_offset());
    ciMethodData* md = method->method_data_or_null();
    assert(md != NULL, "Sanity");
    __ metadata2reg(md->constant_encoding(), counter_holder);
  } else {
    ShouldNotReachHere();
  }
  LIR_Address* counter = new LIR_Address(counter_holder, offset, T_INT);
  LIR_Opr result = new_register(T_INT);
  __ load(counter, result);
  __ add(result, LIR_OprFact::intConst(InvocationCounter::count_increment), result);
  __ store(result, counter);
  if (notify && (!backedge || UseOnStackReplacement)) {
    LIR_Opr meth = LIR_OprFact::metadataConst(method->constant_encoding());
    // The bci for info can point to cmp for if's we want the if bci
    CodeStub* overflow = new CounterOverflowStub(info, bci, meth);
    int freq = frequency << InvocationCounter::count_shift;
    if (freq == 0) {
      __ branch(lir_cond_always, T_ILLEGAL, overflow);
    } else {
      LIR_Opr mask = load_immediate(freq, T_INT);
      __ logical_and(result, mask, result);
      __ cmp(lir_cond_equal, result, LIR_OprFact::intConst(0));
      __ branch(lir_cond_equal, T_INT, overflow);
    }
    __ branch_destination(overflow->continuation());
  }
}

void LIRGenerator::do_RuntimeCall(RuntimeCall* x) {
  LIR_OprList* args = new LIR_OprList(x->number_of_arguments());
  BasicTypeList* signature = new BasicTypeList(x->number_of_arguments());

  if (x->pass_thread()) {
    signature->append(LP64_ONLY(T_LONG) NOT_LP64(T_INT));    // thread
    args->append(getThreadPointer());
  }

  for (int i = 0; i < x->number_of_arguments(); i++) {
    Value a = x->argument_at(i);
    LIRItem* item = new LIRItem(a, this);
    item->load_item();
    args->append(item->result());
    signature->append(as_BasicType(a->type()));
  }

  LIR_Opr result = call_runtime(signature, args, x->entry(), x->type(), NULL);
  if (x->type() == voidType) {
    set_no_result(x);
  } else {
    __ move(result, rlock_result(x));
  }
}

#ifdef ASSERT
void LIRGenerator::do_Assert(Assert *x) {
  ValueTag tag = x->x()->type()->tag();
  If::Condition cond = x->cond();

  LIRItem xitem(x->x(), this);
  LIRItem yitem(x->y(), this);
  LIRItem* xin = &xitem;
  LIRItem* yin = &yitem;

  assert(tag == intTag, "Only integer assertions are valid!");

  xin->load_item();
  yin->dont_load_item();

  set_no_result(x);

  LIR_Opr left = xin->result();
  LIR_Opr right = yin->result();

  __ lir_assert(lir_cond(x->cond()), left, right, x->message(), true);
}
#endif

void LIRGenerator::do_RangeCheckPredicate(RangeCheckPredicate *x) {


  Instruction *a = x->x();
  Instruction *b = x->y();
  if (!a || StressRangeCheckElimination) {
    assert(!b || StressRangeCheckElimination, "B must also be null");

    CodeEmitInfo *info = state_for(x, x->state());
    CodeStub* stub = new PredicateFailedStub(info);

    __ jump(stub);
  } else if (a->type()->as_IntConstant() && b->type()->as_IntConstant()) {
    int a_int = a->type()->as_IntConstant()->value();
    int b_int = b->type()->as_IntConstant()->value();

    bool ok = false;

    switch(x->cond()) {
      case Instruction::eql: ok = (a_int == b_int); break;
      case Instruction::neq: ok = (a_int != b_int); break;
      case Instruction::lss: ok = (a_int < b_int); break;
      case Instruction::leq: ok = (a_int <= b_int); break;
      case Instruction::gtr: ok = (a_int > b_int); break;
      case Instruction::geq: ok = (a_int >= b_int); break;
      case Instruction::aeq: ok = ((unsigned int)a_int >= (unsigned int)b_int); break;
      case Instruction::beq: ok = ((unsigned int)a_int <= (unsigned int)b_int); break;
      default: ShouldNotReachHere();
    }

    if (ok) {

      CodeEmitInfo *info = state_for(x, x->state());
      CodeStub* stub = new PredicateFailedStub(info);

      __ jump(stub);
    }
  } else {

    ValueTag tag = x->x()->type()->tag();
    If::Condition cond = x->cond();
    LIRItem xitem(x->x(), this);
    LIRItem yitem(x->y(), this);
    LIRItem* xin = &xitem;
    LIRItem* yin = &yitem;

    assert(tag == intTag, "Only integer deoptimizations are valid!");

    xin->load_item();
    yin->dont_load_item();
    set_no_result(x);

    LIR_Opr left = xin->result();
    LIR_Opr right = yin->result();

    CodeEmitInfo *info = state_for(x, x->state());
    CodeStub* stub = new PredicateFailedStub(info);

    __ cmp(lir_cond(cond), left, right);
    __ branch(lir_cond(cond), right->type(), stub);
  }
}


LIR_Opr LIRGenerator::call_runtime(Value arg1, address entry, ValueType* result_type, CodeEmitInfo* info) {
  LIRItemList args(1);
  LIRItem value(arg1, this);
  args.append(&value);
  BasicTypeList signature;
  signature.append(as_BasicType(arg1->type()));

  return call_runtime(&signature, &args, entry, result_type, info);
}


LIR_Opr LIRGenerator::call_runtime(Value arg1, Value arg2, address entry, ValueType* result_type, CodeEmitInfo* info) {
  LIRItemList args(2);
  LIRItem value1(arg1, this);
  LIRItem value2(arg2, this);
  args.append(&value1);
  args.append(&value2);
  BasicTypeList signature;
  signature.append(as_BasicType(arg1->type()));
  signature.append(as_BasicType(arg2->type()));

  return call_runtime(&signature, &args, entry, result_type, info);
}


LIR_Opr LIRGenerator::call_runtime(BasicTypeArray* signature, LIR_OprList* args,
                                   address entry, ValueType* result_type, CodeEmitInfo* info) {
  // get a result register
  LIR_Opr phys_reg = LIR_OprFact::illegalOpr;
  LIR_Opr result = LIR_OprFact::illegalOpr;
  if (result_type->tag() != voidTag) {
    result = new_register(result_type);
    phys_reg = result_register_for(result_type);
  }

  // move the arguments into the correct location
  CallingConvention* cc = frame_map()->c_calling_convention(signature);
  assert(cc->length() == args->length(), "argument mismatch");
  for (int i = 0; i < args->length(); i++) {
    LIR_Opr arg = args->at(i);
    LIR_Opr loc = cc->at(i);
    if (loc->is_register()) {
      __ move(arg, loc);
    } else {
      LIR_Address* addr = loc->as_address_ptr();
//           if (!can_store_as_constant(arg)) {
//             LIR_Opr tmp = new_register(arg->type());
//             __ move(arg, tmp);
//             arg = tmp;
//           }
      if (addr->type() == T_LONG || addr->type() == T_DOUBLE) {
        __ unaligned_move(arg, addr);
      } else {
        __ move(arg, addr);
      }
    }
  }

  if (info) {
    __ call_runtime(entry, getThreadTemp(), phys_reg, cc->args(), info);
  } else {
    __ call_runtime_leaf(entry, getThreadTemp(), phys_reg, cc->args());
  }
  if (result->is_valid()) {
    __ move(phys_reg, result);
  }
  return result;
}


LIR_Opr LIRGenerator::call_runtime(BasicTypeArray* signature, LIRItemList* args,
                                   address entry, ValueType* result_type, CodeEmitInfo* info) {
  // get a result register
  LIR_Opr phys_reg = LIR_OprFact::illegalOpr;
  LIR_Opr result = LIR_OprFact::illegalOpr;
  if (result_type->tag() != voidTag) {
    result = new_register(result_type);
    phys_reg = result_register_for(result_type);
  }

  // move the arguments into the correct location
  CallingConvention* cc = frame_map()->c_calling_convention(signature);

  assert(cc->length() == args->length(), "argument mismatch");
  for (int i = 0; i < args->length(); i++) {
    LIRItem* arg = args->at(i);
    LIR_Opr loc = cc->at(i);
    if (loc->is_register()) {
      arg->load_item_force(loc);
    } else {
      LIR_Address* addr = loc->as_address_ptr();
      arg->load_for_store(addr->type());
      if (addr->type() == T_LONG || addr->type() == T_DOUBLE) {
        __ unaligned_move(arg->result(), addr);
      } else {
        __ move(arg->result(), addr);
      }
    }
  }

  if (info) {
    __ call_runtime(entry, getThreadTemp(), phys_reg, cc->args(), info);
  } else {
    __ call_runtime_leaf(entry, getThreadTemp(), phys_reg, cc->args());
  }
  if (result->is_valid()) {
    __ move(phys_reg, result);
  }
  return result;
}

void LIRGenerator::do_MemBar(MemBar* x) {
  if (os::is_MP()) {
    LIR_Code code = x->code();
    switch(code) {
      case lir_membar_acquire   : __ membar_acquire(); break;
      case lir_membar_release   : __ membar_release(); break;
      case lir_membar           : __ membar(); break;
      case lir_membar_loadload  : __ membar_loadload(); break;
      case lir_membar_storestore: __ membar_storestore(); break;
      case lir_membar_loadstore : __ membar_loadstore(); break;
      case lir_membar_storeload : __ membar_storeload(); break;
      default                   : ShouldNotReachHere(); break;
    }
  }
}

LIR_Opr LIRGenerator::mask_boolean(LIR_Opr array, LIR_Opr value, CodeEmitInfo*& null_check_info) {
  LIR_Opr value_fixed = rlock_byte(T_BYTE);
  if (TwoOperandLIRForm) {
    __ move(value, value_fixed);
    __ logical_and(value_fixed, LIR_OprFact::intConst(1), value_fixed);
  } else {
    __ logical_and(value, LIR_OprFact::intConst(1), value_fixed);
  }
  LIR_Opr klass = new_register(T_METADATA);
  __ move(new LIR_Address(array, oopDesc::klass_offset_in_bytes(), T_ADDRESS), klass, null_check_info);
  null_check_info = NULL;
  LIR_Opr layout = new_register(T_INT);
  __ move(new LIR_Address(klass, in_bytes(Klass::layout_helper_offset()), T_INT), layout);
  int diffbit = Klass::layout_helper_boolean_diffbit();
  __ logical_and(layout, LIR_OprFact::intConst(diffbit), layout);
  __ cmp(lir_cond_notEqual, layout, LIR_OprFact::intConst(0));
  __ cmove(lir_cond_notEqual, value_fixed, value, value_fixed, T_BYTE);
  value = value_fixed;
  return value;
}

LIR_Opr LIRGenerator::maybe_mask_boolean(StoreIndexed* x, LIR_Opr array, LIR_Opr value, CodeEmitInfo*& null_check_info) {
  if (x->check_boolean()) {
    value = mask_boolean(array, value, null_check_info);
  }
  return value;
}<|MERGE_RESOLUTION|>--- conflicted
+++ resolved
@@ -42,18 +42,6 @@
 #include "runtime/vm_version.hpp"
 #include "utilities/bitMap.inline.hpp"
 #include "utilities/macros.hpp"
-<<<<<<< HEAD
-#if INCLUDE_ALL_GCS
-#include "gc/g1/g1ThreadLocalData.hpp"
-#include "gc/g1/heapRegion.hpp"
-#include "gc/shenandoah/brooksPointer.hpp"
-#include "gc/shenandoah/shenandoahThreadLocalData.hpp"
-#include "gc/shenandoah/shenandoahConnectionMatrix.hpp"
-#include "gc/shenandoah/shenandoahHeap.hpp"
-#include "gc/shenandoah/shenandoahHeapRegion.hpp"
-#endif // INCLUDE_ALL_GCS
-=======
->>>>>>> ea2d08c2
 #ifdef TRACE_HAVE_INTRINSICS
 #include "trace/traceMacros.hpp"
 #endif
@@ -1255,21 +1243,9 @@
     info = state_for(x);
   }
 
-<<<<<<< HEAD
-  LIR_Address* referent_field_adr =
-    new LIR_Address(reference.result(), referent_offset, T_OBJECT);
-
-  LIR_Opr result = rlock_result(x);
-
-  __ load(referent_field_adr, result, info);
-
-  // Register the value in the referent field with the pre-barrier
-  keep_alive_barrier(result);
-=======
   LIR_Opr result = rlock_result(x, T_OBJECT);
   access_load_at(IN_HEAP | ON_WEAK_OOP_REF, T_OBJECT,
                  reference, LIR_OprFact::intConst(referent_offset), result);
->>>>>>> ea2d08c2
 }
 
 // Example: clazz.isInstance(object)
@@ -1466,277 +1442,6 @@
   return result;
 }
 
-<<<<<<< HEAD
-// Various barriers
-
-void LIRGenerator::pre_barrier(LIR_Opr addr_opr, LIR_Opr pre_val,
-                               bool do_load, bool patch, CodeEmitInfo* info) {
-  // Do the pre-write barrier, if any.
-  switch (_bs->kind()) {
-#if INCLUDE_ALL_GCS
-    case BarrierSet::G1BarrierSet:
-      G1BarrierSet_pre_barrier(addr_opr, pre_val, do_load, patch, info);
-      break;
-    case BarrierSet::Shenandoah:
-      Shenandoah_pre_barrier(addr_opr, pre_val, do_load, patch, info);
-      break;
-#endif // INCLUDE_ALL_GCS
-    case BarrierSet::CardTableBarrierSet:
-      // No pre barriers
-      break;
-    default      :
-      ShouldNotReachHere();
-
-  }
-}
-
-void LIRGenerator::keep_alive_barrier(LIR_Opr val) {
-  switch (_bs->kind()) {
-#if INCLUDE_ALL_GCS
-    case BarrierSet::G1BarrierSet:
-      pre_barrier(LIR_OprFact::illegalOpr /* addr_opr */,
-                  val /* pre_val */,
-                  false  /* do_load */,
-                  false  /* patch */,
-                  NULL   /* info */);
-      break;
-    case BarrierSet::Shenandoah:
-      if (ShenandoahKeepAliveBarrier) {
-        pre_barrier(LIR_OprFact::illegalOpr /* addr_opr */,
-                    val /* pre_val */,
-                    false  /* do_load */,
-                    false  /* patch */,
-                    NULL   /* info */);
-      }
-      break;
-#endif // INCLUDE_ALL_GCS
-    case BarrierSet::CardTableBarrierSet:
-      break;
-    default      :
-      ShouldNotReachHere();
-  }
-}
-
-void LIRGenerator::post_barrier(LIR_OprDesc* addr, LIR_OprDesc* new_val) {
-  switch (_bs->kind()) {
-#if INCLUDE_ALL_GCS
-    case BarrierSet::G1BarrierSet:
-      G1BarrierSet_post_barrier(addr,  new_val);
-      break;
-    case BarrierSet::Shenandoah:
-      Shenandoah_post_barrier(addr,  new_val);
-      break;
-#endif // INCLUDE_ALL_GCS
-    case BarrierSet::CardTableBarrierSet:
-      CardTableBarrierSet_post_barrier(addr,  new_val);
-      break;
-    default      :
-      ShouldNotReachHere();
-    }
-}
-
-////////////////////////////////////////////////////////////////////////
-#if INCLUDE_ALL_GCS
-
-void LIRGenerator::G1BarrierSet_pre_barrier(LIR_Opr addr_opr, LIR_Opr pre_val,
-                                            bool do_load, bool patch, CodeEmitInfo* info) {
-  // First we test whether marking is in progress.
-  BasicType flag_type;
-  if (in_bytes(SATBMarkQueue::byte_width_of_active()) == 4) {
-    flag_type = T_INT;
-  } else {
-    guarantee(in_bytes(SATBMarkQueue::byte_width_of_active()) == 1,
-              "Assumption");
-    // Use unsigned type T_BOOLEAN here rather than signed T_BYTE since some platforms, eg. ARM,
-    // need to use unsigned instructions to use the large offset to load the satb_mark_queue.
-    flag_type = T_BOOLEAN;
-  }
-  LIR_Opr thrd = getThreadPointer();
-  LIR_Address* mark_active_flag_addr =
-    new LIR_Address(thrd, in_bytes(UseG1GC ? G1ThreadLocalData::satb_mark_queue_active_offset()
-                                           : ShenandoahThreadLocalData::satb_mark_queue_active_offset()), flag_type);
-  // Read the marking-in-progress flag.
-  LIR_Opr flag_val = new_register(T_INT);
-  __ load(mark_active_flag_addr, flag_val);
-  __ cmp(lir_cond_notEqual, flag_val, LIR_OprFact::intConst(0));
-
-  LIR_PatchCode pre_val_patch_code = lir_patch_none;
-
-  CodeStub* slow;
-
-  if (do_load) {
-    assert(pre_val == LIR_OprFact::illegalOpr, "sanity");
-    assert(addr_opr != LIR_OprFact::illegalOpr, "sanity");
-
-    if (patch)
-      pre_val_patch_code = lir_patch_normal;
-
-    pre_val = new_register(T_OBJECT);
-
-    if (!addr_opr->is_address()) {
-      assert(addr_opr->is_register(), "must be");
-      addr_opr = LIR_OprFact::address(new LIR_Address(addr_opr, T_OBJECT));
-    }
-    slow = new G1PreBarrierStub(addr_opr, pre_val, pre_val_patch_code, info);
-  } else {
-    assert(addr_opr == LIR_OprFact::illegalOpr, "sanity");
-    assert(pre_val->is_register(), "must be");
-    assert(pre_val->type() == T_OBJECT, "must be an object");
-    assert(info == NULL, "sanity");
-
-    slow = new G1PreBarrierStub(pre_val);
-  }
-
-  __ branch(lir_cond_notEqual, T_INT, slow);
-  __ branch_destination(slow->continuation());
-}
-
-void LIRGenerator::G1BarrierSet_post_barrier(LIR_OprDesc* addr, LIR_OprDesc* new_val) {
-  // If the "new_val" is a constant NULL, no barrier is necessary.
-  if (new_val->is_constant() &&
-      new_val->as_constant_ptr()->as_jobject() == NULL) return;
-
-  if (!new_val->is_register()) {
-    LIR_Opr new_val_reg = new_register(T_OBJECT);
-    if (new_val->is_constant()) {
-      __ move(new_val, new_val_reg);
-    } else {
-      __ leal(new_val, new_val_reg);
-    }
-    new_val = new_val_reg;
-  }
-  assert(new_val->is_register(), "must be a register at this point");
-
-  if (addr->is_address()) {
-    LIR_Address* address = addr->as_address_ptr();
-    LIR_Opr ptr = new_pointer_register();
-    if (!address->index()->is_valid() && address->disp() == 0) {
-      __ move(address->base(), ptr);
-    } else {
-      assert(address->disp() != max_jint, "lea doesn't support patched addresses!");
-      __ leal(addr, ptr);
-    }
-    addr = ptr;
-  }
-  assert(addr->is_register(), "must be a register at this point");
-
-  LIR_Opr xor_res = new_pointer_register();
-  LIR_Opr xor_shift_res = new_pointer_register();
-  if (TwoOperandLIRForm ) {
-    __ move(addr, xor_res);
-    __ logical_xor(xor_res, new_val, xor_res);
-    __ move(xor_res, xor_shift_res);
-    __ unsigned_shift_right(xor_shift_res,
-                            LIR_OprFact::intConst(HeapRegion::LogOfHRGrainBytes),
-                            xor_shift_res,
-                            LIR_OprDesc::illegalOpr());
-  } else {
-    __ logical_xor(addr, new_val, xor_res);
-    __ unsigned_shift_right(xor_res,
-                            LIR_OprFact::intConst(HeapRegion::LogOfHRGrainBytes),
-                            xor_shift_res,
-                            LIR_OprDesc::illegalOpr());
-  }
-
-  if (!new_val->is_register()) {
-    LIR_Opr new_val_reg = new_register(T_OBJECT);
-    __ leal(new_val, new_val_reg);
-    new_val = new_val_reg;
-  }
-  assert(new_val->is_register(), "must be a register at this point");
-
-  __ cmp(lir_cond_notEqual, xor_shift_res, LIR_OprFact::intptrConst(NULL_WORD));
-
-  CodeStub* slow = new G1PostBarrierStub(addr, new_val);
-  __ branch(lir_cond_notEqual, LP64_ONLY(T_LONG) NOT_LP64(T_INT), slow);
-  __ branch_destination(slow->continuation());
-}
-
-void LIRGenerator::Shenandoah_pre_barrier(LIR_Opr addr_opr, LIR_Opr pre_val,
-                                          bool do_load, bool patch, CodeEmitInfo* info) {
-  if (ShenandoahSATBBarrier) {
-    G1BarrierSet_pre_barrier(addr_opr, pre_val, do_load, patch, info);
-  }
-}
-
-void LIRGenerator::Shenandoah_post_barrier(LIR_OprDesc* addr, LIR_OprDesc* new_val) {
-  if (! UseShenandoahMatrix) {
-    // No need for that barrier if not using matrix.
-    return;
-  }
-
-  // If the "new_val" is a constant NULL, no barrier is necessary.
-  if (new_val->is_constant() &&
-      new_val->as_constant_ptr()->as_jobject() == NULL) return;
-
-  if (!new_val->is_register()) {
-    LIR_Opr new_val_reg = new_register(T_OBJECT);
-    if (new_val->is_constant()) {
-      __ move(new_val, new_val_reg);
-    } else {
-      __ leal(new_val, new_val_reg);
-    }
-    new_val = new_val_reg;
-  }
-  assert(new_val->is_register(), "must be a register at this point");
-
-  if (addr->is_address()) {
-    LIR_Address* address = addr->as_address_ptr();
-    LIR_Opr ptr = new_pointer_register();
-    if (!address->index()->is_valid() && address->disp() == 0) {
-      __ move(address->base(), ptr);
-    } else {
-      assert(address->disp() != max_jint, "lea doesn't support patched addresses!");
-      __ leal(addr, ptr);
-    }
-    addr = ptr;
-  }
-  assert(addr->is_register(), "must be a register at this point");
-
-  LabelObj* L_done = new LabelObj();
-  __ cmp(lir_cond_equal, new_val, LIR_OprFact::oopConst(NULL_WORD));
-  __ branch(lir_cond_equal, T_OBJECT, L_done->label());
-
-  ShenandoahConnectionMatrix* matrix = ShenandoahHeap::heap()->connection_matrix();
-
-  LIR_Opr heap_base = new_pointer_register();
-  __ move(LIR_OprFact::intptrConst(ShenandoahHeap::heap()->base()), heap_base);
-
-  LIR_Opr tmp1 = new_pointer_register();
-  __ move(new_val, tmp1);
-  __ sub(tmp1, heap_base, tmp1);
-  __ unsigned_shift_right(tmp1, LIR_OprFact::intConst(ShenandoahHeapRegion::region_size_bytes_shift_jint()), tmp1, LIR_OprDesc::illegalOpr());
-
-  LIR_Opr tmp2 = new_pointer_register();
-  __ move(addr, tmp2);
-  __ sub(tmp2, heap_base, tmp2);
-  __ unsigned_shift_right(tmp2, LIR_OprFact::intConst(ShenandoahHeapRegion::region_size_bytes_shift_jint()), tmp2, LIR_OprDesc::illegalOpr());
-
-  LIR_Opr tmp3 = new_pointer_register();
-  __ move(LIR_OprFact::longConst(matrix->stride_jint()), tmp3);
-  __ mul(tmp1, tmp3, tmp1);
-  __ add(tmp1, tmp2, tmp1);
-
-  LIR_Opr tmp4 = new_pointer_register();
-  __ move(LIR_OprFact::intptrConst((intptr_t) matrix->matrix_addr()), tmp4);
-  LIR_Address* matrix_elem_addr = new LIR_Address(tmp4, tmp1, T_BYTE);
-
-  LIR_Opr tmp5 = new_register(T_INT);
-  __ move(matrix_elem_addr, tmp5);
-  __ cmp(lir_cond_notEqual, tmp5, LIR_OprFact::intConst(0));
-  __ branch(lir_cond_notEqual, T_BYTE, L_done->label());
-
-  // Aarch64 cannot move constant 1. Load it into a register.
-  LIR_Opr one = new_register(T_INT);
-  __ move(LIR_OprFact::intConst(1), one);
-  __ move(one, matrix_elem_addr);
-
-  __ branch_destination(L_done->label());
-}
-
-#endif // INCLUDE_ALL_GCS
-////////////////////////////////////////////////////////////////////////
-=======
 //------------------------field access--------------------------------------
 
 void LIRGenerator::do_CompareAndSwap(Intrinsic* x, ValueType* type) {
@@ -1746,7 +1451,6 @@
   LIRItem cmp   (x->argument_at(2), this);  // value to compare with field
   LIRItem val   (x->argument_at(3), this);  // replace field with val if matches cmp
   assert(obj.type()->tag() == objectTag, "invalid type");
->>>>>>> ea2d08c2
 
   // In 64bit the type can be long, sparc doesn't have this assert
   // assert(offset.type()->tag() == intTag, "invalid type");
@@ -1844,26 +1548,6 @@
     __ null_check(obj, new CodeEmitInfo(info), /* deoptimize */ needs_patching);
   }
 
-<<<<<<< HEAD
-  LIR_Opr val = value.result();
-
-#if INCLUDE_ALL_GCS
-  obj = shenandoah_write_barrier(obj, info, x->needs_null_check());
-  if (is_oop && UseShenandoahGC) {
-    val = shenandoah_storeval_barrier(val, NULL, true);
-  }
-#endif
-
-  LIR_Address* address;
-  if (needs_patching) {
-    // we need to patch the offset in the instruction so don't allow
-    // generate_address to try to be smart about emitting the -1.
-    // Otherwise the patching code won't know how to find the
-    // instruction to patch.
-    address = new LIR_Address(obj, PATCHED_ADDR, field_type);
-  } else {
-    address = generate_address(obj, x->offset(), field_type);
-=======
   DecoratorSet decorators = IN_HEAP;
   if (is_volatile) {
     decorators |= MO_SEQ_CST;
@@ -1902,7 +1586,6 @@
     value.load_item();
   } else {
     value.load_for_store(x->elt_type());
->>>>>>> ea2d08c2
   }
 
   set_no_result(x);
@@ -1927,14 +1610,6 @@
     }
   }
 
-<<<<<<< HEAD
-  bool needs_atomic_access = is_volatile || AlwaysAtomicAccesses;
-  if (needs_atomic_access && !needs_patching) {
-    volatile_field_store(val, address, info);
-  } else {
-    LIR_PatchCode patch_code = needs_patching ? lir_patch_normal : lir_patch_none;
-    __ store(val, address, info, patch_code);
-=======
   if (GenerateArrayStoreCheck && needs_store_check) {
     CodeEmitInfo* store_check_info = new CodeEmitInfo(range_check_info);
     array_store_check(value.result(), array.result(), store_check_info, x->profiled_method(), x->profiled_bci());
@@ -1970,15 +1645,9 @@
     _barrier_set->BarrierSetC1::store_at(access, value);
   } else {
     _barrier_set->store_at(access, value);
->>>>>>> ea2d08c2
-  }
-}
-
-<<<<<<< HEAD
-  if (is_oop) {
-    // Store to object so mark the card of the header
-    post_barrier(obj, val);
-=======
+  }
+}
+
 LIR_Opr LIRGenerator::access_atomic_cmpxchg_at(DecoratorSet decorators, BasicType type,
                                                LIRItem& base, LIRItem& offset, LIRItem& cmp_value, LIRItem& new_value) {
   // Atomic operations are SEQ_CST by default
@@ -1986,11 +1655,11 @@
   decorators |= C1_WRITE_ACCESS;
   decorators |= ((decorators & MO_DECORATOR_MASK) != 0) ? MO_SEQ_CST : 0;
   LIRAccess access(this, decorators, base, offset, type);
+  new_value.load_item();
   if (access.is_raw()) {
     return _barrier_set->BarrierSetC1::atomic_cmpxchg_at(access, cmp_value, new_value);
   } else {
     return _barrier_set->atomic_cmpxchg_at(access, cmp_value, new_value);
->>>>>>> ea2d08c2
   }
 }
 
@@ -2020,6 +1689,18 @@
   } else {
     return _barrier_set->atomic_add_at(access, value);
   }
+}
+
+LIR_Opr LIRGenerator::access_resolve_for_read(DecoratorSet decorators, LIR_Opr obj, CodeEmitInfo* info) {
+  decorators |= C1_READ_ACCESS;
+  LIRAccess access(this, decorators, obj, obj /* dummy */, T_OBJECT, NULL, info);
+  return _barrier_set->resolve_for_read(access);
+}
+
+LIR_Opr LIRGenerator::access_resolve_for_write(DecoratorSet decorators, LIR_Opr obj, CodeEmitInfo* info) {
+  decorators |= C1_WRITE_ACCESS;
+  LIRAccess access(this, decorators, obj, obj /* dummy */, T_OBJECT, NULL, info);
+  return _barrier_set->resolve_for_write(access);
 }
 
 void LIRGenerator::do_LoadField(LoadField* x) {
@@ -2067,30 +1748,9 @@
     __ null_check(obj, new CodeEmitInfo(info), /* deoptimize */ needs_patching);
   }
 
-<<<<<<< HEAD
-#if INCLUDE_ALL_GCS
-  obj = shenandoah_read_barrier(obj, info, x->needs_null_check() && x->explicit_null_check() != NULL);
-#endif
-
-  LIR_Opr reg = rlock_result(x, field_type);
-  LIR_Address* address;
-  if (needs_patching) {
-    // we need to patch the offset in the instruction so don't allow
-    // generate_address to try to be smart about emitting the -1.
-    // Otherwise the patching code won't know how to find the
-    // instruction to patch.
-    address = new LIR_Address(obj, PATCHED_ADDR, field_type);
-  } else {
-    address = generate_address(obj, x->offset(), field_type);
-  }
-
-  if (support_IRIW_for_not_multiple_copy_atomic_cpu && is_volatile && os::is_MP()) {
-    __ membar();
-=======
   DecoratorSet decorators = IN_HEAP;
   if (is_volatile) {
     decorators |= MO_SEQ_CST;
->>>>>>> ea2d08c2
   }
   if (needs_patching) {
     decorators |= C1_NEEDS_PATCHING;
@@ -2101,66 +1761,6 @@
                  object, LIR_OprFact::intConst(x->offset()), result,
                  info ? new CodeEmitInfo(info) : NULL, info);
 }
-
-#if INCLUDE_ALL_GCS
-LIR_Opr LIRGenerator::shenandoah_read_barrier(LIR_Opr obj, CodeEmitInfo* info, bool need_null_check) {
-  if (UseShenandoahGC && ShenandoahReadBarrier) {
-    return shenandoah_read_barrier_impl(obj, info, need_null_check);
-  } else {
-    return obj;
-  }
-}
-
-LIR_Opr LIRGenerator::shenandoah_read_barrier_impl(LIR_Opr obj, CodeEmitInfo* info, bool need_null_check) {
-  assert(UseShenandoahGC && (ShenandoahReadBarrier || ShenandoahStoreValReadBarrier), "Should be enabled");
-  LabelObj* done = new LabelObj();
-  LIR_Opr result = new_register(T_OBJECT);
-  __ move(obj, result);
-  if (need_null_check) {
-    __ cmp(lir_cond_equal, result, LIR_OprFact::oopConst(NULL));
-    __ branch(lir_cond_equal, T_LONG, done->label());
-  }
-  LIR_Address* brooks_ptr_address = generate_address(result, BrooksPointer::byte_offset(), T_ADDRESS);
-  __ load(brooks_ptr_address, result, info ? new CodeEmitInfo(info) : NULL, lir_patch_none);
-
-  __ branch_destination(done->label());
-  return result;
-}
-
-LIR_Opr LIRGenerator::shenandoah_write_barrier(LIR_Opr obj, CodeEmitInfo* info, bool need_null_check) {
-  if (UseShenandoahGC && ShenandoahWriteBarrier) {
-    return shenandoah_write_barrier_impl(obj, info, need_null_check);
-  } else {
-    return obj;
-  }
-}
-
-LIR_Opr LIRGenerator::shenandoah_write_barrier_impl(LIR_Opr obj, CodeEmitInfo* info, bool need_null_check) {
-  assert(UseShenandoahGC && (ShenandoahWriteBarrier || ShenandoahStoreValEnqueueBarrier), "Should be enabled");
-  LIR_Opr result = new_register(T_OBJECT);
-  __ shenandoah_wb(obj, result, info ? new CodeEmitInfo(info) : NULL, need_null_check);
-  return result;
-}
-
-LIR_Opr LIRGenerator::shenandoah_storeval_barrier(LIR_Opr obj, CodeEmitInfo* info, bool need_null_check) {
-  if (UseShenandoahGC) {
-    if (ShenandoahStoreValEnqueueBarrier) {
-      // TODO: Maybe we can simply avoid this stuff on constants?
-      if (! obj->is_register()) {
-        LIR_Opr result = new_register(T_OBJECT);
-        __ move(obj, result);
-        obj = result;
-      }
-      obj = shenandoah_write_barrier_impl(obj, info, need_null_check);
-      G1BarrierSet_pre_barrier(LIR_OprFact::illegalOpr, obj, false, false, NULL);
-    }
-    if (ShenandoahStoreValReadBarrier) {
-      obj = shenandoah_read_barrier_impl(obj, info, need_null_check);
-    }
-  }
-  return obj;
-}
-#endif
 
 //------------------------java.nio.Buffer.checkIndex------------------------
 
@@ -2179,10 +1779,7 @@
   if (GenerateRangeChecks) {
     CodeEmitInfo* info = state_for(x);
     CodeStub* stub = new RangeCheckStub(info, index.result(), true);
-    LIR_Opr buf_obj = buf.result();
-#if INCLUDE_ALL_GCS
-    buf_obj = shenandoah_read_barrier(buf_obj, info, false);
-#endif
+    LIR_Opr buf_obj = access_resolve_for_read(IN_HEAP | OOP_NOT_NULL, buf.result(), NULL);
     if (index.result()->is_constant()) {
       cmp_mem_int(lir_cond_belowEqual, buf_obj, java_nio_Buffer::limit_offset(), index.result()->as_jint(), info);
       __ branch(lir_cond_belowEqual, T_INT, stub);
@@ -2261,18 +1858,6 @@
     }
   }
 
-<<<<<<< HEAD
-  LIR_Opr ary = array.result();
-
-#if INCLUDE_ALL_GCS
-  ary = shenandoah_read_barrier(ary, null_check_info, null_check_info != NULL);
-#endif
-
-  // emit array address setup early so it schedules better
-  LIR_Address* array_addr = emit_array_address(ary, index.result(), x->elt_type(), false);
-
-=======
->>>>>>> ea2d08c2
   if (GenerateRangeChecks && needs_range_check) {
     if (StressLoopInvariantCodeMotion && range_check_info->deoptimize_on_exception()) {
       __ branch(lir_cond_always, T_ILLEGAL, new RangeCheckStub(range_check_info, index.result()));
@@ -2282,7 +1867,7 @@
       __ cmp(lir_cond_belowEqual, length.result(), index.result());
       __ branch(lir_cond_belowEqual, T_INT, new RangeCheckStub(range_check_info, index.result()));
     } else {
-      array_range_check(ary, index.result(), null_check_info, range_check_info);
+      array_range_check(array.result(), index.result(), null_check_info, range_check_info);
       // The range check performs the null check, so clear it out for the load
       null_check_info = NULL;
     }
@@ -2579,68 +2164,7 @@
   off.load_item();
   src.load_item();
 
-<<<<<<< HEAD
-  LIR_Opr value = rlock_result(x, x->basic_type());
-
-  if (support_IRIW_for_not_multiple_copy_atomic_cpu && x->is_volatile() && os::is_MP()) {
-    __ membar();
-  }
-
-  get_Object_unsafe(value, src.result(), off.result(), type, x->is_volatile());
-
-#if INCLUDE_ALL_GCS
-  // We might be reading the value of the referent field of a
-  // Reference object in order to attach it back to the live
-  // object graph. If G1 is enabled then we need to record
-  // the value that is being returned in an SATB log buffer.
-  //
-  // We need to generate code similar to the following...
-  //
-  // if (offset == java_lang_ref_Reference::referent_offset) {
-  //   if (src != NULL) {
-  //     if (klass(src)->reference_type() != REF_NONE) {
-  //       pre_barrier(..., value, ...);
-  //     }
-  //   }
-  // }
-
-  if ((UseShenandoahGC || UseG1GC) && type == T_OBJECT) {
-    bool gen_pre_barrier = true;     // Assume we need to generate pre_barrier.
-    bool gen_offset_check = true;    // Assume we need to generate the offset guard.
-    bool gen_source_check = true;    // Assume we need to check the src object for null.
-    bool gen_type_check = true;      // Assume we need to check the reference_type.
-
-    if (off.is_constant()) {
-      jlong off_con = (off.type()->is_int() ?
-                        (jlong) off.get_jint_constant() :
-                        off.get_jlong_constant());
-
-
-      if (off_con != (jlong) java_lang_ref_Reference::referent_offset) {
-        // The constant offset is something other than referent_offset.
-        // We can skip generating/checking the remaining guards and
-        // skip generation of the code stub.
-        gen_pre_barrier = false;
-      } else {
-        // The constant offset is the same as referent_offset -
-        // we do not need to generate a runtime offset check.
-        gen_offset_check = false;
-      }
-    }
-
-    // We don't need to generate stub if the source object is an array
-    if (gen_pre_barrier && src.type()->is_array()) {
-      gen_pre_barrier = false;
-    }
-
-    if (gen_pre_barrier) {
-      // We still need to continue with the checks.
-      if (src.is_constant()) {
-        ciObject* src_con = src.get_jobject_constant();
-        guarantee(src_con != NULL, "no source constant");
-=======
   DecoratorSet decorators = IN_HEAP;
->>>>>>> ea2d08c2
 
   if (x->is_volatile()) {
     decorators |= MO_SEQ_CST;
@@ -3167,9 +2691,7 @@
       __ load_stack_address_monitor(0, lock);
 
       CodeEmitInfo* info = new CodeEmitInfo(scope()->start()->state()->copy(ValueStack::StateBefore, SynchronizationEntryBCI), NULL, x->check_flag(Instruction::DeoptimizeOnException));
-#if INCLUDE_ALL_GCS
-      obj = shenandoah_write_barrier(obj, info, false);
-#endif
+      obj = access_resolve_for_write(IN_HEAP | OOP_NOT_NULL, obj, info);
       CodeStub* slow_path = new MonitorEnterStub(obj, lock, info);
 
       // receiver is guaranteed non-NULL so don't need CodeEmitInfo
