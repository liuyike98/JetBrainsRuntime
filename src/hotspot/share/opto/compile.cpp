/*
 * Copyright (c) 1997, 2018, Oracle and/or its affiliates. All rights reserved.
 * DO NOT ALTER OR REMOVE COPYRIGHT NOTICES OR THIS FILE HEADER.
 *
 * This code is free software; you can redistribute it and/or modify it
 * under the terms of the GNU General Public License version 2 only, as
 * published by the Free Software Foundation.
 *
 * This code is distributed in the hope that it will be useful, but WITHOUT
 * ANY WARRANTY; without even the implied warranty of MERCHANTABILITY or
 * FITNESS FOR A PARTICULAR PURPOSE.  See the GNU General Public License
 * version 2 for more details (a copy is included in the LICENSE file that
 * accompanied this code).
 *
 * You should have received a copy of the GNU General Public License version
 * 2 along with this work; if not, write to the Free Software Foundation,
 * Inc., 51 Franklin St, Fifth Floor, Boston, MA 02110-1301 USA.
 *
 * Please contact Oracle, 500 Oracle Parkway, Redwood Shores, CA 94065 USA
 * or visit www.oracle.com if you need additional information or have any
 * questions.
 *
 */

#include "precompiled.hpp"
#include "asm/macroAssembler.hpp"
#include "asm/macroAssembler.inline.hpp"
#include "ci/ciReplay.hpp"
#include "classfile/systemDictionary.hpp"
#include "code/exceptionHandlerTable.hpp"
#include "code/nmethod.hpp"
#include "compiler/compileBroker.hpp"
#include "compiler/compileLog.hpp"
#include "compiler/disassembler.hpp"
#include "compiler/oopMap.hpp"
#include "gc/shenandoah/brooksPointer.hpp"
#include "memory/resourceArea.hpp"
#include "opto/addnode.hpp"
#include "opto/block.hpp"
#include "opto/c2compiler.hpp"
#include "opto/callGenerator.hpp"
#include "opto/callnode.hpp"
#include "opto/castnode.hpp"
#include "opto/cfgnode.hpp"
#include "opto/chaitin.hpp"
#include "opto/compile.hpp"
#include "opto/connode.hpp"
#include "opto/convertnode.hpp"
#include "opto/divnode.hpp"
#include "opto/escape.hpp"
#include "opto/idealGraphPrinter.hpp"
#include "opto/loopnode.hpp"
#include "opto/machnode.hpp"
#include "opto/macro.hpp"
#include "opto/matcher.hpp"
#include "opto/mathexactnode.hpp"
#include "opto/memnode.hpp"
#include "opto/mulnode.hpp"
#include "opto/narrowptrnode.hpp"
#include "opto/node.hpp"
#include "opto/opcodes.hpp"
#include "opto/output.hpp"
#include "opto/parse.hpp"
#include "opto/phaseX.hpp"
#include "opto/rootnode.hpp"
#include "opto/runtime.hpp"
#include "opto/shenandoahSupport.hpp"
#include "opto/stringopts.hpp"
#include "opto/type.hpp"
#include "opto/vectornode.hpp"
#include "runtime/arguments.hpp"
#include "runtime/sharedRuntime.hpp"
#include "runtime/signature.hpp"
#include "runtime/stubRoutines.hpp"
#include "runtime/timer.hpp"
#include "utilities/align.hpp"
#include "utilities/copy.hpp"


// -------------------- Compile::mach_constant_base_node -----------------------
// Constant table base node singleton.
MachConstantBaseNode* Compile::mach_constant_base_node() {
  if (_mach_constant_base_node == NULL) {
    _mach_constant_base_node = new MachConstantBaseNode();
    _mach_constant_base_node->add_req(C->root());
  }
  return _mach_constant_base_node;
}


/// Support for intrinsics.

// Return the index at which m must be inserted (or already exists).
// The sort order is by the address of the ciMethod, with is_virtual as minor key.
class IntrinsicDescPair {
 private:
  ciMethod* _m;
  bool _is_virtual;
 public:
  IntrinsicDescPair(ciMethod* m, bool is_virtual) : _m(m), _is_virtual(is_virtual) {}
  static int compare(IntrinsicDescPair* const& key, CallGenerator* const& elt) {
    ciMethod* m= elt->method();
    ciMethod* key_m = key->_m;
    if (key_m < m)      return -1;
    else if (key_m > m) return 1;
    else {
      bool is_virtual = elt->is_virtual();
      bool key_virtual = key->_is_virtual;
      if (key_virtual < is_virtual)      return -1;
      else if (key_virtual > is_virtual) return 1;
      else                               return 0;
    }
  }
};
int Compile::intrinsic_insertion_index(ciMethod* m, bool is_virtual, bool& found) {
#ifdef ASSERT
  for (int i = 1; i < _intrinsics->length(); i++) {
    CallGenerator* cg1 = _intrinsics->at(i-1);
    CallGenerator* cg2 = _intrinsics->at(i);
    assert(cg1->method() != cg2->method()
           ? cg1->method()     < cg2->method()
           : cg1->is_virtual() < cg2->is_virtual(),
           "compiler intrinsics list must stay sorted");
  }
#endif
  IntrinsicDescPair pair(m, is_virtual);
  return _intrinsics->find_sorted<IntrinsicDescPair*, IntrinsicDescPair::compare>(&pair, found);
}

void Compile::register_intrinsic(CallGenerator* cg) {
  if (_intrinsics == NULL) {
    _intrinsics = new (comp_arena())GrowableArray<CallGenerator*>(comp_arena(), 60, 0, NULL);
  }
  int len = _intrinsics->length();
  bool found = false;
  int index = intrinsic_insertion_index(cg->method(), cg->is_virtual(), found);
  assert(!found, "registering twice");
  _intrinsics->insert_before(index, cg);
  assert(find_intrinsic(cg->method(), cg->is_virtual()) == cg, "registration worked");
}

CallGenerator* Compile::find_intrinsic(ciMethod* m, bool is_virtual) {
  assert(m->is_loaded(), "don't try this on unloaded methods");
  if (_intrinsics != NULL) {
    bool found = false;
    int index = intrinsic_insertion_index(m, is_virtual, found);
     if (found) {
      return _intrinsics->at(index);
    }
  }
  // Lazily create intrinsics for intrinsic IDs well-known in the runtime.
  if (m->intrinsic_id() != vmIntrinsics::_none &&
      m->intrinsic_id() <= vmIntrinsics::LAST_COMPILER_INLINE) {
    CallGenerator* cg = make_vm_intrinsic(m, is_virtual);
    if (cg != NULL) {
      // Save it for next time:
      register_intrinsic(cg);
      return cg;
    } else {
      gather_intrinsic_statistics(m->intrinsic_id(), is_virtual, _intrinsic_disabled);
    }
  }
  return NULL;
}

// Compile:: register_library_intrinsics and make_vm_intrinsic are defined
// in library_call.cpp.


#ifndef PRODUCT
// statistics gathering...

juint  Compile::_intrinsic_hist_count[vmIntrinsics::ID_LIMIT] = {0};
jubyte Compile::_intrinsic_hist_flags[vmIntrinsics::ID_LIMIT] = {0};

bool Compile::gather_intrinsic_statistics(vmIntrinsics::ID id, bool is_virtual, int flags) {
  assert(id > vmIntrinsics::_none && id < vmIntrinsics::ID_LIMIT, "oob");
  int oflags = _intrinsic_hist_flags[id];
  assert(flags != 0, "what happened?");
  if (is_virtual) {
    flags |= _intrinsic_virtual;
  }
  bool changed = (flags != oflags);
  if ((flags & _intrinsic_worked) != 0) {
    juint count = (_intrinsic_hist_count[id] += 1);
    if (count == 1) {
      changed = true;           // first time
    }
    // increment the overall count also:
    _intrinsic_hist_count[vmIntrinsics::_none] += 1;
  }
  if (changed) {
    if (((oflags ^ flags) & _intrinsic_virtual) != 0) {
      // Something changed about the intrinsic's virtuality.
      if ((flags & _intrinsic_virtual) != 0) {
        // This is the first use of this intrinsic as a virtual call.
        if (oflags != 0) {
          // We already saw it as a non-virtual, so note both cases.
          flags |= _intrinsic_both;
        }
      } else if ((oflags & _intrinsic_both) == 0) {
        // This is the first use of this intrinsic as a non-virtual
        flags |= _intrinsic_both;
      }
    }
    _intrinsic_hist_flags[id] = (jubyte) (oflags | flags);
  }
  // update the overall flags also:
  _intrinsic_hist_flags[vmIntrinsics::_none] |= (jubyte) flags;
  return changed;
}

static char* format_flags(int flags, char* buf) {
  buf[0] = 0;
  if ((flags & Compile::_intrinsic_worked) != 0)    strcat(buf, ",worked");
  if ((flags & Compile::_intrinsic_failed) != 0)    strcat(buf, ",failed");
  if ((flags & Compile::_intrinsic_disabled) != 0)  strcat(buf, ",disabled");
  if ((flags & Compile::_intrinsic_virtual) != 0)   strcat(buf, ",virtual");
  if ((flags & Compile::_intrinsic_both) != 0)      strcat(buf, ",nonvirtual");
  if (buf[0] == 0)  strcat(buf, ",");
  assert(buf[0] == ',', "must be");
  return &buf[1];
}

void Compile::print_intrinsic_statistics() {
  char flagsbuf[100];
  ttyLocker ttyl;
  if (xtty != NULL)  xtty->head("statistics type='intrinsic'");
  tty->print_cr("Compiler intrinsic usage:");
  juint total = _intrinsic_hist_count[vmIntrinsics::_none];
  if (total == 0)  total = 1;  // avoid div0 in case of no successes
  #define PRINT_STAT_LINE(name, c, f) \
    tty->print_cr("  %4d (%4.1f%%) %s (%s)", (int)(c), ((c) * 100.0) / total, name, f);
  for (int index = 1 + (int)vmIntrinsics::_none; index < (int)vmIntrinsics::ID_LIMIT; index++) {
    vmIntrinsics::ID id = (vmIntrinsics::ID) index;
    int   flags = _intrinsic_hist_flags[id];
    juint count = _intrinsic_hist_count[id];
    if ((flags | count) != 0) {
      PRINT_STAT_LINE(vmIntrinsics::name_at(id), count, format_flags(flags, flagsbuf));
    }
  }
  PRINT_STAT_LINE("total", total, format_flags(_intrinsic_hist_flags[vmIntrinsics::_none], flagsbuf));
  if (xtty != NULL)  xtty->tail("statistics");
}

void Compile::print_statistics() {
  { ttyLocker ttyl;
    if (xtty != NULL)  xtty->head("statistics type='opto'");
    Parse::print_statistics();
    PhaseCCP::print_statistics();
    PhaseRegAlloc::print_statistics();
    Scheduling::print_statistics();
    PhasePeephole::print_statistics();
    PhaseIdealLoop::print_statistics();
    if (xtty != NULL)  xtty->tail("statistics");
  }
  if (_intrinsic_hist_flags[vmIntrinsics::_none] != 0) {
    // put this under its own <statistics> element.
    print_intrinsic_statistics();
  }
}
#endif //PRODUCT

// Support for bundling info
Bundle* Compile::node_bundling(const Node *n) {
  assert(valid_bundle_info(n), "oob");
  return &_node_bundling_base[n->_idx];
}

bool Compile::valid_bundle_info(const Node *n) {
  return (_node_bundling_limit > n->_idx);
}


void Compile::gvn_replace_by(Node* n, Node* nn) {
  for (DUIterator_Last imin, i = n->last_outs(imin); i >= imin; ) {
    Node* use = n->last_out(i);
    bool is_in_table = initial_gvn()->hash_delete(use);
    uint uses_found = 0;
    for (uint j = 0; j < use->len(); j++) {
      if (use->in(j) == n) {
        if (j < use->req())
          use->set_req(j, nn);
        else
          use->set_prec(j, nn);
        uses_found++;
      }
    }
    if (is_in_table) {
      // reinsert into table
      initial_gvn()->hash_find_insert(use);
    }
    record_for_igvn(use);
    i -= uses_found;    // we deleted 1 or more copies of this edge
  }
}


static inline bool not_a_node(const Node* n) {
  if (n == NULL)                   return true;
  if (((intptr_t)n & 1) != 0)      return true;  // uninitialized, etc.
  if (*(address*)n == badAddress)  return true;  // kill by Node::destruct
  return false;
}

// Identify all nodes that are reachable from below, useful.
// Use breadth-first pass that records state in a Unique_Node_List,
// recursive traversal is slower.
void Compile::identify_useful_nodes(Unique_Node_List &useful) {
  int estimated_worklist_size = live_nodes();
  useful.map( estimated_worklist_size, NULL );  // preallocate space

  // Initialize worklist
  if (root() != NULL)     { useful.push(root()); }
  // If 'top' is cached, declare it useful to preserve cached node
  if( cached_top_node() ) { useful.push(cached_top_node()); }

  // Push all useful nodes onto the list, breadthfirst
  for( uint next = 0; next < useful.size(); ++next ) {
    assert( next < unique(), "Unique useful nodes < total nodes");
    Node *n  = useful.at(next);
    uint max = n->len();
    for( uint i = 0; i < max; ++i ) {
      Node *m = n->in(i);
      if (not_a_node(m))  continue;
      useful.push(m);
    }
  }
}

// Update dead_node_list with any missing dead nodes using useful
// list. Consider all non-useful nodes to be useless i.e., dead nodes.
void Compile::update_dead_node_list(Unique_Node_List &useful) {
  uint max_idx = unique();
  VectorSet& useful_node_set = useful.member_set();

  for (uint node_idx = 0; node_idx < max_idx; node_idx++) {
    // If node with index node_idx is not in useful set,
    // mark it as dead in dead node list.
    if (! useful_node_set.test(node_idx) ) {
      record_dead_node(node_idx);
    }
  }
}

void Compile::remove_useless_late_inlines(GrowableArray<CallGenerator*>* inlines, Unique_Node_List &useful) {
  int shift = 0;
  for (int i = 0; i < inlines->length(); i++) {
    CallGenerator* cg = inlines->at(i);
    CallNode* call = cg->call_node();
    if (shift > 0) {
      inlines->at_put(i-shift, cg);
    }
    if (!useful.member(call)) {
      shift++;
    }
  }
  inlines->trunc_to(inlines->length()-shift);
}

// Disconnect all useless nodes by disconnecting those at the boundary.
void Compile::remove_useless_nodes(Unique_Node_List &useful) {
  uint next = 0;
  while (next < useful.size()) {
    Node *n = useful.at(next++);
    if (n->is_SafePoint()) {
      // We're done with a parsing phase. Replaced nodes are not valid
      // beyond that point.
      n->as_SafePoint()->delete_replaced_nodes();
    }
    // Use raw traversal of out edges since this code removes out edges
    int max = n->outcnt();
    for (int j = 0; j < max; ++j) {
      Node* child = n->raw_out(j);
      if (! useful.member(child)) {
        assert(!child->is_top() || child != top(),
               "If top is cached in Compile object it is in useful list");
        // Only need to remove this out-edge to the useless node
        n->raw_del_out(j);
        --j;
        --max;
      }
    }
    if (n->outcnt() == 1 && n->has_special_unique_user()) {
      record_for_igvn(n->unique_out());
    }
    if (n->Opcode() == Op_AddP && CallLeafNode::has_only_g1_wb_pre_uses(n)) {
      for (DUIterator_Fast imax, i = n->fast_outs(imax); i < imax; i++) {
        record_for_igvn(n->fast_out(i));
      }
    }
  }
  // Remove useless macro and predicate opaq nodes
  for (int i = C->macro_count()-1; i >= 0; i--) {
    Node* n = C->macro_node(i);
    if (!useful.member(n)) {
      remove_macro_node(n);
    }
  }
  // Remove useless CastII nodes with range check dependency
  for (int i = range_check_cast_count() - 1; i >= 0; i--) {
    Node* cast = range_check_cast_node(i);
    if (!useful.member(cast)) {
      remove_range_check_cast(cast);
    }
  }
  // Remove useless expensive nodes
  for (int i = C->expensive_count()-1; i >= 0; i--) {
    Node* n = C->expensive_node(i);
    if (!useful.member(n)) {
      remove_expensive_node(n);
    }
  }
<<<<<<< HEAD
  for (int i = C->shenandoah_barriers_count()-1; i >= 0; i--) {
    ShenandoahWriteBarrierNode* n = C->shenandoah_barrier(i);
    if (!useful.member(n)) {
      remove_shenandoah_barrier(n);
=======
  // Remove useless Opaque4 nodes
  for (int i = opaque4_count() - 1; i >= 0; i--) {
    Node* opaq = opaque4_node(i);
    if (!useful.member(opaq)) {
      remove_opaque4_node(opaq);
>>>>>>> 8f6cd868
    }
  }
  // clean up the late inline lists
  remove_useless_late_inlines(&_string_late_inlines, useful);
  remove_useless_late_inlines(&_boxing_late_inlines, useful);
  remove_useless_late_inlines(&_late_inlines, useful);
  debug_only(verify_graph_edges(true/*check for no_dead_code*/);)
}

//------------------------------frame_size_in_words-----------------------------
// frame_slots in units of words
int Compile::frame_size_in_words() const {
  // shift is 0 in LP32 and 1 in LP64
  const int shift = (LogBytesPerWord - LogBytesPerInt);
  int words = _frame_slots >> shift;
  assert( words << shift == _frame_slots, "frame size must be properly aligned in LP64" );
  return words;
}

// To bang the stack of this compiled method we use the stack size
// that the interpreter would need in case of a deoptimization. This
// removes the need to bang the stack in the deoptimization blob which
// in turn simplifies stack overflow handling.
int Compile::bang_size_in_bytes() const {
  return MAX2(frame_size_in_bytes() + os::extra_bang_size_in_bytes(), _interpreter_frame_size);
}

// ============================================================================
//------------------------------CompileWrapper---------------------------------
class CompileWrapper : public StackObj {
  Compile *const _compile;
 public:
  CompileWrapper(Compile* compile);

  ~CompileWrapper();
};

CompileWrapper::CompileWrapper(Compile* compile) : _compile(compile) {
  // the Compile* pointer is stored in the current ciEnv:
  ciEnv* env = compile->env();
  assert(env == ciEnv::current(), "must already be a ciEnv active");
  assert(env->compiler_data() == NULL, "compile already active?");
  env->set_compiler_data(compile);
  assert(compile == Compile::current(), "sanity");

  compile->set_type_dict(NULL);
  compile->set_clone_map(new Dict(cmpkey, hashkey, _compile->comp_arena()));
  compile->clone_map().set_clone_idx(0);
  compile->set_type_hwm(NULL);
  compile->set_type_last_size(0);
  compile->set_last_tf(NULL, NULL);
  compile->set_indexSet_arena(NULL);
  compile->set_indexSet_free_block_list(NULL);
  compile->init_type_arena();
  Type::Initialize(compile);
  _compile->set_scratch_buffer_blob(NULL);
  _compile->begin_method();
  _compile->clone_map().set_debug(_compile->has_method() && _compile->directive()->CloneMapDebugOption);
}
CompileWrapper::~CompileWrapper() {
  _compile->end_method();
  if (_compile->scratch_buffer_blob() != NULL)
    BufferBlob::free(_compile->scratch_buffer_blob());
  _compile->env()->set_compiler_data(NULL);
}


//----------------------------print_compile_messages---------------------------
void Compile::print_compile_messages() {
#ifndef PRODUCT
  // Check if recompiling
  if (_subsume_loads == false && PrintOpto) {
    // Recompiling without allowing machine instructions to subsume loads
    tty->print_cr("*********************************************************");
    tty->print_cr("** Bailout: Recompile without subsuming loads          **");
    tty->print_cr("*********************************************************");
  }
  if (_do_escape_analysis != DoEscapeAnalysis && PrintOpto) {
    // Recompiling without escape analysis
    tty->print_cr("*********************************************************");
    tty->print_cr("** Bailout: Recompile without escape analysis          **");
    tty->print_cr("*********************************************************");
  }
  if (_eliminate_boxing != EliminateAutoBox && PrintOpto) {
    // Recompiling without boxing elimination
    tty->print_cr("*********************************************************");
    tty->print_cr("** Bailout: Recompile without boxing elimination       **");
    tty->print_cr("*********************************************************");
  }
  if (C->directive()->BreakAtCompileOption) {
    // Open the debugger when compiling this method.
    tty->print("### Breaking when compiling: ");
    method()->print_short_name();
    tty->cr();
    BREAKPOINT;
  }

  if( PrintOpto ) {
    if (is_osr_compilation()) {
      tty->print("[OSR]%3d", _compile_id);
    } else {
      tty->print("%3d", _compile_id);
    }
  }
#endif
}


//-----------------------init_scratch_buffer_blob------------------------------
// Construct a temporary BufferBlob and cache it for this compile.
void Compile::init_scratch_buffer_blob(int const_size) {
  // If there is already a scratch buffer blob allocated and the
  // constant section is big enough, use it.  Otherwise free the
  // current and allocate a new one.
  BufferBlob* blob = scratch_buffer_blob();
  if ((blob != NULL) && (const_size <= _scratch_const_size)) {
    // Use the current blob.
  } else {
    if (blob != NULL) {
      BufferBlob::free(blob);
    }

    ResourceMark rm;
    _scratch_const_size = const_size;
    int size = (MAX_inst_size + MAX_stubs_size + _scratch_const_size);
    blob = BufferBlob::create("Compile::scratch_buffer", size);
    // Record the buffer blob for next time.
    set_scratch_buffer_blob(blob);
    // Have we run out of code space?
    if (scratch_buffer_blob() == NULL) {
      // Let CompilerBroker disable further compilations.
      record_failure("Not enough space for scratch buffer in CodeCache");
      return;
    }
  }

  // Initialize the relocation buffers
  relocInfo* locs_buf = (relocInfo*) blob->content_end() - MAX_locs_size;
  set_scratch_locs_memory(locs_buf);
}


//-----------------------scratch_emit_size-------------------------------------
// Helper function that computes size by emitting code
uint Compile::scratch_emit_size(const Node* n) {
  // Start scratch_emit_size section.
  set_in_scratch_emit_size(true);

  // Emit into a trash buffer and count bytes emitted.
  // This is a pretty expensive way to compute a size,
  // but it works well enough if seldom used.
  // All common fixed-size instructions are given a size
  // method by the AD file.
  // Note that the scratch buffer blob and locs memory are
  // allocated at the beginning of the compile task, and
  // may be shared by several calls to scratch_emit_size.
  // The allocation of the scratch buffer blob is particularly
  // expensive, since it has to grab the code cache lock.
  BufferBlob* blob = this->scratch_buffer_blob();
  assert(blob != NULL, "Initialize BufferBlob at start");
  assert(blob->size() > MAX_inst_size, "sanity");
  relocInfo* locs_buf = scratch_locs_memory();
  address blob_begin = blob->content_begin();
  address blob_end   = (address)locs_buf;
  assert(blob->contains(blob_end), "sanity");
  CodeBuffer buf(blob_begin, blob_end - blob_begin);
  buf.initialize_consts_size(_scratch_const_size);
  buf.initialize_stubs_size(MAX_stubs_size);
  assert(locs_buf != NULL, "sanity");
  int lsize = MAX_locs_size / 3;
  buf.consts()->initialize_shared_locs(&locs_buf[lsize * 0], lsize);
  buf.insts()->initialize_shared_locs( &locs_buf[lsize * 1], lsize);
  buf.stubs()->initialize_shared_locs( &locs_buf[lsize * 2], lsize);
  // Mark as scratch buffer.
  buf.consts()->set_scratch_emit();
  buf.insts()->set_scratch_emit();
  buf.stubs()->set_scratch_emit();

  // Do the emission.

  Label fakeL; // Fake label for branch instructions.
  Label*   saveL = NULL;
  uint save_bnum = 0;
  bool is_branch = n->is_MachBranch();
  if (is_branch) {
    MacroAssembler masm(&buf);
    masm.bind(fakeL);
    n->as_MachBranch()->save_label(&saveL, &save_bnum);
    n->as_MachBranch()->label_set(&fakeL, 0);
  }
  n->emit(buf, this->regalloc());

  // Emitting into the scratch buffer should not fail
  assert (!failing(), "Must not have pending failure. Reason is: %s", failure_reason());

  if (is_branch) // Restore label.
    n->as_MachBranch()->label_set(saveL, save_bnum);

  // End scratch_emit_size section.
  set_in_scratch_emit_size(false);

  return buf.insts_size();
}


// ============================================================================
//------------------------------Compile standard-------------------------------
debug_only( int Compile::_debug_idx = 100000; )

// Compile a method.  entry_bci is -1 for normal compilations and indicates
// the continuation bci for on stack replacement.


Compile::Compile( ciEnv* ci_env, C2Compiler* compiler, ciMethod* target, int osr_bci,
                  bool subsume_loads, bool do_escape_analysis, bool eliminate_boxing, DirectiveSet* directive)
                : Phase(Compiler),
                  _env(ci_env),
                  _directive(directive),
                  _log(ci_env->log()),
                  _compile_id(ci_env->compile_id()),
                  _save_argument_registers(false),
                  _stub_name(NULL),
                  _stub_function(NULL),
                  _stub_entry_point(NULL),
                  _method(target),
                  _entry_bci(osr_bci),
                  _initial_gvn(NULL),
                  _for_igvn(NULL),
                  _warm_calls(NULL),
                  _subsume_loads(subsume_loads),
                  _do_escape_analysis(do_escape_analysis),
                  _eliminate_boxing(eliminate_boxing),
                  _failure_reason(NULL),
                  _code_buffer("Compile::Fill_buffer"),
                  _orig_pc_slot(0),
                  _orig_pc_slot_offset_in_bytes(0),
                  _has_method_handle_invokes(false),
                  _mach_constant_base_node(NULL),
                  _node_bundling_limit(0),
                  _node_bundling_base(NULL),
                  _java_calls(0),
                  _inner_loops(0),
                  _scratch_const_size(-1),
                  _in_scratch_emit_size(false),
                  _dead_node_list(comp_arena()),
                  _dead_node_count(0),
#ifndef PRODUCT
                  _trace_opto_output(directive->TraceOptoOutputOption),
                  _in_dump_cnt(0),
                  _printer(IdealGraphPrinter::printer()),
#endif
                  _congraph(NULL),
                  _comp_arena(mtCompiler),
                  _node_arena(mtCompiler),
                  _old_arena(mtCompiler),
                  _Compile_types(mtCompiler),
                  _replay_inline_data(NULL),
                  _late_inlines(comp_arena(), 2, 0, NULL),
                  _string_late_inlines(comp_arena(), 2, 0, NULL),
                  _boxing_late_inlines(comp_arena(), 2, 0, NULL),
                  _late_inlines_pos(0),
                  _number_of_mh_late_inlines(0),
                  _inlining_progress(false),
                  _inlining_incrementally(false),
                  _print_inlining_list(NULL),
                  _print_inlining_stream(NULL),
                  _print_inlining_idx(0),
                  _print_inlining_output(NULL),
                  _interpreter_frame_size(0),
                  _max_node_limit(MaxNodeLimit),
                  _has_reserved_stack_access(target->has_reserved_stack_access()) {
  C = this;
#ifndef PRODUCT
  if (_printer != NULL) {
    _printer->set_compile(this);
  }
#endif
  CompileWrapper cw(this);

  if (CITimeVerbose) {
    tty->print(" ");
    target->holder()->name()->print();
    tty->print(".");
    target->print_short_name();
    tty->print("  ");
  }
  TraceTime t1("Total compilation time", &_t_totalCompilation, CITime, CITimeVerbose);
  TraceTime t2(NULL, &_t_methodCompilation, CITime, false);

#ifndef PRODUCT
  bool print_opto_assembly = directive->PrintOptoAssemblyOption;
  if (!print_opto_assembly) {
    bool print_assembly = directive->PrintAssemblyOption;
    if (print_assembly && !Disassembler::can_decode()) {
      tty->print_cr("PrintAssembly request changed to PrintOptoAssembly");
      print_opto_assembly = true;
    }
  }
  set_print_assembly(print_opto_assembly);
  set_parsed_irreducible_loop(false);

  if (directive->ReplayInlineOption) {
    _replay_inline_data = ciReplay::load_inline_data(method(), entry_bci(), ci_env->comp_level());
  }
#endif
  set_print_inlining(directive->PrintInliningOption || PrintOptoInlining);
  set_print_intrinsics(directive->PrintIntrinsicsOption);
  set_has_irreducible_loop(true); // conservative until build_loop_tree() reset it

  if (ProfileTraps RTM_OPT_ONLY( || UseRTMLocking )) {
    // Make sure the method being compiled gets its own MDO,
    // so we can at least track the decompile_count().
    // Need MDO to record RTM code generation state.
    method()->ensure_method_data();
  }

  Init(::AliasLevel);


  print_compile_messages();

  _ilt = InlineTree::build_inline_tree_root();

  // Even if NO memory addresses are used, MergeMem nodes must have at least 1 slice
  assert(num_alias_types() >= AliasIdxRaw, "");

#define MINIMUM_NODE_HASH  1023
  // Node list that Iterative GVN will start with
  Unique_Node_List for_igvn(comp_arena());
  set_for_igvn(&for_igvn);

  // GVN that will be run immediately on new nodes
  uint estimated_size = method()->code_size()*4+64;
  estimated_size = (estimated_size < MINIMUM_NODE_HASH ? MINIMUM_NODE_HASH : estimated_size);
  PhaseGVN gvn(node_arena(), estimated_size);
  set_initial_gvn(&gvn);

  print_inlining_init();
  { // Scope for timing the parser
    TracePhase tp("parse", &timers[_t_parser]);

    // Put top into the hash table ASAP.
    initial_gvn()->transform_no_reclaim(top());

    // Set up tf(), start(), and find a CallGenerator.
    CallGenerator* cg = NULL;
    if (is_osr_compilation()) {
      const TypeTuple *domain = StartOSRNode::osr_domain();
      const TypeTuple *range = TypeTuple::make_range(method()->signature());
      init_tf(TypeFunc::make(domain, range));
      StartNode* s = new StartOSRNode(root(), domain);
      initial_gvn()->set_type_bottom(s);
      init_start(s);
      cg = CallGenerator::for_osr(method(), entry_bci());
    } else {
      // Normal case.
      init_tf(TypeFunc::make(method()));
      StartNode* s = new StartNode(root(), tf()->domain());
      initial_gvn()->set_type_bottom(s);
      init_start(s);
      if (method()->intrinsic_id() == vmIntrinsics::_Reference_get && (UseG1GC || UseShenandoahGC)) {
        // With java.lang.ref.reference.get() we must go through the
        // intrinsic when G1 is enabled - even when get() is the root
        // method of the compile - so that, if necessary, the value in
        // the referent field of the reference object gets recorded by
        // the pre-barrier code.
        // Specifically, if G1 is enabled, the value in the referent
        // field is recorded by the G1 SATB pre barrier. This will
        // result in the referent being marked live and the reference
        // object removed from the list of discovered references during
        // reference processing.
        cg = find_intrinsic(method(), false);
      }
      if (cg == NULL) {
        float past_uses = method()->interpreter_invocation_count();
        float expected_uses = past_uses;
        cg = CallGenerator::for_inline(method(), expected_uses);
      }
    }
    if (failing())  return;
    if (cg == NULL) {
      record_method_not_compilable("cannot parse method");
      return;
    }
    JVMState* jvms = build_start_state(start(), tf());
    if ((jvms = cg->generate(jvms)) == NULL) {
      if (!failure_reason_is(C2Compiler::retry_class_loading_during_parsing())) {
        record_method_not_compilable("method parse failed");
      }
      return;
    }
    GraphKit kit(jvms);

    if (!kit.stopped()) {
      // Accept return values, and transfer control we know not where.
      // This is done by a special, unique ReturnNode bound to root.
      return_values(kit.jvms());
    }

    if (kit.has_exceptions()) {
      // Any exceptions that escape from this call must be rethrown
      // to whatever caller is dynamically above us on the stack.
      // This is done by a special, unique RethrowNode bound to root.
      rethrow_exceptions(kit.transfer_exceptions_into_jvms());
    }

    assert(IncrementalInline || (_late_inlines.length() == 0 && !has_mh_late_inlines()), "incremental inlining is off");

    if (_late_inlines.length() == 0 && !has_mh_late_inlines() && !failing() && has_stringbuilder()) {
      inline_string_calls(true);
    }

    if (failing())  return;

    print_method(PHASE_BEFORE_REMOVEUSELESS, 3);

    // Remove clutter produced by parsing.
    if (!failing()) {
      ResourceMark rm;
      PhaseRemoveUseless pru(initial_gvn(), &for_igvn);
    }
  }

  // Note:  Large methods are capped off in do_one_bytecode().
  if (failing())  return;

  // After parsing, node notes are no longer automagic.
  // They must be propagated by register_new_node_with_optimizer(),
  // clone(), or the like.
  set_default_node_notes(NULL);

  for (;;) {
    int successes = Inline_Warm();
    if (failing())  return;
    if (successes == 0)  break;
  }

  // Drain the list.
  Finish_Warm();
#ifndef PRODUCT
  if (_printer && _printer->should_print(1)) {
    _printer->print_inlining();
  }
#endif

  if (failing())  return;
  NOT_PRODUCT( verify_graph_edges(); )

  // Now optimize
  Optimize();
  if (failing())  return;
  NOT_PRODUCT( verify_graph_edges(); )

#ifndef PRODUCT
  if (PrintIdeal) {
    ttyLocker ttyl;  // keep the following output all in one block
    // This output goes directly to the tty, not the compiler log.
    // To enable tools to match it up with the compilation activity,
    // be sure to tag this tty output with the compile ID.
    if (xtty != NULL) {
      xtty->head("ideal compile_id='%d'%s", compile_id(),
                 is_osr_compilation()    ? " compile_kind='osr'" :
                 "");
    }
    root()->dump(9999);
    if (xtty != NULL) {
      xtty->tail("ideal");
    }
  }
#endif

  NOT_PRODUCT( verify_barriers(); )

  // Dump compilation data to replay it.
  if (directive->DumpReplayOption) {
    env()->dump_replay_data(_compile_id);
  }
  if (directive->DumpInlineOption && (ilt() != NULL)) {
    env()->dump_inline_data(_compile_id);
  }

  // Now that we know the size of all the monitors we can add a fixed slot
  // for the original deopt pc.

  _orig_pc_slot =  fixed_slots();
  int next_slot = _orig_pc_slot + (sizeof(address) / VMRegImpl::stack_slot_size);
  set_fixed_slots(next_slot);

  // Compute when to use implicit null checks. Used by matching trap based
  // nodes and NullCheck optimization.
  set_allowed_deopt_reasons();

  // Now generate code
  Code_Gen();
  if (failing())  return;

  // Check if we want to skip execution of all compiled code.
  {
#ifndef PRODUCT
    if (OptoNoExecute) {
      record_method_not_compilable("+OptoNoExecute");  // Flag as failed
      return;
    }
#endif
    TracePhase tp("install_code", &timers[_t_registerMethod]);

    if (is_osr_compilation()) {
      _code_offsets.set_value(CodeOffsets::Verified_Entry, 0);
      _code_offsets.set_value(CodeOffsets::OSR_Entry, _first_block_size);
    } else {
      _code_offsets.set_value(CodeOffsets::Verified_Entry, _first_block_size);
      _code_offsets.set_value(CodeOffsets::OSR_Entry, 0);
    }

    env()->register_method(_method, _entry_bci,
                           &_code_offsets,
                           _orig_pc_slot_offset_in_bytes,
                           code_buffer(),
                           frame_size_in_words(), _oop_map_set,
                           &_handler_table, &_inc_table,
                           compiler,
                           has_unsafe_access(),
                           SharedRuntime::is_wide_vector(max_vector_size()),
                           rtm_state()
                           );

    if (log() != NULL) // Print code cache state into compiler log
      log()->code_cache_state();
  }
}

//------------------------------Compile----------------------------------------
// Compile a runtime stub
Compile::Compile( ciEnv* ci_env,
                  TypeFunc_generator generator,
                  address stub_function,
                  const char *stub_name,
                  int is_fancy_jump,
                  bool pass_tls,
                  bool save_arg_registers,
                  bool return_pc,
                  DirectiveSet* directive)
  : Phase(Compiler),
    _env(ci_env),
    _directive(directive),
    _log(ci_env->log()),
    _compile_id(0),
    _save_argument_registers(save_arg_registers),
    _method(NULL),
    _stub_name(stub_name),
    _stub_function(stub_function),
    _stub_entry_point(NULL),
    _entry_bci(InvocationEntryBci),
    _initial_gvn(NULL),
    _for_igvn(NULL),
    _warm_calls(NULL),
    _orig_pc_slot(0),
    _orig_pc_slot_offset_in_bytes(0),
    _subsume_loads(true),
    _do_escape_analysis(false),
    _eliminate_boxing(false),
    _failure_reason(NULL),
    _code_buffer("Compile::Fill_buffer"),
    _has_method_handle_invokes(false),
    _mach_constant_base_node(NULL),
    _node_bundling_limit(0),
    _node_bundling_base(NULL),
    _java_calls(0),
    _inner_loops(0),
#ifndef PRODUCT
    _trace_opto_output(directive->TraceOptoOutputOption),
    _in_dump_cnt(0),
    _printer(NULL),
#endif
    _comp_arena(mtCompiler),
    _node_arena(mtCompiler),
    _old_arena(mtCompiler),
    _Compile_types(mtCompiler),
    _dead_node_list(comp_arena()),
    _dead_node_count(0),
    _congraph(NULL),
    _replay_inline_data(NULL),
    _number_of_mh_late_inlines(0),
    _inlining_progress(false),
    _inlining_incrementally(false),
    _print_inlining_list(NULL),
    _print_inlining_stream(NULL),
    _print_inlining_idx(0),
    _print_inlining_output(NULL),
    _allowed_reasons(0),
    _interpreter_frame_size(0),
    _max_node_limit(MaxNodeLimit),
    _has_reserved_stack_access(false) {
  C = this;

  TraceTime t1(NULL, &_t_totalCompilation, CITime, false);
  TraceTime t2(NULL, &_t_stubCompilation, CITime, false);

#ifndef PRODUCT
  set_print_assembly(PrintFrameConverterAssembly);
  set_parsed_irreducible_loop(false);
#endif
  set_has_irreducible_loop(false); // no loops

  CompileWrapper cw(this);
  Init(/*AliasLevel=*/ 0);
  init_tf((*generator)());

  {
    // The following is a dummy for the sake of GraphKit::gen_stub
    Unique_Node_List for_igvn(comp_arena());
    set_for_igvn(&for_igvn);  // not used, but some GraphKit guys push on this
    PhaseGVN gvn(Thread::current()->resource_area(),255);
    set_initial_gvn(&gvn);    // not significant, but GraphKit guys use it pervasively
    gvn.transform_no_reclaim(top());

    GraphKit kit;
    kit.gen_stub(stub_function, stub_name, is_fancy_jump, pass_tls, return_pc);
  }

  NOT_PRODUCT( verify_graph_edges(); )
  Code_Gen();
  if (failing())  return;


  // Entry point will be accessed using compile->stub_entry_point();
  if (code_buffer() == NULL) {
    Matcher::soft_match_failure();
  } else {
    if (PrintAssembly && (WizardMode || Verbose))
      tty->print_cr("### Stub::%s", stub_name);

    if (!failing()) {
      assert(_fixed_slots == 0, "no fixed slots used for runtime stubs");

      // Make the NMethod
      // For now we mark the frame as never safe for profile stackwalking
      RuntimeStub *rs = RuntimeStub::new_runtime_stub(stub_name,
                                                      code_buffer(),
                                                      CodeOffsets::frame_never_safe,
                                                      // _code_offsets.value(CodeOffsets::Frame_Complete),
                                                      frame_size_in_words(),
                                                      _oop_map_set,
                                                      save_arg_registers);
      assert(rs != NULL && rs->is_runtime_stub(), "sanity check");

      _stub_entry_point = rs->entry_point();
    }
  }
}

//------------------------------Init-------------------------------------------
// Prepare for a single compilation
void Compile::Init(int aliaslevel) {
  _unique  = 0;
  _regalloc = NULL;

  _tf      = NULL;  // filled in later
  _top     = NULL;  // cached later
  _matcher = NULL;  // filled in later
  _cfg     = NULL;  // filled in later

  set_24_bit_selection_and_mode(Use24BitFP, false);

  _node_note_array = NULL;
  _default_node_notes = NULL;
  DEBUG_ONLY( _modified_nodes = NULL; ) // Used in Optimize()

  _immutable_memory = NULL; // filled in at first inquiry

  // Globally visible Nodes
  // First set TOP to NULL to give safe behavior during creation of RootNode
  set_cached_top_node(NULL);
  set_root(new RootNode());
  // Now that you have a Root to point to, create the real TOP
  set_cached_top_node( new ConNode(Type::TOP) );
  set_recent_alloc(NULL, NULL);

  // Create Debug Information Recorder to record scopes, oopmaps, etc.
  env()->set_oop_recorder(new OopRecorder(env()->arena()));
  env()->set_debug_info(new DebugInformationRecorder(env()->oop_recorder()));
  env()->set_dependencies(new Dependencies(env()));

  _fixed_slots = 0;
  set_has_split_ifs(false);
  set_has_loops(has_method() && method()->has_loops()); // first approximation
  set_has_stringbuilder(false);
  set_has_boxed_value(false);
  _trap_can_recompile = false;  // no traps emitted yet
  _major_progress = true; // start out assuming good things will happen
  set_has_unsafe_access(false);
  set_max_vector_size(0);
  set_clear_upper_avx(false);  //false as default for clear upper bits of ymm registers
  Copy::zero_to_bytes(_trap_hist, sizeof(_trap_hist));
  set_decompile_count(0);

  set_do_freq_based_layout(_directive->BlockLayoutByFrequencyOption);
  set_num_loop_opts(LoopOptsCount);
  set_do_inlining(Inline);
  set_max_inline_size(MaxInlineSize);
  set_freq_inline_size(FreqInlineSize);
  set_do_scheduling(OptoScheduling);
  set_do_count_invocations(false);
  set_do_method_data_update(false);

  set_do_vector_loop(false);

  if (AllowVectorizeOnDemand) {
    if (has_method() && (_directive->VectorizeOption || _directive->VectorizeDebugOption)) {
      set_do_vector_loop(true);
      NOT_PRODUCT(if (do_vector_loop() && Verbose) {tty->print("Compile::Init: do vectorized loops (SIMD like) for method %s\n",  method()->name()->as_quoted_ascii());})
    } else if (has_method() && method()->name() != 0 &&
               method()->intrinsic_id() == vmIntrinsics::_forEachRemaining) {
      set_do_vector_loop(true);
    }
  }
  set_use_cmove(UseCMoveUnconditionally /* || do_vector_loop()*/); //TODO: consider do_vector_loop() mandate use_cmove unconditionally
  NOT_PRODUCT(if (use_cmove() && Verbose && has_method()) {tty->print("Compile::Init: use CMove without profitability tests for method %s\n",  method()->name()->as_quoted_ascii());})

  set_age_code(has_method() && method()->profile_aging());
  set_rtm_state(NoRTM); // No RTM lock eliding by default
  _max_node_limit = _directive->MaxNodeLimitOption;

#if INCLUDE_RTM_OPT
  if (UseRTMLocking && has_method() && (method()->method_data_or_null() != NULL)) {
    int rtm_state = method()->method_data()->rtm_state();
    if (method_has_option("NoRTMLockEliding") || ((rtm_state & NoRTM) != 0)) {
      // Don't generate RTM lock eliding code.
      set_rtm_state(NoRTM);
    } else if (method_has_option("UseRTMLockEliding") || ((rtm_state & UseRTM) != 0) || !UseRTMDeopt) {
      // Generate RTM lock eliding code without abort ratio calculation code.
      set_rtm_state(UseRTM);
    } else if (UseRTMDeopt) {
      // Generate RTM lock eliding code and include abort ratio calculation
      // code if UseRTMDeopt is on.
      set_rtm_state(ProfileRTM);
    }
  }
#endif
  if (debug_info()->recording_non_safepoints()) {
    set_node_note_array(new(comp_arena()) GrowableArray<Node_Notes*>
                        (comp_arena(), 8, 0, NULL));
    set_default_node_notes(Node_Notes::make(this));
  }

  // // -- Initialize types before each compile --
  // // Update cached type information
  // if( _method && _method->constants() )
  //   Type::update_loaded_types(_method, _method->constants());

  // Init alias_type map.
  if (!_do_escape_analysis && aliaslevel == 3)
    aliaslevel = 2;  // No unique types without escape analysis
  _AliasLevel = aliaslevel;
  const int grow_ats = 16;
  _max_alias_types = grow_ats;
  _alias_types   = NEW_ARENA_ARRAY(comp_arena(), AliasType*, grow_ats);
  AliasType* ats = NEW_ARENA_ARRAY(comp_arena(), AliasType,  grow_ats);
  Copy::zero_to_bytes(ats, sizeof(AliasType)*grow_ats);
  {
    for (int i = 0; i < grow_ats; i++)  _alias_types[i] = &ats[i];
  }
  // Initialize the first few types.
  _alias_types[AliasIdxTop]->Init(AliasIdxTop, NULL);
  _alias_types[AliasIdxBot]->Init(AliasIdxBot, TypePtr::BOTTOM);
  _alias_types[AliasIdxRaw]->Init(AliasIdxRaw, TypeRawPtr::BOTTOM);
  _num_alias_types = AliasIdxRaw+1;
  // Zero out the alias type cache.
  Copy::zero_to_bytes(_alias_cache, sizeof(_alias_cache));
  // A NULL adr_type hits in the cache right away.  Preload the right answer.
  probe_alias_cache(NULL)->_index = AliasIdxTop;

  _intrinsics = NULL;
  _macro_nodes = new(comp_arena()) GrowableArray<Node*>(comp_arena(), 8,  0, NULL);
  _predicate_opaqs = new(comp_arena()) GrowableArray<Node*>(comp_arena(), 8,  0, NULL);
  _expensive_nodes = new(comp_arena()) GrowableArray<Node*>(comp_arena(), 8,  0, NULL);
  _range_check_casts = new(comp_arena()) GrowableArray<Node*>(comp_arena(), 8,  0, NULL);
<<<<<<< HEAD
  _shenandoah_barriers = new(comp_arena()) GrowableArray<ShenandoahWriteBarrierNode*>(comp_arena(), 8,  0, NULL);
=======
  _opaque4_nodes = new(comp_arena()) GrowableArray<Node*>(comp_arena(), 8,  0, NULL);
>>>>>>> 8f6cd868
  register_library_intrinsics();
}

//---------------------------init_start----------------------------------------
// Install the StartNode on this compile object.
void Compile::init_start(StartNode* s) {
  if (failing())
    return; // already failing
  assert(s == start(), "");
}

/**
 * Return the 'StartNode'. We must not have a pending failure, since the ideal graph
 * can be in an inconsistent state, i.e., we can get segmentation faults when traversing
 * the ideal graph.
 */
StartNode* Compile::start() const {
  assert (!failing(), "Must not have pending failure. Reason is: %s", failure_reason());
  for (DUIterator_Fast imax, i = root()->fast_outs(imax); i < imax; i++) {
    Node* start = root()->fast_out(i);
    if (start->is_Start()) {
      return start->as_Start();
    }
  }
  fatal("Did not find Start node!");
  return NULL;
}

//-------------------------------immutable_memory-------------------------------------
// Access immutable memory
Node* Compile::immutable_memory() {
  if (_immutable_memory != NULL) {
    return _immutable_memory;
  }
  StartNode* s = start();
  for (DUIterator_Fast imax, i = s->fast_outs(imax); true; i++) {
    Node *p = s->fast_out(i);
    if (p != s && p->as_Proj()->_con == TypeFunc::Memory) {
      _immutable_memory = p;
      return _immutable_memory;
    }
  }
  ShouldNotReachHere();
  return NULL;
}

//----------------------set_cached_top_node------------------------------------
// Install the cached top node, and make sure Node::is_top works correctly.
void Compile::set_cached_top_node(Node* tn) {
  if (tn != NULL)  verify_top(tn);
  Node* old_top = _top;
  _top = tn;
  // Calling Node::setup_is_top allows the nodes the chance to adjust
  // their _out arrays.
  if (_top != NULL)     _top->setup_is_top();
  if (old_top != NULL)  old_top->setup_is_top();
  assert(_top == NULL || top()->is_top(), "");
}

#ifdef ASSERT
uint Compile::count_live_nodes_by_graph_walk() {
  Unique_Node_List useful(comp_arena());
  // Get useful node list by walking the graph.
  identify_useful_nodes(useful);
  return useful.size();
}

void Compile::print_missing_nodes() {

  // Return if CompileLog is NULL and PrintIdealNodeCount is false.
  if ((_log == NULL) && (! PrintIdealNodeCount)) {
    return;
  }

  // This is an expensive function. It is executed only when the user
  // specifies VerifyIdealNodeCount option or otherwise knows the
  // additional work that needs to be done to identify reachable nodes
  // by walking the flow graph and find the missing ones using
  // _dead_node_list.

  Unique_Node_List useful(comp_arena());
  // Get useful node list by walking the graph.
  identify_useful_nodes(useful);

  uint l_nodes = C->live_nodes();
  uint l_nodes_by_walk = useful.size();

  if (l_nodes != l_nodes_by_walk) {
    if (_log != NULL) {
      _log->begin_head("mismatched_nodes count='%d'", abs((int) (l_nodes - l_nodes_by_walk)));
      _log->stamp();
      _log->end_head();
    }
    VectorSet& useful_member_set = useful.member_set();
    int last_idx = l_nodes_by_walk;
    for (int i = 0; i < last_idx; i++) {
      if (useful_member_set.test(i)) {
        if (_dead_node_list.test(i)) {
          if (_log != NULL) {
            _log->elem("mismatched_node_info node_idx='%d' type='both live and dead'", i);
          }
          if (PrintIdealNodeCount) {
            // Print the log message to tty
              tty->print_cr("mismatched_node idx='%d' both live and dead'", i);
              useful.at(i)->dump();
          }
        }
      }
      else if (! _dead_node_list.test(i)) {
        if (_log != NULL) {
          _log->elem("mismatched_node_info node_idx='%d' type='neither live nor dead'", i);
        }
        if (PrintIdealNodeCount) {
          // Print the log message to tty
          tty->print_cr("mismatched_node idx='%d' type='neither live nor dead'", i);
        }
      }
    }
    if (_log != NULL) {
      _log->tail("mismatched_nodes");
    }
  }
}
void Compile::record_modified_node(Node* n) {
  if (_modified_nodes != NULL && !_inlining_incrementally &&
      n->outcnt() != 0 && !n->is_Con()) {
    _modified_nodes->push(n);
  }
}

void Compile::remove_modified_node(Node* n) {
  if (_modified_nodes != NULL) {
    _modified_nodes->remove(n);
  }
}
#endif

#ifndef PRODUCT
void Compile::verify_top(Node* tn) const {
  if (tn != NULL) {
    assert(tn->is_Con(), "top node must be a constant");
    assert(((ConNode*)tn)->type() == Type::TOP, "top node must have correct type");
    assert(tn->in(0) != NULL, "must have live top node");
  }
}
#endif


///-------------------Managing Per-Node Debug & Profile Info-------------------

void Compile::grow_node_notes(GrowableArray<Node_Notes*>* arr, int grow_by) {
  guarantee(arr != NULL, "");
  int num_blocks = arr->length();
  if (grow_by < num_blocks)  grow_by = num_blocks;
  int num_notes = grow_by * _node_notes_block_size;
  Node_Notes* notes = NEW_ARENA_ARRAY(node_arena(), Node_Notes, num_notes);
  Copy::zero_to_bytes(notes, num_notes * sizeof(Node_Notes));
  while (num_notes > 0) {
    arr->append(notes);
    notes     += _node_notes_block_size;
    num_notes -= _node_notes_block_size;
  }
  assert(num_notes == 0, "exact multiple, please");
}

bool Compile::copy_node_notes_to(Node* dest, Node* source) {
  if (source == NULL || dest == NULL)  return false;

  if (dest->is_Con())
    return false;               // Do not push debug info onto constants.

#ifdef ASSERT
  // Leave a bread crumb trail pointing to the original node:
  if (dest != NULL && dest != source && dest->debug_orig() == NULL) {
    dest->set_debug_orig(source);
  }
#endif

  if (node_note_array() == NULL)
    return false;               // Not collecting any notes now.

  // This is a copy onto a pre-existing node, which may already have notes.
  // If both nodes have notes, do not overwrite any pre-existing notes.
  Node_Notes* source_notes = node_notes_at(source->_idx);
  if (source_notes == NULL || source_notes->is_clear())  return false;
  Node_Notes* dest_notes   = node_notes_at(dest->_idx);
  if (dest_notes == NULL || dest_notes->is_clear()) {
    return set_node_notes_at(dest->_idx, source_notes);
  }

  Node_Notes merged_notes = (*source_notes);
  // The order of operations here ensures that dest notes will win...
  merged_notes.update_from(dest_notes);
  return set_node_notes_at(dest->_idx, &merged_notes);
}


//--------------------------allow_range_check_smearing-------------------------
// Gating condition for coalescing similar range checks.
// Sometimes we try 'speculatively' replacing a series of a range checks by a
// single covering check that is at least as strong as any of them.
// If the optimization succeeds, the simplified (strengthened) range check
// will always succeed.  If it fails, we will deopt, and then give up
// on the optimization.
bool Compile::allow_range_check_smearing() const {
  // If this method has already thrown a range-check,
  // assume it was because we already tried range smearing
  // and it failed.
  uint already_trapped = trap_count(Deoptimization::Reason_range_check);
  return !already_trapped;
}


//------------------------------flatten_alias_type-----------------------------
const TypePtr *Compile::flatten_alias_type( const TypePtr *tj ) const {
  int offset = tj->offset();
  TypePtr::PTR ptr = tj->ptr();

  // Known instance (scalarizable allocation) alias only with itself.
  bool is_known_inst = tj->isa_oopptr() != NULL &&
                       tj->is_oopptr()->is_known_instance();

  // Process weird unsafe references.
  if (offset == Type::OffsetBot && (tj->isa_instptr() /*|| tj->isa_klassptr()*/)) {
    assert(InlineUnsafeOps, "indeterminate pointers come only from unsafe ops");
    assert(!is_known_inst, "scalarizable allocation should not have unsafe references");
    tj = TypeOopPtr::BOTTOM;
    ptr = tj->ptr();
    offset = tj->offset();
  }

  // Array pointers need some flattening
  const TypeAryPtr *ta = tj->isa_aryptr();
  if (ta && ta->is_stable()) {
    // Erase stability property for alias analysis.
    tj = ta = ta->cast_to_stable(false);
  }
  if( ta && is_known_inst ) {
    if ( offset != Type::OffsetBot &&
         offset > arrayOopDesc::length_offset_in_bytes() ) {
      offset = Type::OffsetBot; // Flatten constant access into array body only
      tj = ta = TypeAryPtr::make(ptr, ta->ary(), ta->klass(), true, offset, ta->instance_id());
    }
  } else if( ta && _AliasLevel >= 2 ) {
    // For arrays indexed by constant indices, we flatten the alias
    // space to include all of the array body.  Only the header, klass
    // and array length can be accessed un-aliased.
    if( offset != Type::OffsetBot ) {
      if( ta->const_oop() ) { // MethodData* or Method*
        offset = Type::OffsetBot;   // Flatten constant access into array body
        tj = ta = TypeAryPtr::make(ptr,ta->const_oop(),ta->ary(),ta->klass(),false,offset);
      } else if( offset == arrayOopDesc::length_offset_in_bytes() ) {
        // range is OK as-is.
        tj = ta = TypeAryPtr::RANGE;
      } else if( offset == oopDesc::klass_offset_in_bytes() ) {
        tj = TypeInstPtr::KLASS; // all klass loads look alike
        ta = TypeAryPtr::RANGE; // generic ignored junk
        ptr = TypePtr::BotPTR;
      } else if( offset == oopDesc::mark_offset_in_bytes() ) {
        tj = TypeInstPtr::MARK;
        ta = TypeAryPtr::RANGE; // generic ignored junk
        ptr = TypePtr::BotPTR;
      } else if (offset == BrooksPointer::byte_offset() && UseShenandoahGC) {
        // Need to distinguish brooks ptr as is.
        tj = ta = TypeAryPtr::make(ptr,ta->ary(),ta->klass(),false,offset);
      } else {                  // Random constant offset into array body
        offset = Type::OffsetBot;   // Flatten constant access into array body
        tj = ta = TypeAryPtr::make(ptr,ta->ary(),ta->klass(),false,offset);
      }
    }
    // Arrays of fixed size alias with arrays of unknown size.
    if (ta->size() != TypeInt::POS) {
      const TypeAry *tary = TypeAry::make(ta->elem(), TypeInt::POS);
      tj = ta = TypeAryPtr::make(ptr,ta->const_oop(),tary,ta->klass(),false,offset);
    }
    // Arrays of known objects become arrays of unknown objects.
    if (ta->elem()->isa_narrowoop() && ta->elem() != TypeNarrowOop::BOTTOM) {
      const TypeAry *tary = TypeAry::make(TypeNarrowOop::BOTTOM, ta->size());
      tj = ta = TypeAryPtr::make(ptr,ta->const_oop(),tary,NULL,false,offset);
    }
    if (ta->elem()->isa_oopptr() && ta->elem() != TypeInstPtr::BOTTOM) {
      const TypeAry *tary = TypeAry::make(TypeInstPtr::BOTTOM, ta->size());
      tj = ta = TypeAryPtr::make(ptr,ta->const_oop(),tary,NULL,false,offset);
    }
    // Arrays of bytes and of booleans both use 'bastore' and 'baload' so
    // cannot be distinguished by bytecode alone.
    if (ta->elem() == TypeInt::BOOL) {
      const TypeAry *tary = TypeAry::make(TypeInt::BYTE, ta->size());
      ciKlass* aklass = ciTypeArrayKlass::make(T_BYTE);
      tj = ta = TypeAryPtr::make(ptr,ta->const_oop(),tary,aklass,false,offset);
    }
    // During the 2nd round of IterGVN, NotNull castings are removed.
    // Make sure the Bottom and NotNull variants alias the same.
    // Also, make sure exact and non-exact variants alias the same.
    if (ptr == TypePtr::NotNull || ta->klass_is_exact() || ta->speculative() != NULL) {
      tj = ta = TypeAryPtr::make(TypePtr::BotPTR,ta->ary(),ta->klass(),false,offset);
    }
  }

  // Oop pointers need some flattening
  const TypeInstPtr *to = tj->isa_instptr();
  if( to && _AliasLevel >= 2 && to != TypeOopPtr::BOTTOM ) {
    ciInstanceKlass *k = to->klass()->as_instance_klass();
    if( ptr == TypePtr::Constant ) {
      if (to->klass() != ciEnv::current()->Class_klass() ||
          offset < k->size_helper() * wordSize) {
        // No constant oop pointers (such as Strings); they alias with
        // unknown strings.
        assert(!is_known_inst, "not scalarizable allocation");
        tj = to = TypeInstPtr::make(TypePtr::BotPTR,to->klass(),false,0,offset);
      }
    } else if( is_known_inst ) {
      tj = to; // Keep NotNull and klass_is_exact for instance type
    } else if( ptr == TypePtr::NotNull || to->klass_is_exact() ) {
      // During the 2nd round of IterGVN, NotNull castings are removed.
      // Make sure the Bottom and NotNull variants alias the same.
      // Also, make sure exact and non-exact variants alias the same.
      tj = to = TypeInstPtr::make(TypePtr::BotPTR,to->klass(),false,0,offset);
    }
    if (to->speculative() != NULL) {
      tj = to = TypeInstPtr::make(to->ptr(),to->klass(),to->klass_is_exact(),to->const_oop(),to->offset(), to->instance_id());
    }
    // Canonicalize the holder of this field
    if (offset >= 0 && offset < instanceOopDesc::base_offset_in_bytes()) {
      // First handle header references such as a LoadKlassNode, even if the
      // object's klass is unloaded at compile time (4965979).
      if (!is_known_inst) { // Do it only for non-instance types
        tj = to = TypeInstPtr::make(TypePtr::BotPTR, env()->Object_klass(), false, NULL, offset);
      }
    } else if ((offset != BrooksPointer::byte_offset() || !UseShenandoahGC) && (offset < 0 || offset >= k->size_helper() * wordSize)) {
      // Static fields are in the space above the normal instance
      // fields in the java.lang.Class instance.
      if (to->klass() != ciEnv::current()->Class_klass()) {
        to = NULL;
        tj = TypeOopPtr::BOTTOM;
        offset = tj->offset();
      }
    } else {
      ciInstanceKlass *canonical_holder = k->get_canonical_holder(offset);
      if (!k->equals(canonical_holder) || tj->offset() != offset) {
        if( is_known_inst ) {
          tj = to = TypeInstPtr::make(to->ptr(), canonical_holder, true, NULL, offset, to->instance_id());
        } else {
          tj = to = TypeInstPtr::make(to->ptr(), canonical_holder, false, NULL, offset);
        }
      }
    }
  }

  // Klass pointers to object array klasses need some flattening
  const TypeKlassPtr *tk = tj->isa_klassptr();
  if( tk ) {
    // If we are referencing a field within a Klass, we need
    // to assume the worst case of an Object.  Both exact and
    // inexact types must flatten to the same alias class so
    // use NotNull as the PTR.
    if ( offset == Type::OffsetBot || (offset >= 0 && (size_t)offset < sizeof(Klass)) ) {

      tj = tk = TypeKlassPtr::make(TypePtr::NotNull,
                                   TypeKlassPtr::OBJECT->klass(),
                                   offset);
    }

    ciKlass* klass = tk->klass();
    if( klass->is_obj_array_klass() ) {
      ciKlass* k = TypeAryPtr::OOPS->klass();
      if( !k || !k->is_loaded() )                  // Only fails for some -Xcomp runs
        k = TypeInstPtr::BOTTOM->klass();
      tj = tk = TypeKlassPtr::make( TypePtr::NotNull, k, offset );
    }

    // Check for precise loads from the primary supertype array and force them
    // to the supertype cache alias index.  Check for generic array loads from
    // the primary supertype array and also force them to the supertype cache
    // alias index.  Since the same load can reach both, we need to merge
    // these 2 disparate memories into the same alias class.  Since the
    // primary supertype array is read-only, there's no chance of confusion
    // where we bypass an array load and an array store.
    int primary_supers_offset = in_bytes(Klass::primary_supers_offset());
    if (offset == Type::OffsetBot ||
        (offset >= primary_supers_offset &&
         offset < (int)(primary_supers_offset + Klass::primary_super_limit() * wordSize)) ||
        offset == (int)in_bytes(Klass::secondary_super_cache_offset())) {
      offset = in_bytes(Klass::secondary_super_cache_offset());
      tj = tk = TypeKlassPtr::make( TypePtr::NotNull, tk->klass(), offset );
    }
  }

  // Flatten all Raw pointers together.
  if (tj->base() == Type::RawPtr)
    tj = TypeRawPtr::BOTTOM;

  if (tj->base() == Type::AnyPtr)
    tj = TypePtr::BOTTOM;      // An error, which the caller must check for.

  // Flatten all to bottom for now
  switch( _AliasLevel ) {
  case 0:
    tj = TypePtr::BOTTOM;
    break;
  case 1:                       // Flatten to: oop, static, field or array
    switch (tj->base()) {
    //case Type::AryPtr: tj = TypeAryPtr::RANGE;    break;
    case Type::RawPtr:   tj = TypeRawPtr::BOTTOM;   break;
    case Type::AryPtr:   // do not distinguish arrays at all
    case Type::InstPtr:  tj = TypeInstPtr::BOTTOM;  break;
    case Type::KlassPtr: tj = TypeKlassPtr::OBJECT; break;
    case Type::AnyPtr:   tj = TypePtr::BOTTOM;      break;  // caller checks it
    default: ShouldNotReachHere();
    }
    break;
  case 2:                       // No collapsing at level 2; keep all splits
  case 3:                       // No collapsing at level 3; keep all splits
    break;
  default:
    Unimplemented();
  }

  offset = tj->offset();
  assert( offset != Type::OffsetTop, "Offset has fallen from constant" );

  assert( (offset != Type::OffsetBot && tj->base() != Type::AryPtr) ||
          (offset == Type::OffsetBot && tj->base() == Type::AryPtr) ||
          (offset == Type::OffsetBot && tj == TypeOopPtr::BOTTOM) ||
          (offset == Type::OffsetBot && tj == TypePtr::BOTTOM) ||
          (offset == oopDesc::mark_offset_in_bytes() && tj->base() == Type::AryPtr) ||
          (offset == oopDesc::klass_offset_in_bytes() && tj->base() == Type::AryPtr) ||
          (offset == arrayOopDesc::length_offset_in_bytes() && tj->base() == Type::AryPtr) ||
          (offset == BrooksPointer::byte_offset() && tj->base() == Type::AryPtr && UseShenandoahGC),
          "For oops, klasses, raw offset must be constant; for arrays the offset is never known" );
  assert( tj->ptr() != TypePtr::TopPTR &&
          tj->ptr() != TypePtr::AnyNull &&
          tj->ptr() != TypePtr::Null, "No imprecise addresses" );
//    assert( tj->ptr() != TypePtr::Constant ||
//            tj->base() == Type::RawPtr ||
//            tj->base() == Type::KlassPtr, "No constant oop addresses" );

  return tj;
}

void Compile::AliasType::Init(int i, const TypePtr* at) {
  _index = i;
  _adr_type = at;
  _field = NULL;
  _element = NULL;
  _is_rewritable = true; // default
  const TypeOopPtr *atoop = (at != NULL) ? at->isa_oopptr() : NULL;
  if (atoop != NULL && atoop->is_known_instance()) {
    const TypeOopPtr *gt = atoop->cast_to_instance_id(TypeOopPtr::InstanceBot);
    _general_index = Compile::current()->get_alias_index(gt);
  } else {
    _general_index = 0;
  }
}

BasicType Compile::AliasType::basic_type() const {
  if (element() != NULL) {
    const Type* element = adr_type()->is_aryptr()->elem();
    return element->isa_narrowoop() ? T_OBJECT : element->array_element_basic_type();
  } if (field() != NULL) {
    return field()->layout_type();
  } else {
    return T_ILLEGAL; // unknown
  }
}

//---------------------------------print_on------------------------------------
#ifndef PRODUCT
void Compile::AliasType::print_on(outputStream* st) {
  if (index() < 10)
        st->print("@ <%d> ", index());
  else  st->print("@ <%d>",  index());
  st->print(is_rewritable() ? "   " : " RO");
  int offset = adr_type()->offset();
  if (offset == Type::OffsetBot)
        st->print(" +any");
  else  st->print(" +%-3d", offset);
  st->print(" in ");
  adr_type()->dump_on(st);
  const TypeOopPtr* tjp = adr_type()->isa_oopptr();
  if (field() != NULL && tjp) {
    if (tjp->klass()  != field()->holder() ||
        tjp->offset() != field()->offset_in_bytes()) {
      st->print(" != ");
      field()->print();
      st->print(" ***");
    }
  }
}

void print_alias_types() {
  Compile* C = Compile::current();
  tty->print_cr("--- Alias types, AliasIdxBot .. %d", C->num_alias_types()-1);
  for (int idx = Compile::AliasIdxBot; idx < C->num_alias_types(); idx++) {
    C->alias_type(idx)->print_on(tty);
    tty->cr();
  }
}
#endif


//----------------------------probe_alias_cache--------------------------------
Compile::AliasCacheEntry* Compile::probe_alias_cache(const TypePtr* adr_type) {
  intptr_t key = (intptr_t) adr_type;
  key ^= key >> logAliasCacheSize;
  return &_alias_cache[key & right_n_bits(logAliasCacheSize)];
}


//-----------------------------grow_alias_types--------------------------------
void Compile::grow_alias_types() {
  const int old_ats  = _max_alias_types; // how many before?
  const int new_ats  = old_ats;          // how many more?
  const int grow_ats = old_ats+new_ats;  // how many now?
  _max_alias_types = grow_ats;
  _alias_types =  REALLOC_ARENA_ARRAY(comp_arena(), AliasType*, _alias_types, old_ats, grow_ats);
  AliasType* ats =    NEW_ARENA_ARRAY(comp_arena(), AliasType, new_ats);
  Copy::zero_to_bytes(ats, sizeof(AliasType)*new_ats);
  for (int i = 0; i < new_ats; i++)  _alias_types[old_ats+i] = &ats[i];
}


//--------------------------------find_alias_type------------------------------
Compile::AliasType* Compile::find_alias_type(const TypePtr* adr_type, bool no_create, ciField* original_field) {
  if (_AliasLevel == 0)
    return alias_type(AliasIdxBot);

  AliasCacheEntry* ace = probe_alias_cache(adr_type);
  if (ace->_adr_type == adr_type) {
    return alias_type(ace->_index);
  }

  // Handle special cases.
  if (adr_type == NULL)             return alias_type(AliasIdxTop);
  if (adr_type == TypePtr::BOTTOM)  return alias_type(AliasIdxBot);

  // Do it the slow way.
  const TypePtr* flat = flatten_alias_type(adr_type);

#ifdef ASSERT
  {
    ResourceMark rm;
    assert(flat == flatten_alias_type(flat), "not idempotent: adr_type = %s; flat = %s => %s",
           Type::str(adr_type), Type::str(flat), Type::str(flatten_alias_type(flat)));
    assert(flat != TypePtr::BOTTOM, "cannot alias-analyze an untyped ptr: adr_type = %s",
           Type::str(adr_type));
    if (flat->isa_oopptr() && !flat->isa_klassptr()) {
      const TypeOopPtr* foop = flat->is_oopptr();
      // Scalarizable allocations have exact klass always.
      bool exact = !foop->klass_is_exact() || foop->is_known_instance();
      const TypePtr* xoop = foop->cast_to_exactness(exact)->is_ptr();
      assert(foop == flatten_alias_type(xoop), "exactness must not affect alias type: foop = %s; xoop = %s",
             Type::str(foop), Type::str(xoop));
    }
  }
#endif

  int idx = AliasIdxTop;
  for (int i = 0; i < num_alias_types(); i++) {
    if (alias_type(i)->adr_type() == flat) {
      idx = i;
      break;
    }
  }

  if (idx == AliasIdxTop) {
    if (no_create)  return NULL;
    // Grow the array if necessary.
    if (_num_alias_types == _max_alias_types)  grow_alias_types();
    // Add a new alias type.
    idx = _num_alias_types++;
    _alias_types[idx]->Init(idx, flat);
    if (flat == TypeInstPtr::KLASS)  alias_type(idx)->set_rewritable(false);
    if (flat == TypeAryPtr::RANGE)   alias_type(idx)->set_rewritable(false);
    if (flat->isa_instptr()) {
      if (flat->offset() == java_lang_Class::klass_offset_in_bytes()
          && flat->is_instptr()->klass() == env()->Class_klass())
        alias_type(idx)->set_rewritable(false);
    }
    if (flat->isa_aryptr()) {
#ifdef ASSERT
      const int header_size_min  = arrayOopDesc::base_offset_in_bytes(T_BYTE);
      // (T_BYTE has the weakest alignment and size restrictions...)
      assert(flat->offset() < header_size_min, "array body reference must be OffsetBot");
#endif
      if (flat->offset() == TypePtr::OffsetBot) {
        alias_type(idx)->set_element(flat->is_aryptr()->elem());
      }
    }
    if (flat->isa_klassptr()) {
      if (flat->offset() == in_bytes(Klass::super_check_offset_offset()))
        alias_type(idx)->set_rewritable(false);
      if (flat->offset() == in_bytes(Klass::modifier_flags_offset()))
        alias_type(idx)->set_rewritable(false);
      if (flat->offset() == in_bytes(Klass::access_flags_offset()))
        alias_type(idx)->set_rewritable(false);
      if (flat->offset() == in_bytes(Klass::java_mirror_offset()))
        alias_type(idx)->set_rewritable(false);
    }
    // %%% (We would like to finalize JavaThread::threadObj_offset(),
    // but the base pointer type is not distinctive enough to identify
    // references into JavaThread.)

    // Check for final fields.
    const TypeInstPtr* tinst = flat->isa_instptr();
    if (tinst && tinst->offset() >= instanceOopDesc::base_offset_in_bytes()) {
      ciField* field;
      if (tinst->const_oop() != NULL &&
          tinst->klass() == ciEnv::current()->Class_klass() &&
          tinst->offset() >= (tinst->klass()->as_instance_klass()->size_helper() * wordSize)) {
        // static field
        ciInstanceKlass* k = tinst->const_oop()->as_instance()->java_lang_Class_klass()->as_instance_klass();
        field = k->get_field_by_offset(tinst->offset(), true);
      } else {
        ciInstanceKlass *k = tinst->klass()->as_instance_klass();
        field = k->get_field_by_offset(tinst->offset(), false);
      }
      assert(field == NULL ||
             original_field == NULL ||
             (field->holder() == original_field->holder() &&
              field->offset() == original_field->offset() &&
              field->is_static() == original_field->is_static()), "wrong field?");
      // Set field() and is_rewritable() attributes.
      if (field != NULL)  alias_type(idx)->set_field(field);
    }
  }

  // Fill the cache for next time.
  ace->_adr_type = adr_type;
  ace->_index    = idx;
  assert(alias_type(adr_type) == alias_type(idx),  "type must be installed");

  // Might as well try to fill the cache for the flattened version, too.
  AliasCacheEntry* face = probe_alias_cache(flat);
  if (face->_adr_type == NULL) {
    face->_adr_type = flat;
    face->_index    = idx;
    assert(alias_type(flat) == alias_type(idx), "flat type must work too");
  }

  return alias_type(idx);
}


Compile::AliasType* Compile::alias_type(ciField* field) {
  const TypeOopPtr* t;
  if (field->is_static())
    t = TypeInstPtr::make(field->holder()->java_mirror());
  else
    t = TypeOopPtr::make_from_klass_raw(field->holder());
  AliasType* atp = alias_type(t->add_offset(field->offset_in_bytes()), field);
  assert((field->is_final() || field->is_stable()) == !atp->is_rewritable(), "must get the rewritable bits correct");
  return atp;
}


//------------------------------have_alias_type--------------------------------
bool Compile::have_alias_type(const TypePtr* adr_type) {
  AliasCacheEntry* ace = probe_alias_cache(adr_type);
  if (ace->_adr_type == adr_type) {
    return true;
  }

  // Handle special cases.
  if (adr_type == NULL)             return true;
  if (adr_type == TypePtr::BOTTOM)  return true;

  return find_alias_type(adr_type, true, NULL) != NULL;
}

//-----------------------------must_alias--------------------------------------
// True if all values of the given address type are in the given alias category.
bool Compile::must_alias(const TypePtr* adr_type, int alias_idx) {
  if (alias_idx == AliasIdxBot)         return true;  // the universal category
  if (adr_type == NULL)                 return true;  // NULL serves as TypePtr::TOP
  if (alias_idx == AliasIdxTop)         return false; // the empty category
  if (adr_type->base() == Type::AnyPtr) return false; // TypePtr::BOTTOM or its twins

  // the only remaining possible overlap is identity
  int adr_idx = get_alias_index(adr_type);
  assert(adr_idx != AliasIdxBot && adr_idx != AliasIdxTop, "");
  assert(adr_idx == alias_idx ||
         (alias_type(alias_idx)->adr_type() != TypeOopPtr::BOTTOM
          && adr_type                       != TypeOopPtr::BOTTOM),
         "should not be testing for overlap with an unsafe pointer");
  return adr_idx == alias_idx;
}

//------------------------------can_alias--------------------------------------
// True if any values of the given address type are in the given alias category.
bool Compile::can_alias(const TypePtr* adr_type, int alias_idx) {
  if (alias_idx == AliasIdxTop)         return false; // the empty category
  if (adr_type == NULL)                 return false; // NULL serves as TypePtr::TOP
  if (alias_idx == AliasIdxBot)         return true;  // the universal category
  if (adr_type->base() == Type::AnyPtr) return true;  // TypePtr::BOTTOM or its twins

  // the only remaining possible overlap is identity
  int adr_idx = get_alias_index(adr_type);
  assert(adr_idx != AliasIdxBot && adr_idx != AliasIdxTop, "");
  return adr_idx == alias_idx;
}



//---------------------------pop_warm_call-------------------------------------
WarmCallInfo* Compile::pop_warm_call() {
  WarmCallInfo* wci = _warm_calls;
  if (wci != NULL)  _warm_calls = wci->remove_from(wci);
  return wci;
}

//----------------------------Inline_Warm--------------------------------------
int Compile::Inline_Warm() {
  // If there is room, try to inline some more warm call sites.
  // %%% Do a graph index compaction pass when we think we're out of space?
  if (!InlineWarmCalls)  return 0;

  int calls_made_hot = 0;
  int room_to_grow   = NodeCountInliningCutoff - unique();
  int amount_to_grow = MIN2(room_to_grow, (int)NodeCountInliningStep);
  int amount_grown   = 0;
  WarmCallInfo* call;
  while (amount_to_grow > 0 && (call = pop_warm_call()) != NULL) {
    int est_size = (int)call->size();
    if (est_size > (room_to_grow - amount_grown)) {
      // This one won't fit anyway.  Get rid of it.
      call->make_cold();
      continue;
    }
    call->make_hot();
    calls_made_hot++;
    amount_grown   += est_size;
    amount_to_grow -= est_size;
  }

  if (calls_made_hot > 0)  set_major_progress();
  return calls_made_hot;
}


//----------------------------Finish_Warm--------------------------------------
void Compile::Finish_Warm() {
  if (!InlineWarmCalls)  return;
  if (failing())  return;
  if (warm_calls() == NULL)  return;

  // Clean up loose ends, if we are out of space for inlining.
  WarmCallInfo* call;
  while ((call = pop_warm_call()) != NULL) {
    call->make_cold();
  }
}

//---------------------cleanup_loop_predicates-----------------------
// Remove the opaque nodes that protect the predicates so that all unused
// checks and uncommon_traps will be eliminated from the ideal graph
void Compile::cleanup_loop_predicates(PhaseIterGVN &igvn) {
  if (predicate_count()==0) return;
  for (int i = predicate_count(); i > 0; i--) {
    Node * n = predicate_opaque1_node(i-1);
    assert(n->Opcode() == Op_Opaque1, "must be");
    igvn.replace_node(n, n->in(1));
  }
  assert(predicate_count()==0, "should be clean!");
}

void Compile::add_range_check_cast(Node* n) {
  assert(n->isa_CastII()->has_range_check(), "CastII should have range check dependency");
  assert(!_range_check_casts->contains(n), "duplicate entry in range check casts");
  _range_check_casts->append(n);
}

// Remove all range check dependent CastIINodes.
void Compile::remove_range_check_casts(PhaseIterGVN &igvn) {
  for (int i = range_check_cast_count(); i > 0; i--) {
    Node* cast = range_check_cast_node(i-1);
    assert(cast->isa_CastII()->has_range_check(), "CastII should have range check dependency");
    igvn.replace_node(cast, cast->in(1));
  }
  assert(range_check_cast_count() == 0, "should be empty");
}

void Compile::add_opaque4_node(Node* n) {
  assert(n->Opcode() == Op_Opaque4, "Opaque4 only");
  assert(!_opaque4_nodes->contains(n), "duplicate entry in Opaque4 list");
  _opaque4_nodes->append(n);
}

// Remove all Opaque4 nodes.
void Compile::remove_opaque4_nodes(PhaseIterGVN &igvn) {
  for (int i = opaque4_count(); i > 0; i--) {
    Node* opaq = opaque4_node(i-1);
    assert(opaq->Opcode() == Op_Opaque4, "Opaque4 only");
    igvn.replace_node(opaq, opaq->in(2));
  }
  assert(opaque4_count() == 0, "should be empty");
}

// StringOpts and late inlining of string methods
void Compile::inline_string_calls(bool parse_time) {
  {
    // remove useless nodes to make the usage analysis simpler
    ResourceMark rm;
    PhaseRemoveUseless pru(initial_gvn(), for_igvn());
  }

  {
    ResourceMark rm;
    print_method(PHASE_BEFORE_STRINGOPTS, 3);
    PhaseStringOpts pso(initial_gvn(), for_igvn());
    print_method(PHASE_AFTER_STRINGOPTS, 3);
  }

  // now inline anything that we skipped the first time around
  if (!parse_time) {
    _late_inlines_pos = _late_inlines.length();
  }

  while (_string_late_inlines.length() > 0) {
    CallGenerator* cg = _string_late_inlines.pop();
    cg->do_late_inline();
    if (failing())  return;
  }
  _string_late_inlines.trunc_to(0);
}

// Late inlining of boxing methods
void Compile::inline_boxing_calls(PhaseIterGVN& igvn) {
  if (_boxing_late_inlines.length() > 0) {
    assert(has_boxed_value(), "inconsistent");

    PhaseGVN* gvn = initial_gvn();
    set_inlining_incrementally(true);

    assert( igvn._worklist.size() == 0, "should be done with igvn" );
    for_igvn()->clear();
    gvn->replace_with(&igvn);

    _late_inlines_pos = _late_inlines.length();

    while (_boxing_late_inlines.length() > 0) {
      CallGenerator* cg = _boxing_late_inlines.pop();
      cg->do_late_inline();
      if (failing())  return;
    }
    _boxing_late_inlines.trunc_to(0);

    {
      ResourceMark rm;
      PhaseRemoveUseless pru(gvn, for_igvn());
    }

    igvn = PhaseIterGVN(gvn);
    igvn.optimize();

    set_inlining_progress(false);
    set_inlining_incrementally(false);
  }
}

void Compile::inline_incrementally_one(PhaseIterGVN& igvn) {
  assert(IncrementalInline, "incremental inlining should be on");
  PhaseGVN* gvn = initial_gvn();

  set_inlining_progress(false);
  for_igvn()->clear();
  gvn->replace_with(&igvn);

  {
    TracePhase tp("incrementalInline_inline", &timers[_t_incrInline_inline]);
    int i = 0;
    for (; i <_late_inlines.length() && !inlining_progress(); i++) {
      CallGenerator* cg = _late_inlines.at(i);
      _late_inlines_pos = i+1;
      cg->do_late_inline();
      if (failing())  return;
    }
    int j = 0;
    for (; i < _late_inlines.length(); i++, j++) {
      _late_inlines.at_put(j, _late_inlines.at(i));
    }
    _late_inlines.trunc_to(j);
  }

  {
    TracePhase tp("incrementalInline_pru", &timers[_t_incrInline_pru]);
    ResourceMark rm;
    PhaseRemoveUseless pru(gvn, for_igvn());
  }

  {
    TracePhase tp("incrementalInline_igvn", &timers[_t_incrInline_igvn]);
    igvn = PhaseIterGVN(gvn);
  }
}

// Perform incremental inlining until bound on number of live nodes is reached
void Compile::inline_incrementally(PhaseIterGVN& igvn) {
  TracePhase tp("incrementalInline", &timers[_t_incrInline]);

  PhaseGVN* gvn = initial_gvn();

  set_inlining_incrementally(true);
  set_inlining_progress(true);
  uint low_live_nodes = 0;

  while(inlining_progress() && _late_inlines.length() > 0) {

    if (live_nodes() > (uint)LiveNodeCountInliningCutoff) {
      if (low_live_nodes < (uint)LiveNodeCountInliningCutoff * 8 / 10) {
        TracePhase tp("incrementalInline_ideal", &timers[_t_incrInline_ideal]);
        // PhaseIdealLoop is expensive so we only try it once we are
        // out of live nodes and we only try it again if the previous
        // helped got the number of nodes down significantly
        PhaseIdealLoop ideal_loop(igvn, LoopOptsNone);
        if (failing())  return;
        low_live_nodes = live_nodes();
        _major_progress = true;
      }

      if (live_nodes() > (uint)LiveNodeCountInliningCutoff) {
        break;
      }
    }

    inline_incrementally_one(igvn);

    if (failing())  return;

    {
      TracePhase tp("incrementalInline_igvn", &timers[_t_incrInline_igvn]);
      igvn.optimize();
    }

    if (failing())  return;
  }

  assert( igvn._worklist.size() == 0, "should be done with igvn" );

  if (_string_late_inlines.length() > 0) {
    assert(has_stringbuilder(), "inconsistent");
    for_igvn()->clear();
    initial_gvn()->replace_with(&igvn);

    inline_string_calls(false);

    if (failing())  return;

    {
      TracePhase tp("incrementalInline_pru", &timers[_t_incrInline_pru]);
      ResourceMark rm;
      PhaseRemoveUseless pru(initial_gvn(), for_igvn());
    }

    {
      TracePhase tp("incrementalInline_igvn", &timers[_t_incrInline_igvn]);
      igvn = PhaseIterGVN(gvn);
      igvn.optimize();
    }
  }

  set_inlining_incrementally(false);
}


bool Compile::optimize_loops(int& loop_opts_cnt, PhaseIterGVN& igvn, LoopOptsMode mode) {
  if(loop_opts_cnt > 0) {
    debug_only( int cnt = 0; );
    while(major_progress() && (loop_opts_cnt > 0)) {
      TracePhase tp("idealLoop", &timers[_t_idealLoop]);
      assert( cnt++ < 40, "infinite cycle in loop optimization" );
      PhaseIdealLoop ideal_loop(igvn, mode);
      loop_opts_cnt--;
      if (failing())  return false;
      if (major_progress()) print_method(PHASE_PHASEIDEALLOOP_ITERATIONS, 2);
    }
  }
  return true;
}

//------------------------------Optimize---------------------------------------
// Given a graph, optimize it.
void Compile::Optimize() {
  TracePhase tp("optimizer", &timers[_t_optimizer]);

#ifndef PRODUCT
  if (_directive->BreakAtCompileOption) {
    BREAKPOINT;
  }

#endif

  ResourceMark rm;
  int          loop_opts_cnt;

  print_inlining_reinit();

  NOT_PRODUCT( verify_graph_edges(); )

  print_method(PHASE_AFTER_PARSING);

 {
  // Iterative Global Value Numbering, including ideal transforms
  // Initialize IterGVN with types and values from parse-time GVN
  PhaseIterGVN igvn(initial_gvn());
#ifdef ASSERT
  _modified_nodes = new (comp_arena()) Unique_Node_List(comp_arena());
#endif
  {
    TracePhase tp("iterGVN", &timers[_t_iterGVN]);
    igvn.optimize();
  }

  if (failing())  return;

  print_method(PHASE_ITER_GVN1, 2);

  inline_incrementally(igvn);

  print_method(PHASE_INCREMENTAL_INLINE, 2);

  if (failing())  return;

  if (eliminate_boxing()) {
    // Inline valueOf() methods now.
    inline_boxing_calls(igvn);

    if (AlwaysIncrementalInline) {
      inline_incrementally(igvn);
    }

    print_method(PHASE_INCREMENTAL_BOXING_INLINE, 2);

    if (failing())  return;
  }

  // Remove the speculative part of types and clean up the graph from
  // the extra CastPP nodes whose only purpose is to carry them. Do
  // that early so that optimizations are not disrupted by the extra
  // CastPP nodes.
  remove_speculative_types(igvn);

  // No more new expensive nodes will be added to the list from here
  // so keep only the actual candidates for optimizations.
  cleanup_expensive_nodes(igvn);

  if (!failing() && RenumberLiveNodes && live_nodes() + NodeLimitFudgeFactor < unique()) {
    Compile::TracePhase tp("", &timers[_t_renumberLive]);
    initial_gvn()->replace_with(&igvn);
    for_igvn()->clear();
    Unique_Node_List new_worklist(C->comp_arena());
    {
      ResourceMark rm;
      PhaseRenumberLive prl = PhaseRenumberLive(initial_gvn(), for_igvn(), &new_worklist);
    }
    set_for_igvn(&new_worklist);
    igvn = PhaseIterGVN(initial_gvn());
    igvn.optimize();
  }

  // Perform escape analysis
  if (_do_escape_analysis && ConnectionGraph::has_candidates(this)) {
    if (has_loops()) {
      // Cleanup graph (remove dead nodes).
      TracePhase tp("idealLoop", &timers[_t_idealLoop]);
      PhaseIdealLoop ideal_loop(igvn, LoopOptsNone);
      if (major_progress()) print_method(PHASE_PHASEIDEAL_BEFORE_EA, 2);
      if (failing())  return;
    }
    ConnectionGraph::do_analysis(this, &igvn);

    if (failing())  return;

    // Optimize out fields loads from scalar replaceable allocations.
    igvn.optimize();
    print_method(PHASE_ITER_GVN_AFTER_EA, 2);

    if (failing())  return;

    if (congraph() != NULL && macro_count() > 0) {
      TracePhase tp("macroEliminate", &timers[_t_macroEliminate]);
      PhaseMacroExpand mexp(igvn);
      mexp.eliminate_macro_nodes();
      igvn.set_delay_transform(false);

      igvn.optimize();
      print_method(PHASE_ITER_GVN_AFTER_ELIMINATION, 2);

      if (failing())  return;
    }
  }

  // Loop transforms on the ideal graph.  Range Check Elimination,
  // peeling, unrolling, etc.

  // Set loop opts counter
  loop_opts_cnt = num_loop_opts();
  if((loop_opts_cnt > 0) && (has_loops() || has_split_ifs())) {
    {
      TracePhase tp("idealLoop", &timers[_t_idealLoop]);
      PhaseIdealLoop ideal_loop(igvn, LoopOptsDefault);
      loop_opts_cnt--;
      if (major_progress()) print_method(PHASE_PHASEIDEALLOOP1, 2);
      if (failing())  return;
    }
    // Loop opts pass if partial peeling occurred in previous pass
    if(PartialPeelLoop && major_progress() && (loop_opts_cnt > 0)) {
      TracePhase tp("idealLoop", &timers[_t_idealLoop]);
      PhaseIdealLoop ideal_loop(igvn, LoopOptsSkipSplitIf);
      loop_opts_cnt--;
      if (major_progress()) print_method(PHASE_PHASEIDEALLOOP2, 2);
      if (failing())  return;
    }
    // Loop opts pass for loop-unrolling before CCP
    if(major_progress() && (loop_opts_cnt > 0)) {
      TracePhase tp("idealLoop", &timers[_t_idealLoop]);
      PhaseIdealLoop ideal_loop(igvn, LoopOptsSkipSplitIf);
      loop_opts_cnt--;
      if (major_progress()) print_method(PHASE_PHASEIDEALLOOP3, 2);
    }
    if (!failing()) {
      // Verify that last round of loop opts produced a valid graph
      TracePhase tp("idealLoopVerify", &timers[_t_idealLoopVerify]);
      PhaseIdealLoop::verify(igvn);
    }
  }
  if (failing())  return;

  // Conditional Constant Propagation;
  PhaseCCP ccp( &igvn );
  assert( true, "Break here to ccp.dump_nodes_and_types(_root,999,1)");
  {
    TracePhase tp("ccp", &timers[_t_ccp]);
    ccp.do_transform();
  }
  print_method(PHASE_CPP1, 2);

  assert( true, "Break here to ccp.dump_old2new_map()");

  // Iterative Global Value Numbering, including ideal transforms
  {
    TracePhase tp("iterGVN2", &timers[_t_iterGVN2]);
    igvn = ccp;
    igvn.optimize();
  }

  print_method(PHASE_ITER_GVN2, 2);

  if (failing())  return;

  // Loop transforms on the ideal graph.  Range Check Elimination,
  // peeling, unrolling, etc.
  if (!optimize_loops(loop_opts_cnt, igvn, LoopOptsDefault)) {
    return;
  }
  // Ensure that major progress is now clear
  C->clear_major_progress();

  {
    // Verify that all previous optimizations produced a valid graph
    // at least to this point, even if no loop optimizations were done.
    TracePhase tp("idealLoopVerify", &timers[_t_idealLoopVerify]);
    PhaseIdealLoop::verify(igvn);
  }

  if (range_check_cast_count() > 0) {
    // No more loop optimizations. Remove all range check dependent CastIINodes.
    C->remove_range_check_casts(igvn);
    igvn.optimize();
  }

#ifdef ASSERT
  if (UseShenandoahGC && ShenandoahVerifyOptoBarriers) {
    ShenandoahBarrierNode::verify(C->root());
  }
#endif

  {
    TracePhase tp("macroExpand", &timers[_t_macroExpand]);
    PhaseMacroExpand  mex(igvn);
    if (mex.expand_macro_nodes()) {
      assert(failing(), "must bail out w/ explicit message");
      return;
    }
  }

<<<<<<< HEAD
  print_method(PHASE_BEFORE_BARRIER_EXPAND, 2);

  if (!ShenandoahWriteBarrierNode::expand(this, igvn, loop_opts_cnt)) {
    assert(failing(), "must bail out w/ explicit message");
    return;
=======
  if (opaque4_count() > 0) {
    C->remove_opaque4_nodes(igvn);
    igvn.optimize();
>>>>>>> 8f6cd868
  }

  DEBUG_ONLY( _modified_nodes = NULL; )
 } // (End scope of igvn; run destructor if necessary for asserts.)

 process_print_inlining();
 // A method with only infinite loops has no edges entering loops from root
 {
   TracePhase tp("graphReshape", &timers[_t_graphReshaping]);
   if (final_graph_reshaping()) {
     assert(failing(), "must bail out w/ explicit message");
     return;
   }
 }

 print_method(PHASE_OPTIMIZE_FINISHED, 2);
}


//------------------------------Code_Gen---------------------------------------
// Given a graph, generate code for it
void Compile::Code_Gen() {
  if (failing()) {
    return;
  }

  // Perform instruction selection.  You might think we could reclaim Matcher
  // memory PDQ, but actually the Matcher is used in generating spill code.
  // Internals of the Matcher (including some VectorSets) must remain live
  // for awhile - thus I cannot reclaim Matcher memory lest a VectorSet usage
  // set a bit in reclaimed memory.

  // In debug mode can dump m._nodes.dump() for mapping of ideal to machine
  // nodes.  Mapping is only valid at the root of each matched subtree.
  NOT_PRODUCT( verify_graph_edges(); )

  Matcher matcher;
  _matcher = &matcher;
  {
    TracePhase tp("matcher", &timers[_t_matcher]);
    matcher.match();
  }
  // In debug mode can dump m._nodes.dump() for mapping of ideal to machine
  // nodes.  Mapping is only valid at the root of each matched subtree.
  NOT_PRODUCT( verify_graph_edges(); )

  // If you have too many nodes, or if matching has failed, bail out
  check_node_count(0, "out of nodes matching instructions");
  if (failing()) {
    return;
  }

  // Build a proper-looking CFG
  PhaseCFG cfg(node_arena(), root(), matcher);
  _cfg = &cfg;
  {
    TracePhase tp("scheduler", &timers[_t_scheduler]);
    bool success = cfg.do_global_code_motion();
    if (!success) {
      return;
    }

    print_method(PHASE_GLOBAL_CODE_MOTION, 2);
    NOT_PRODUCT( verify_graph_edges(); )
    debug_only( cfg.verify(); )
  }

  PhaseChaitin regalloc(unique(), cfg, matcher, false);
  _regalloc = &regalloc;
  {
    TracePhase tp("regalloc", &timers[_t_registerAllocation]);
    // Perform register allocation.  After Chaitin, use-def chains are
    // no longer accurate (at spill code) and so must be ignored.
    // Node->LRG->reg mappings are still accurate.
    _regalloc->Register_Allocate();

    // Bail out if the allocator builds too many nodes
    if (failing()) {
      return;
    }
  }

  // Prior to register allocation we kept empty basic blocks in case the
  // the allocator needed a place to spill.  After register allocation we
  // are not adding any new instructions.  If any basic block is empty, we
  // can now safely remove it.
  {
    TracePhase tp("blockOrdering", &timers[_t_blockOrdering]);
    cfg.remove_empty_blocks();
    if (do_freq_based_layout()) {
      PhaseBlockLayout layout(cfg);
    } else {
      cfg.set_loop_alignment();
    }
    cfg.fixup_flow();
  }

  // Apply peephole optimizations
  if( OptoPeephole ) {
    TracePhase tp("peephole", &timers[_t_peephole]);
    PhasePeephole peep( _regalloc, cfg);
    peep.do_transform();
  }

  // Do late expand if CPU requires this.
  if (Matcher::require_postalloc_expand) {
    TracePhase tp("postalloc_expand", &timers[_t_postalloc_expand]);
    cfg.postalloc_expand(_regalloc);
  }

  // Convert Nodes to instruction bits in a buffer
  {
    TraceTime tp("output", &timers[_t_output], CITime);
    Output();
  }

  print_method(PHASE_FINAL_CODE);

  // He's dead, Jim.
  _cfg     = (PhaseCFG*)((intptr_t)0xdeadbeef);
  _regalloc = (PhaseChaitin*)((intptr_t)0xdeadbeef);
}


//------------------------------dump_asm---------------------------------------
// Dump formatted assembly
#ifndef PRODUCT
void Compile::dump_asm(int *pcs, uint pc_limit) {
  bool cut_short = false;
  tty->print_cr("#");
  tty->print("#  ");  _tf->dump();  tty->cr();
  tty->print_cr("#");

  // For all blocks
  int pc = 0x0;                 // Program counter
  char starts_bundle = ' ';
  _regalloc->dump_frame();

  Node *n = NULL;
  for (uint i = 0; i < _cfg->number_of_blocks(); i++) {
    if (VMThread::should_terminate()) {
      cut_short = true;
      break;
    }
    Block* block = _cfg->get_block(i);
    if (block->is_connector() && !Verbose) {
      continue;
    }
    n = block->head();
    if (pcs && n->_idx < pc_limit) {
      tty->print("%3.3x   ", pcs[n->_idx]);
    } else {
      tty->print("      ");
    }
    block->dump_head(_cfg);
    if (block->is_connector()) {
      tty->print_cr("        # Empty connector block");
    } else if (block->num_preds() == 2 && block->pred(1)->is_CatchProj() && block->pred(1)->as_CatchProj()->_con == CatchProjNode::fall_through_index) {
      tty->print_cr("        # Block is sole successor of call");
    }

    // For all instructions
    Node *delay = NULL;
    for (uint j = 0; j < block->number_of_nodes(); j++) {
      if (VMThread::should_terminate()) {
        cut_short = true;
        break;
      }
      n = block->get_node(j);
      if (valid_bundle_info(n)) {
        Bundle* bundle = node_bundling(n);
        if (bundle->used_in_unconditional_delay()) {
          delay = n;
          continue;
        }
        if (bundle->starts_bundle()) {
          starts_bundle = '+';
        }
      }

      if (WizardMode) {
        n->dump();
      }

      if( !n->is_Region() &&    // Dont print in the Assembly
          !n->is_Phi() &&       // a few noisely useless nodes
          !n->is_Proj() &&
          !n->is_MachTemp() &&
          !n->is_SafePointScalarObject() &&
          !n->is_Catch() &&     // Would be nice to print exception table targets
          !n->is_MergeMem() &&  // Not very interesting
          !n->is_top() &&       // Debug info table constants
          !(n->is_Con() && !n->is_Mach())// Debug info table constants
          ) {
        if (pcs && n->_idx < pc_limit)
          tty->print("%3.3x", pcs[n->_idx]);
        else
          tty->print("   ");
        tty->print(" %c ", starts_bundle);
        starts_bundle = ' ';
        tty->print("\t");
        n->format(_regalloc, tty);
        tty->cr();
      }

      // If we have an instruction with a delay slot, and have seen a delay,
      // then back up and print it
      if (valid_bundle_info(n) && node_bundling(n)->use_unconditional_delay()) {
        assert(delay != NULL, "no unconditional delay instruction");
        if (WizardMode) delay->dump();

        if (node_bundling(delay)->starts_bundle())
          starts_bundle = '+';
        if (pcs && n->_idx < pc_limit)
          tty->print("%3.3x", pcs[n->_idx]);
        else
          tty->print("   ");
        tty->print(" %c ", starts_bundle);
        starts_bundle = ' ';
        tty->print("\t");
        delay->format(_regalloc, tty);
        tty->cr();
        delay = NULL;
      }

      // Dump the exception table as well
      if( n->is_Catch() && (Verbose || WizardMode) ) {
        // Print the exception table for this offset
        _handler_table.print_subtable_for(pc);
      }
    }

    if (pcs && n->_idx < pc_limit)
      tty->print_cr("%3.3x", pcs[n->_idx]);
    else
      tty->cr();

    assert(cut_short || delay == NULL, "no unconditional delay branch");

  } // End of per-block dump
  tty->cr();

  if (cut_short)  tty->print_cr("*** disassembly is cut short ***");
}
#endif

//------------------------------Final_Reshape_Counts---------------------------
// This class defines counters to help identify when a method
// may/must be executed using hardware with only 24-bit precision.
struct Final_Reshape_Counts : public StackObj {
  int  _call_count;             // count non-inlined 'common' calls
  int  _float_count;            // count float ops requiring 24-bit precision
  int  _double_count;           // count double ops requiring more precision
  int  _java_call_count;        // count non-inlined 'java' calls
  int  _inner_loop_count;       // count loops which need alignment
  VectorSet _visited;           // Visitation flags
  Node_List _tests;             // Set of IfNodes & PCTableNodes

  Final_Reshape_Counts() :
    _call_count(0), _float_count(0), _double_count(0),
    _java_call_count(0), _inner_loop_count(0),
    _visited( Thread::current()->resource_area() ) { }

  void inc_call_count  () { _call_count  ++; }
  void inc_float_count () { _float_count ++; }
  void inc_double_count() { _double_count++; }
  void inc_java_call_count() { _java_call_count++; }
  void inc_inner_loop_count() { _inner_loop_count++; }

  int  get_call_count  () const { return _call_count  ; }
  int  get_float_count () const { return _float_count ; }
  int  get_double_count() const { return _double_count; }
  int  get_java_call_count() const { return _java_call_count; }
  int  get_inner_loop_count() const { return _inner_loop_count; }
};

#ifdef ASSERT
static bool oop_offset_is_sane(const TypeInstPtr* tp) {
  ciInstanceKlass *k = tp->klass()->as_instance_klass();
  // Make sure the offset goes inside the instance layout.
  return k->contains_field_offset(tp->offset());
  // Note that OffsetBot and OffsetTop are very negative.
}
#endif

// Eliminate trivially redundant StoreCMs and accumulate their
// precedence edges.
void Compile::eliminate_redundant_card_marks(Node* n) {
  assert(n->Opcode() == Op_StoreCM, "expected StoreCM");
  if (n->in(MemNode::Address)->outcnt() > 1) {
    // There are multiple users of the same address so it might be
    // possible to eliminate some of the StoreCMs
    Node* mem = n->in(MemNode::Memory);
    Node* adr = n->in(MemNode::Address);
    Node* val = n->in(MemNode::ValueIn);
    Node* prev = n;
    bool done = false;
    // Walk the chain of StoreCMs eliminating ones that match.  As
    // long as it's a chain of single users then the optimization is
    // safe.  Eliminating partially redundant StoreCMs would require
    // cloning copies down the other paths.
    while (mem->Opcode() == Op_StoreCM && mem->outcnt() == 1 && !done) {
      if (adr == mem->in(MemNode::Address) &&
          val == mem->in(MemNode::ValueIn)) {
        // redundant StoreCM
        if (mem->req() > MemNode::OopStore) {
          // Hasn't been processed by this code yet.
          n->add_prec(mem->in(MemNode::OopStore));
        } else {
          // Already converted to precedence edge
          for (uint i = mem->req(); i < mem->len(); i++) {
            // Accumulate any precedence edges
            if (mem->in(i) != NULL) {
              n->add_prec(mem->in(i));
            }
          }
          // Everything above this point has been processed.
          done = true;
        }
        // Eliminate the previous StoreCM
        prev->set_req(MemNode::Memory, mem->in(MemNode::Memory));
        assert(mem->outcnt() == 0, "should be dead");
        mem->disconnect_inputs(NULL, this);
      } else {
        prev = mem;
      }
      mem = prev->in(MemNode::Memory);
    }
  }
}

//------------------------------final_graph_reshaping_impl----------------------
// Implement items 1-5 from final_graph_reshaping below.
void Compile::final_graph_reshaping_impl( Node *n, Final_Reshape_Counts &frc) {

  if ( n->outcnt() == 0 ) return; // dead node
  uint nop = n->Opcode();

  // Check for 2-input instruction with "last use" on right input.
  // Swap to left input.  Implements item (2).
  if( n->req() == 3 &&          // two-input instruction
      n->in(1)->outcnt() > 1 && // left use is NOT a last use
      (!n->in(1)->is_Phi() || n->in(1)->in(2) != n) && // it is not data loop
      n->in(2)->outcnt() == 1 &&// right use IS a last use
      !n->in(2)->is_Con() ) {   // right use is not a constant
    // Check for commutative opcode
    switch( nop ) {
    case Op_AddI:  case Op_AddF:  case Op_AddD:  case Op_AddL:
    case Op_MaxI:  case Op_MinI:
    case Op_MulI:  case Op_MulF:  case Op_MulD:  case Op_MulL:
    case Op_AndL:  case Op_XorL:  case Op_OrL:
    case Op_AndI:  case Op_XorI:  case Op_OrI: {
      // Move "last use" input to left by swapping inputs
      n->swap_edges(1, 2);
      break;
    }
    default:
      break;
    }
  }

#ifdef ASSERT
  if( n->is_Mem() ) {
    int alias_idx = get_alias_index(n->as_Mem()->adr_type());
    assert( n->in(0) != NULL || alias_idx != Compile::AliasIdxRaw ||
            // oop will be recorded in oop map if load crosses safepoint
            n->is_Load() && (n->as_Load()->bottom_type()->isa_oopptr() ||
                             LoadNode::is_immutable_value(n->in(MemNode::Address))),
            "raw memory operations should have control edge");
  }
#endif
  // Count FPU ops and common calls, implements item (3)
  switch( nop ) {
  // Count all float operations that may use FPU
  case Op_AddF:
  case Op_SubF:
  case Op_MulF:
  case Op_DivF:
  case Op_NegF:
  case Op_ModF:
  case Op_ConvI2F:
  case Op_ConF:
  case Op_CmpF:
  case Op_CmpF3:
  // case Op_ConvL2F: // longs are split into 32-bit halves
    frc.inc_float_count();
    break;

  case Op_ConvF2D:
  case Op_ConvD2F:
    frc.inc_float_count();
    frc.inc_double_count();
    break;

  // Count all double operations that may use FPU
  case Op_AddD:
  case Op_SubD:
  case Op_MulD:
  case Op_DivD:
  case Op_NegD:
  case Op_ModD:
  case Op_ConvI2D:
  case Op_ConvD2I:
  // case Op_ConvL2D: // handled by leaf call
  // case Op_ConvD2L: // handled by leaf call
  case Op_ConD:
  case Op_CmpD:
  case Op_CmpD3:
    frc.inc_double_count();
    break;
  case Op_Opaque1:              // Remove Opaque Nodes before matching
  case Op_Opaque2:              // Remove Opaque Nodes before matching
  case Op_Opaque3:
    n->subsume_by(n->in(1), this);
    break;
  case Op_CallStaticJava:
  case Op_CallJava:
  case Op_CallDynamicJava:
    frc.inc_java_call_count(); // Count java call site;
  case Op_CallRuntime:
  case Op_CallLeaf:
  case Op_CallLeafNoFP: {
    assert (n->is_Call(), "");
    CallNode *call = n->as_Call();
    if (UseShenandoahGC && call->is_g1_wb_pre_call()) {
      uint cnt = OptoRuntime::g1_wb_pre_Type()->domain()->cnt();
      if (call->req() > cnt) {
        assert(call->req() == cnt+1, "only one extra input");
        Node* addp = call->in(cnt);
        assert(!CallLeafNode::has_only_g1_wb_pre_uses(addp), "useless address computation?");
        call->del_req(cnt);
      }
    }
    // Count call sites where the FP mode bit would have to be flipped.
    // Do not count uncommon runtime calls:
    // uncommon_trap, _complete_monitor_locking, _complete_monitor_unlocking,
    // _new_Java, _new_typeArray, _new_objArray, _rethrow_Java, ...
    if (!call->is_CallStaticJava() || !call->as_CallStaticJava()->_name) {
      frc.inc_call_count();   // Count the call site
    } else {                  // See if uncommon argument is shared
      Node *n = call->in(TypeFunc::Parms);
      int nop = n->Opcode();
      // Clone shared simple arguments to uncommon calls, item (1).
      if (n->outcnt() > 1 &&
          !n->is_Proj() &&
          nop != Op_CreateEx &&
          nop != Op_CheckCastPP &&
          nop != Op_DecodeN &&
          nop != Op_DecodeNKlass &&
          !n->is_Mem() &&
          !n->is_Phi()) {
        Node *x = n->clone();
        call->set_req(TypeFunc::Parms, x);
      }
    }
    break;
  }

  case Op_StoreD:
  case Op_LoadD:
  case Op_LoadD_unaligned:
    frc.inc_double_count();
    goto handle_mem;
  case Op_StoreF:
  case Op_LoadF:
    frc.inc_float_count();
    goto handle_mem;

  case Op_StoreCM:
    {
      // Convert OopStore dependence into precedence edge
      Node* prec = n->in(MemNode::OopStore);
      n->del_req(MemNode::OopStore);
      n->add_prec(prec);
      eliminate_redundant_card_marks(n);
    }

    // fall through

  case Op_StoreB:
  case Op_StoreC:
  case Op_StorePConditional:
  case Op_StoreI:
  case Op_StoreL:
  case Op_StoreIConditional:
  case Op_StoreLConditional:
  case Op_CompareAndSwapB:
  case Op_CompareAndSwapS:
  case Op_CompareAndSwapI:
  case Op_CompareAndSwapL:
  case Op_CompareAndSwapP:
  case Op_CompareAndSwapN:
  case Op_WeakCompareAndSwapB:
  case Op_WeakCompareAndSwapS:
  case Op_WeakCompareAndSwapI:
  case Op_WeakCompareAndSwapL:
  case Op_WeakCompareAndSwapP:
  case Op_WeakCompareAndSwapN:
  case Op_CompareAndExchangeB:
  case Op_CompareAndExchangeS:
  case Op_CompareAndExchangeI:
  case Op_CompareAndExchangeL:
  case Op_CompareAndExchangeP:
  case Op_CompareAndExchangeN:
  case Op_GetAndAddS:
  case Op_GetAndAddB:
  case Op_GetAndAddI:
  case Op_GetAndAddL:
  case Op_GetAndSetS:
  case Op_GetAndSetB:
  case Op_GetAndSetI:
  case Op_GetAndSetL:
  case Op_GetAndSetP:
  case Op_GetAndSetN:
  case Op_StoreP:
  case Op_StoreN:
  case Op_StoreNKlass:
  case Op_LoadB:
  case Op_LoadUB:
  case Op_LoadUS:
  case Op_LoadI:
  case Op_LoadKlass:
  case Op_LoadNKlass:
  case Op_LoadL:
  case Op_LoadL_unaligned:
  case Op_LoadPLocked:
  case Op_LoadP:
  case Op_LoadN:
  case Op_LoadRange:
  case Op_LoadS: {
  handle_mem:
#ifdef ASSERT
    if( VerifyOptoOopOffsets ) {
      assert( n->is_Mem(), "" );
      MemNode *mem  = (MemNode*)n;
      // Check to see if address types have grounded out somehow.
      const TypeInstPtr *tp = mem->in(MemNode::Address)->bottom_type()->isa_instptr();
      assert( !tp || oop_offset_is_sane(tp), "" );
    }
#endif
    break;
  }

  case Op_AddP: {               // Assert sane base pointers
    Node *addp = n->in(AddPNode::Address);
    assert( !addp->is_AddP() ||
            addp->in(AddPNode::Base)->is_top() || // Top OK for allocation
            addp->in(AddPNode::Base) == n->in(AddPNode::Base),
            "Base pointers must match (addp %u)", addp->_idx );
#ifdef _LP64
    if ((UseCompressedOops || UseCompressedClassPointers) &&
        addp->Opcode() == Op_ConP &&
        addp == n->in(AddPNode::Base) &&
        n->in(AddPNode::Offset)->is_Con()) {
      // If the transformation of ConP to ConN+DecodeN is beneficial depends
      // on the platform and on the compressed oops mode.
      // Use addressing with narrow klass to load with offset on x86.
      // Some platforms can use the constant pool to load ConP.
      // Do this transformation here since IGVN will convert ConN back to ConP.
      const Type* t = addp->bottom_type();
      bool is_oop   = t->isa_oopptr() != NULL;
      bool is_klass = t->isa_klassptr() != NULL;

      if ((is_oop   && Matcher::const_oop_prefer_decode()  ) ||
          (is_klass && Matcher::const_klass_prefer_decode())) {
        Node* nn = NULL;

        int op = is_oop ? Op_ConN : Op_ConNKlass;

        // Look for existing ConN node of the same exact type.
        Node* r  = root();
        uint cnt = r->outcnt();
        for (uint i = 0; i < cnt; i++) {
          Node* m = r->raw_out(i);
          if (m!= NULL && m->Opcode() == op &&
              m->bottom_type()->make_ptr() == t) {
            nn = m;
            break;
          }
        }
        if (nn != NULL) {
          // Decode a narrow oop to match address
          // [R12 + narrow_oop_reg<<3 + offset]
          if (is_oop) {
            nn = new DecodeNNode(nn, t);
          } else {
            nn = new DecodeNKlassNode(nn, t);
          }
          // Check for succeeding AddP which uses the same Base.
          // Otherwise we will run into the assertion above when visiting that guy.
          for (uint i = 0; i < n->outcnt(); ++i) {
            Node *out_i = n->raw_out(i);
            if (out_i && out_i->is_AddP() && out_i->in(AddPNode::Base) == addp) {
              out_i->set_req(AddPNode::Base, nn);
#ifdef ASSERT
              for (uint j = 0; j < out_i->outcnt(); ++j) {
                Node *out_j = out_i->raw_out(j);
                assert(out_j == NULL || !out_j->is_AddP() || out_j->in(AddPNode::Base) != addp,
                       "more than 2 AddP nodes in a chain (out_j %u)", out_j->_idx);
              }
#endif
            }
          }
          n->set_req(AddPNode::Base, nn);
          n->set_req(AddPNode::Address, nn);
          if (addp->outcnt() == 0) {
            addp->disconnect_inputs(NULL, this);
          }
        }
      }
    }
#endif
    // platform dependent reshaping of the address expression
    reshape_address(n->as_AddP());
    break;
  }

  case Op_CastPP: {
    // Remove CastPP nodes to gain more freedom during scheduling but
    // keep the dependency they encode as control or precedence edges
    // (if control is set already) on memory operations. Some CastPP
    // nodes don't have a control (don't carry a dependency): skip
    // those.
    if (n->in(0) != NULL) {
      ResourceMark rm;
      Unique_Node_List wq;
      wq.push(n);
      for (uint next = 0; next < wq.size(); ++next) {
        Node *m = wq.at(next);
        for (DUIterator_Fast imax, i = m->fast_outs(imax); i < imax; i++) {
          Node* use = m->fast_out(i);
          if (use->is_Mem() || use->is_EncodeNarrowPtr() || use->is_ShenandoahBarrier()) {
            use->ensure_control_or_add_prec(n->in(0));
          } else {
            switch(use->Opcode()) {
            case Op_AddP:
            case Op_DecodeN:
            case Op_DecodeNKlass:
            case Op_CheckCastPP:
            case Op_CastPP:
              wq.push(use);
              break;
            }
          }
        }
      }
    }
    const bool is_LP64 = LP64_ONLY(true) NOT_LP64(false);
    if (is_LP64 && n->in(1)->is_DecodeN() && Matcher::gen_narrow_oop_implicit_null_checks()) {
      Node* in1 = n->in(1);
      const Type* t = n->bottom_type();
      Node* new_in1 = in1->clone();
      new_in1->as_DecodeN()->set_type(t);

      if (!Matcher::narrow_oop_use_complex_address()) {
        //
        // x86, ARM and friends can handle 2 adds in addressing mode
        // and Matcher can fold a DecodeN node into address by using
        // a narrow oop directly and do implicit NULL check in address:
        //
        // [R12 + narrow_oop_reg<<3 + offset]
        // NullCheck narrow_oop_reg
        //
        // On other platforms (Sparc) we have to keep new DecodeN node and
        // use it to do implicit NULL check in address:
        //
        // decode_not_null narrow_oop_reg, base_reg
        // [base_reg + offset]
        // NullCheck base_reg
        //
        // Pin the new DecodeN node to non-null path on these platform (Sparc)
        // to keep the information to which NULL check the new DecodeN node
        // corresponds to use it as value in implicit_null_check().
        //
        new_in1->set_req(0, n->in(0));
      }

      n->subsume_by(new_in1, this);
      if (in1->outcnt() == 0) {
        in1->disconnect_inputs(NULL, this);
      }
    } else {
      n->subsume_by(n->in(1), this);
      if (n->outcnt() == 0) {
        n->disconnect_inputs(NULL, this);
      }
    }
    break;
  }
#ifdef _LP64
  case Op_CmpP:
    // Do this transformation here to preserve CmpPNode::sub() and
    // other TypePtr related Ideal optimizations (for example, ptr nullness).
    if (n->in(1)->is_DecodeNarrowPtr() || n->in(2)->is_DecodeNarrowPtr()) {
      Node* in1 = n->in(1);
      Node* in2 = n->in(2);
      if (!in1->is_DecodeNarrowPtr()) {
        in2 = in1;
        in1 = n->in(2);
      }
      assert(in1->is_DecodeNarrowPtr(), "sanity");

      Node* new_in2 = NULL;
      if (in2->is_DecodeNarrowPtr()) {
        assert(in2->Opcode() == in1->Opcode(), "must be same node type");
        new_in2 = in2->in(1);
      } else if (in2->Opcode() == Op_ConP) {
        const Type* t = in2->bottom_type();
        if (t == TypePtr::NULL_PTR) {
          assert(in1->is_DecodeN(), "compare klass to null?");
          // Don't convert CmpP null check into CmpN if compressed
          // oops implicit null check is not generated.
          // This will allow to generate normal oop implicit null check.
          if (Matcher::gen_narrow_oop_implicit_null_checks())
            new_in2 = ConNode::make(TypeNarrowOop::NULL_PTR);
          //
          // This transformation together with CastPP transformation above
          // will generated code for implicit NULL checks for compressed oops.
          //
          // The original code after Optimize()
          //
          //    LoadN memory, narrow_oop_reg
          //    decode narrow_oop_reg, base_reg
          //    CmpP base_reg, NULL
          //    CastPP base_reg // NotNull
          //    Load [base_reg + offset], val_reg
          //
          // after these transformations will be
          //
          //    LoadN memory, narrow_oop_reg
          //    CmpN narrow_oop_reg, NULL
          //    decode_not_null narrow_oop_reg, base_reg
          //    Load [base_reg + offset], val_reg
          //
          // and the uncommon path (== NULL) will use narrow_oop_reg directly
          // since narrow oops can be used in debug info now (see the code in
          // final_graph_reshaping_walk()).
          //
          // At the end the code will be matched to
          // on x86:
          //
          //    Load_narrow_oop memory, narrow_oop_reg
          //    Load [R12 + narrow_oop_reg<<3 + offset], val_reg
          //    NullCheck narrow_oop_reg
          //
          // and on sparc:
          //
          //    Load_narrow_oop memory, narrow_oop_reg
          //    decode_not_null narrow_oop_reg, base_reg
          //    Load [base_reg + offset], val_reg
          //    NullCheck base_reg
          //
        } else if (t->isa_oopptr()) {
          new_in2 = ConNode::make(t->make_narrowoop());
        } else if (t->isa_klassptr()) {
          new_in2 = ConNode::make(t->make_narrowklass());
        }
      }
      if (new_in2 != NULL) {
        Node* cmpN = new CmpNNode(in1->in(1), new_in2);
        n->subsume_by(cmpN, this);
        if (in1->outcnt() == 0) {
          in1->disconnect_inputs(NULL, this);
        }
        if (in2->outcnt() == 0) {
          in2->disconnect_inputs(NULL, this);
        }
      }
    }
    break;

  case Op_DecodeN:
  case Op_DecodeNKlass:
    assert(!n->in(1)->is_EncodeNarrowPtr(), "should be optimized out");
    // DecodeN could be pinned when it can't be fold into
    // an address expression, see the code for Op_CastPP above.
    assert(n->in(0) == NULL || (UseCompressedOops && !Matcher::narrow_oop_use_complex_address()), "no control");
    break;

  case Op_EncodeP:
  case Op_EncodePKlass: {
    Node* in1 = n->in(1);
    if (in1->is_DecodeNarrowPtr()) {
      n->subsume_by(in1->in(1), this);
    } else if (in1->Opcode() == Op_ConP) {
      const Type* t = in1->bottom_type();
      if (t == TypePtr::NULL_PTR) {
        assert(t->isa_oopptr(), "null klass?");
        n->subsume_by(ConNode::make(TypeNarrowOop::NULL_PTR), this);
      } else if (t->isa_oopptr()) {
        n->subsume_by(ConNode::make(t->make_narrowoop()), this);
      } else if (t->isa_klassptr()) {
        n->subsume_by(ConNode::make(t->make_narrowklass()), this);
      }
    }
    if (in1->outcnt() == 0) {
      in1->disconnect_inputs(NULL, this);
    }
    break;
  }

  case Op_Proj: {
    if (OptimizeStringConcat) {
      ProjNode* p = n->as_Proj();
      if (p->_is_io_use) {
        // Separate projections were used for the exception path which
        // are normally removed by a late inline.  If it wasn't inlined
        // then they will hang around and should just be replaced with
        // the original one.
        Node* proj = NULL;
        // Replace with just one
        for (SimpleDUIterator i(p->in(0)); i.has_next(); i.next()) {
          Node *use = i.get();
          if (use->is_Proj() && p != use && use->as_Proj()->_con == p->_con) {
            proj = use;
            break;
          }
        }
        assert(proj != NULL, "must be found");
        p->subsume_by(proj, this);
      }
    }
    break;
  }

  case Op_Phi:
    if (n->as_Phi()->bottom_type()->isa_narrowoop() || n->as_Phi()->bottom_type()->isa_narrowklass()) {
      // The EncodeP optimization may create Phi with the same edges
      // for all paths. It is not handled well by Register Allocator.
      Node* unique_in = n->in(1);
      assert(unique_in != NULL, "");
      uint cnt = n->req();
      for (uint i = 2; i < cnt; i++) {
        Node* m = n->in(i);
        assert(m != NULL, "");
        if (unique_in != m)
          unique_in = NULL;
      }
      if (unique_in != NULL) {
        n->subsume_by(unique_in, this);
      }
    }
    break;

#endif

#ifdef ASSERT
  case Op_CastII:
    // Verify that all range check dependent CastII nodes were removed.
    if (n->isa_CastII()->has_range_check()) {
      n->dump(3);
      assert(false, "Range check dependent CastII node was not removed");
    }
    break;
#endif

  case Op_ModI:
    if (UseDivMod) {
      // Check if a%b and a/b both exist
      Node* d = n->find_similar(Op_DivI);
      if (d) {
        // Replace them with a fused divmod if supported
        if (Matcher::has_match_rule(Op_DivModI)) {
          DivModINode* divmod = DivModINode::make(n);
          d->subsume_by(divmod->div_proj(), this);
          n->subsume_by(divmod->mod_proj(), this);
        } else {
          // replace a%b with a-((a/b)*b)
          Node* mult = new MulINode(d, d->in(2));
          Node* sub  = new SubINode(d->in(1), mult);
          n->subsume_by(sub, this);
        }
      }
    }
    break;

  case Op_ModL:
    if (UseDivMod) {
      // Check if a%b and a/b both exist
      Node* d = n->find_similar(Op_DivL);
      if (d) {
        // Replace them with a fused divmod if supported
        if (Matcher::has_match_rule(Op_DivModL)) {
          DivModLNode* divmod = DivModLNode::make(n);
          d->subsume_by(divmod->div_proj(), this);
          n->subsume_by(divmod->mod_proj(), this);
        } else {
          // replace a%b with a-((a/b)*b)
          Node* mult = new MulLNode(d, d->in(2));
          Node* sub  = new SubLNode(d->in(1), mult);
          n->subsume_by(sub, this);
        }
      }
    }
    break;

  case Op_LoadVector:
  case Op_StoreVector:
    break;

  case Op_AddReductionVI:
  case Op_AddReductionVL:
  case Op_AddReductionVF:
  case Op_AddReductionVD:
  case Op_MulReductionVI:
  case Op_MulReductionVL:
  case Op_MulReductionVF:
  case Op_MulReductionVD:
    break;

  case Op_PackB:
  case Op_PackS:
  case Op_PackI:
  case Op_PackF:
  case Op_PackL:
  case Op_PackD:
    if (n->req()-1 > 2) {
      // Replace many operand PackNodes with a binary tree for matching
      PackNode* p = (PackNode*) n;
      Node* btp = p->binary_tree_pack(1, n->req());
      n->subsume_by(btp, this);
    }
    break;
  case Op_Loop:
  case Op_CountedLoop:
  case Op_OuterStripMinedLoop:
    if (n->as_Loop()->is_inner_loop()) {
      frc.inc_inner_loop_count();
    }
    n->as_Loop()->verify_strip_mined(0);
    break;
  case Op_LShiftI:
  case Op_RShiftI:
  case Op_URShiftI:
  case Op_LShiftL:
  case Op_RShiftL:
  case Op_URShiftL:
    if (Matcher::need_masked_shift_count) {
      // The cpu's shift instructions don't restrict the count to the
      // lower 5/6 bits. We need to do the masking ourselves.
      Node* in2 = n->in(2);
      juint mask = (n->bottom_type() == TypeInt::INT) ? (BitsPerInt - 1) : (BitsPerLong - 1);
      const TypeInt* t = in2->find_int_type();
      if (t != NULL && t->is_con()) {
        juint shift = t->get_con();
        if (shift > mask) { // Unsigned cmp
          n->set_req(2, ConNode::make(TypeInt::make(shift & mask)));
        }
      } else {
        if (t == NULL || t->_lo < 0 || t->_hi > (int)mask) {
          Node* shift = new AndINode(in2, ConNode::make(TypeInt::make(mask)));
          n->set_req(2, shift);
        }
      }
      if (in2->outcnt() == 0) { // Remove dead node
        in2->disconnect_inputs(NULL, this);
      }
    }
    break;
  case Op_MemBarStoreStore:
  case Op_MemBarRelease:
    // Break the link with AllocateNode: it is no longer useful and
    // confuses register allocation.
    if (n->req() > MemBarNode::Precedent) {
      n->set_req(MemBarNode::Precedent, top());
    }
    break;
  case Op_ShenandoahReadBarrier:
    break;
  case Op_ShenandoahWriteBarrier:
    assert(!ShenandoahWriteBarrierToIR, "should have been expanded already");
    break;
  case Op_RangeCheck: {
    RangeCheckNode* rc = n->as_RangeCheck();
    Node* iff = new IfNode(rc->in(0), rc->in(1), rc->_prob, rc->_fcnt);
    n->subsume_by(iff, this);
    frc._tests.push(iff);
    break;
  }
  case Op_ConvI2L: {
    if (!Matcher::convi2l_type_required) {
      // Code generation on some platforms doesn't need accurate
      // ConvI2L types. Widening the type can help remove redundant
      // address computations.
      n->as_Type()->set_type(TypeLong::INT);
      ResourceMark rm;
      Node_List wq;
      wq.push(n);
      for (uint next = 0; next < wq.size(); next++) {
        Node *m = wq.at(next);

        for(;;) {
          // Loop over all nodes with identical inputs edges as m
          Node* k = m->find_similar(m->Opcode());
          if (k == NULL) {
            break;
          }
          // Push their uses so we get a chance to remove node made
          // redundant
          for (DUIterator_Fast imax, i = k->fast_outs(imax); i < imax; i++) {
            Node* u = k->fast_out(i);
            assert(!wq.contains(u), "shouldn't process one node several times");
            if (u->Opcode() == Op_LShiftL ||
                u->Opcode() == Op_AddL ||
                u->Opcode() == Op_SubL ||
                u->Opcode() == Op_AddP) {
              wq.push(u);
            }
          }
          // Replace all nodes with identical edges as m with m
          k->subsume_by(m, this);
        }
      }
    }
    break;
  }
  case Op_CmpUL: {
    if (!Matcher::has_match_rule(Op_CmpUL)) {
      // We don't support unsigned long comparisons. Set 'max_idx_expr'
      // to max_julong if < 0 to make the signed comparison fail.
      ConINode* sign_pos = new ConINode(TypeInt::make(BitsPerLong - 1));
      Node* sign_bit_mask = new RShiftLNode(n->in(1), sign_pos);
      Node* orl = new OrLNode(n->in(1), sign_bit_mask);
      ConLNode* remove_sign_mask = new ConLNode(TypeLong::make(max_jlong));
      Node* andl = new AndLNode(orl, remove_sign_mask);
      Node* cmp = new CmpLNode(andl, n->in(2));
      n->subsume_by(cmp, this);
    }
    break;
  }
  default:
    assert( !n->is_Call(), "" );
    assert( !n->is_Mem(), "" );
    assert( nop != Op_ProfileBoolean, "should be eliminated during IGVN");
    break;
  }

  // Collect CFG split points
  if (n->is_MultiBranch() && !n->is_RangeCheck()) {
    frc._tests.push(n);
  }
}

//------------------------------final_graph_reshaping_walk---------------------
// Replacing Opaque nodes with their input in final_graph_reshaping_impl(),
// requires that the walk visits a node's inputs before visiting the node.
void Compile::final_graph_reshaping_walk( Node_Stack &nstack, Node *root, Final_Reshape_Counts &frc ) {
  ResourceArea *area = Thread::current()->resource_area();
  Unique_Node_List sfpt(area);

  frc._visited.set(root->_idx); // first, mark node as visited
  uint cnt = root->req();
  Node *n = root;
  uint  i = 0;
  while (true) {
    if (i < cnt) {
      // Place all non-visited non-null inputs onto stack
      Node* m = n->in(i);
      ++i;
      if (m != NULL && !frc._visited.test_set(m->_idx)) {
        if (m->is_SafePoint() && m->as_SafePoint()->jvms() != NULL) {
          // compute worst case interpreter size in case of a deoptimization
          update_interpreter_frame_size(m->as_SafePoint()->jvms()->interpreter_frame_size());

          sfpt.push(m);
        }
        cnt = m->req();
        nstack.push(n, i); // put on stack parent and next input's index
        n = m;
        i = 0;
      }
    } else {
      // Now do post-visit work
      final_graph_reshaping_impl( n, frc );
      if (nstack.is_empty())
        break;             // finished
      n = nstack.node();   // Get node from stack
      cnt = n->req();
      i = nstack.index();
      nstack.pop();        // Shift to the next node on stack
    }
  }

  // Skip next transformation if compressed oops are not used.
  if ((UseCompressedOops && !Matcher::gen_narrow_oop_implicit_null_checks()) ||
      (!UseCompressedOops && !UseCompressedClassPointers))
    return;

  // Go over safepoints nodes to skip DecodeN/DecodeNKlass nodes for debug edges.
  // It could be done for an uncommon traps or any safepoints/calls
  // if the DecodeN/DecodeNKlass node is referenced only in a debug info.
  while (sfpt.size() > 0) {
    n = sfpt.pop();
    JVMState *jvms = n->as_SafePoint()->jvms();
    assert(jvms != NULL, "sanity");
    int start = jvms->debug_start();
    int end   = n->req();
    bool is_uncommon = (n->is_CallStaticJava() &&
                        n->as_CallStaticJava()->uncommon_trap_request() != 0);
    for (int j = start; j < end; j++) {
      Node* in = n->in(j);
      if (in->is_DecodeNarrowPtr()) {
        bool safe_to_skip = true;
        if (!is_uncommon ) {
          // Is it safe to skip?
          for (uint i = 0; i < in->outcnt(); i++) {
            Node* u = in->raw_out(i);
            if (!u->is_SafePoint() ||
                (u->is_Call() && u->as_Call()->has_non_debug_use(n))) {
              safe_to_skip = false;
            }
          }
        }
        if (safe_to_skip) {
          n->set_req(j, in->in(1));
        }
        if (in->outcnt() == 0) {
          in->disconnect_inputs(NULL, this);
        }
      }
    }
  }
}

//------------------------------final_graph_reshaping--------------------------
// Final Graph Reshaping.
//
// (1) Clone simple inputs to uncommon calls, so they can be scheduled late
//     and not commoned up and forced early.  Must come after regular
//     optimizations to avoid GVN undoing the cloning.  Clone constant
//     inputs to Loop Phis; these will be split by the allocator anyways.
//     Remove Opaque nodes.
// (2) Move last-uses by commutative operations to the left input to encourage
//     Intel update-in-place two-address operations and better register usage
//     on RISCs.  Must come after regular optimizations to avoid GVN Ideal
//     calls canonicalizing them back.
// (3) Count the number of double-precision FP ops, single-precision FP ops
//     and call sites.  On Intel, we can get correct rounding either by
//     forcing singles to memory (requires extra stores and loads after each
//     FP bytecode) or we can set a rounding mode bit (requires setting and
//     clearing the mode bit around call sites).  The mode bit is only used
//     if the relative frequency of single FP ops to calls is low enough.
//     This is a key transform for SPEC mpeg_audio.
// (4) Detect infinite loops; blobs of code reachable from above but not
//     below.  Several of the Code_Gen algorithms fail on such code shapes,
//     so we simply bail out.  Happens a lot in ZKM.jar, but also happens
//     from time to time in other codes (such as -Xcomp finalizer loops, etc).
//     Detection is by looking for IfNodes where only 1 projection is
//     reachable from below or CatchNodes missing some targets.
// (5) Assert for insane oop offsets in debug mode.

bool Compile::final_graph_reshaping() {
  // an infinite loop may have been eliminated by the optimizer,
  // in which case the graph will be empty.
  if (root()->req() == 1) {
    record_method_not_compilable("trivial infinite loop");
    return true;
  }

  // Expensive nodes have their control input set to prevent the GVN
  // from freely commoning them. There's no GVN beyond this point so
  // no need to keep the control input. We want the expensive nodes to
  // be freely moved to the least frequent code path by gcm.
  assert(OptimizeExpensiveOps || expensive_count() == 0, "optimization off but list non empty?");
  for (int i = 0; i < expensive_count(); i++) {
    _expensive_nodes->at(i)->set_req(0, NULL);
  }

  Final_Reshape_Counts frc;

  // Visit everybody reachable!
  // Allocate stack of size C->live_nodes()/2 to avoid frequent realloc
  Node_Stack nstack(live_nodes() >> 1);
  final_graph_reshaping_walk(nstack, root(), frc);

  // Check for unreachable (from below) code (i.e., infinite loops).
  for( uint i = 0; i < frc._tests.size(); i++ ) {
    MultiBranchNode *n = frc._tests[i]->as_MultiBranch();
    // Get number of CFG targets.
    // Note that PCTables include exception targets after calls.
    uint required_outcnt = n->required_outcnt();
    if (n->outcnt() != required_outcnt) {
      // Check for a few special cases.  Rethrow Nodes never take the
      // 'fall-thru' path, so expected kids is 1 less.
      if (n->is_PCTable() && n->in(0) && n->in(0)->in(0)) {
        if (n->in(0)->in(0)->is_Call()) {
          CallNode *call = n->in(0)->in(0)->as_Call();
          if (call->entry_point() == OptoRuntime::rethrow_stub()) {
            required_outcnt--;      // Rethrow always has 1 less kid
          } else if (call->req() > TypeFunc::Parms &&
                     call->is_CallDynamicJava()) {
            // Check for null receiver. In such case, the optimizer has
            // detected that the virtual call will always result in a null
            // pointer exception. The fall-through projection of this CatchNode
            // will not be populated.
            Node *arg0 = call->in(TypeFunc::Parms);
            if (arg0->is_Type() &&
                arg0->as_Type()->type()->higher_equal(TypePtr::NULL_PTR)) {
              required_outcnt--;
            }
          } else if (call->entry_point() == OptoRuntime::new_array_Java() &&
                     call->req() > TypeFunc::Parms+1 &&
                     call->is_CallStaticJava()) {
            // Check for negative array length. In such case, the optimizer has
            // detected that the allocation attempt will always result in an
            // exception. There is no fall-through projection of this CatchNode .
            Node *arg1 = call->in(TypeFunc::Parms+1);
            if (arg1->is_Type() &&
                arg1->as_Type()->type()->join(TypeInt::POS)->empty()) {
              required_outcnt--;
            }
          }
        }
      }
      // Recheck with a better notion of 'required_outcnt'
      if (n->outcnt() != required_outcnt) {
        record_method_not_compilable("malformed control flow");
        return true;            // Not all targets reachable!
      }
    }
    // Check that I actually visited all kids.  Unreached kids
    // must be infinite loops.
    for (DUIterator_Fast jmax, j = n->fast_outs(jmax); j < jmax; j++)
      if (!frc._visited.test(n->fast_out(j)->_idx)) {
        record_method_not_compilable("infinite loop");
        return true;            // Found unvisited kid; must be unreach
      }

    // Here so verification code in final_graph_reshaping_walk()
    // always see an OuterStripMinedLoopEnd
    if (n->is_OuterStripMinedLoopEnd()) {
      IfNode* init_iff = n->as_If();
      Node* iff = new IfNode(init_iff->in(0), init_iff->in(1), init_iff->_prob, init_iff->_fcnt);
      n->subsume_by(iff, this);
    }
  }

  // If original bytecodes contained a mixture of floats and doubles
  // check if the optimizer has made it homogenous, item (3).
  if( Use24BitFPMode && Use24BitFP && UseSSE == 0 &&
      frc.get_float_count() > 32 &&
      frc.get_double_count() == 0 &&
      (10 * frc.get_call_count() < frc.get_float_count()) ) {
    set_24_bit_selection_and_mode( false,  true );
  }

  set_java_calls(frc.get_java_call_count());
  set_inner_loops(frc.get_inner_loop_count());

  // No infinite loops, no reason to bail out.
  return false;
}

//-----------------------------too_many_traps----------------------------------
// Report if there are too many traps at the current method and bci.
// Return true if there was a trap, and/or PerMethodTrapLimit is exceeded.
bool Compile::too_many_traps(ciMethod* method,
                             int bci,
                             Deoptimization::DeoptReason reason) {
  ciMethodData* md = method->method_data();
  if (md->is_empty()) {
    // Assume the trap has not occurred, or that it occurred only
    // because of a transient condition during start-up in the interpreter.
    return false;
  }
  ciMethod* m = Deoptimization::reason_is_speculate(reason) ? this->method() : NULL;
  if (md->has_trap_at(bci, m, reason) != 0) {
    // Assume PerBytecodeTrapLimit==0, for a more conservative heuristic.
    // Also, if there are multiple reasons, or if there is no per-BCI record,
    // assume the worst.
    if (log())
      log()->elem("observe trap='%s' count='%d'",
                  Deoptimization::trap_reason_name(reason),
                  md->trap_count(reason));
    return true;
  } else {
    // Ignore method/bci and see if there have been too many globally.
    return too_many_traps(reason, md);
  }
}

// Less-accurate variant which does not require a method and bci.
bool Compile::too_many_traps(Deoptimization::DeoptReason reason,
                             ciMethodData* logmd) {
  if (trap_count(reason) >= Deoptimization::per_method_trap_limit(reason)) {
    // Too many traps globally.
    // Note that we use cumulative trap_count, not just md->trap_count.
    if (log()) {
      int mcount = (logmd == NULL)? -1: (int)logmd->trap_count(reason);
      log()->elem("observe trap='%s' count='0' mcount='%d' ccount='%d'",
                  Deoptimization::trap_reason_name(reason),
                  mcount, trap_count(reason));
    }
    return true;
  } else {
    // The coast is clear.
    return false;
  }
}

//--------------------------too_many_recompiles--------------------------------
// Report if there are too many recompiles at the current method and bci.
// Consults PerBytecodeRecompilationCutoff and PerMethodRecompilationCutoff.
// Is not eager to return true, since this will cause the compiler to use
// Action_none for a trap point, to avoid too many recompilations.
bool Compile::too_many_recompiles(ciMethod* method,
                                  int bci,
                                  Deoptimization::DeoptReason reason) {
  ciMethodData* md = method->method_data();
  if (md->is_empty()) {
    // Assume the trap has not occurred, or that it occurred only
    // because of a transient condition during start-up in the interpreter.
    return false;
  }
  // Pick a cutoff point well within PerBytecodeRecompilationCutoff.
  uint bc_cutoff = (uint) PerBytecodeRecompilationCutoff / 8;
  uint m_cutoff  = (uint) PerMethodRecompilationCutoff / 2 + 1;  // not zero
  Deoptimization::DeoptReason per_bc_reason
    = Deoptimization::reason_recorded_per_bytecode_if_any(reason);
  ciMethod* m = Deoptimization::reason_is_speculate(reason) ? this->method() : NULL;
  if ((per_bc_reason == Deoptimization::Reason_none
       || md->has_trap_at(bci, m, reason) != 0)
      // The trap frequency measure we care about is the recompile count:
      && md->trap_recompiled_at(bci, m)
      && md->overflow_recompile_count() >= bc_cutoff) {
    // Do not emit a trap here if it has already caused recompilations.
    // Also, if there are multiple reasons, or if there is no per-BCI record,
    // assume the worst.
    if (log())
      log()->elem("observe trap='%s recompiled' count='%d' recompiles2='%d'",
                  Deoptimization::trap_reason_name(reason),
                  md->trap_count(reason),
                  md->overflow_recompile_count());
    return true;
  } else if (trap_count(reason) != 0
             && decompile_count() >= m_cutoff) {
    // Too many recompiles globally, and we have seen this sort of trap.
    // Use cumulative decompile_count, not just md->decompile_count.
    if (log())
      log()->elem("observe trap='%s' count='%d' mcount='%d' decompiles='%d' mdecompiles='%d'",
                  Deoptimization::trap_reason_name(reason),
                  md->trap_count(reason), trap_count(reason),
                  md->decompile_count(), decompile_count());
    return true;
  } else {
    // The coast is clear.
    return false;
  }
}

// Compute when not to trap. Used by matching trap based nodes and
// NullCheck optimization.
void Compile::set_allowed_deopt_reasons() {
  _allowed_reasons = 0;
  if (is_method_compilation()) {
    for (int rs = (int)Deoptimization::Reason_none+1; rs < Compile::trapHistLength; rs++) {
      assert(rs < BitsPerInt, "recode bit map");
      if (!too_many_traps((Deoptimization::DeoptReason) rs)) {
        _allowed_reasons |= nth_bit(rs);
      }
    }
  }
}

#ifndef PRODUCT
//------------------------------verify_graph_edges---------------------------
// Walk the Graph and verify that there is a one-to-one correspondence
// between Use-Def edges and Def-Use edges in the graph.
void Compile::verify_graph_edges(bool no_dead_code) {
  if (VerifyGraphEdges) {
    ResourceArea *area = Thread::current()->resource_area();
    Unique_Node_List visited(area);
    // Call recursive graph walk to check edges
    _root->verify_edges(visited);
    if (no_dead_code) {
      // Now make sure that no visited node is used by an unvisited node.
      bool dead_nodes = false;
      Unique_Node_List checked(area);
      while (visited.size() > 0) {
        Node* n = visited.pop();
        checked.push(n);
        for (uint i = 0; i < n->outcnt(); i++) {
          Node* use = n->raw_out(i);
          if (checked.member(use))  continue;  // already checked
          if (visited.member(use))  continue;  // already in the graph
          if (use->is_Con())        continue;  // a dead ConNode is OK
          // At this point, we have found a dead node which is DU-reachable.
          if (!dead_nodes) {
            tty->print_cr("*** Dead nodes reachable via DU edges:");
            dead_nodes = true;
          }
          use->dump(2);
          tty->print_cr("---");
          checked.push(use);  // No repeats; pretend it is now checked.
        }
      }
      assert(!dead_nodes, "using nodes must be reachable from root");
    }
  }
}

// Verify GC barriers consistency
// Currently supported:
// - G1 pre-barriers (see GraphKit::g1_write_barrier_pre())
void Compile::verify_barriers() {
  if (UseG1GC || UseShenandoahGC) {
    // Verify G1 pre-barriers
    const int marking_offset = in_bytes(JavaThread::satb_mark_queue_offset() + SATBMarkQueue::byte_offset_of_active());

    ResourceArea *area = Thread::current()->resource_area();
    Unique_Node_List visited(area);
    Node_List worklist(area);
    // We're going to walk control flow backwards starting from the Root
    worklist.push(_root);
    while (worklist.size() > 0) {
      Node* x = worklist.pop();
      if (x == NULL || x == top()) continue;
      if (visited.member(x)) {
        continue;
      } else {
        visited.push(x);
      }

      if (x->is_Region()) {
        for (uint i = 1; i < x->req(); i++) {
          worklist.push(x->in(i));
        }
      } else {
        worklist.push(x->in(0));
        // We are looking for the pattern:
        //                            /->ThreadLocal
        // If->Bool->CmpI->LoadB->AddP->ConL(marking_offset)
        //              \->ConI(0)
        // We want to verify that the If and the LoadB have the same control
        // See GraphKit::g1_write_barrier_pre()
        if (x->is_If()) {
          IfNode *iff = x->as_If();
          if (iff->in(1)->is_Bool() && iff->in(1)->in(1)->is_Cmp()) {
            CmpNode *cmp = iff->in(1)->in(1)->as_Cmp();
            if (cmp->Opcode() == Op_CmpI && cmp->in(2)->is_Con() && cmp->in(2)->bottom_type()->is_int()->get_con() == 0
                && cmp->in(1)->is_Load()) {
              LoadNode* load = cmp->in(1)->as_Load();
              if (load->is_g1_marking_load()) {

                Node* if_ctrl = iff->in(0);
                Node* load_ctrl = load->in(0);

                if (if_ctrl != load_ctrl) {
                  // Skip possible CProj->NeverBranch in infinite loops
                  if ((if_ctrl->is_Proj() && if_ctrl->Opcode() == Op_CProj)
                      && (if_ctrl->in(0)->is_MultiBranch() && if_ctrl->in(0)->Opcode() == Op_NeverBranch)) {
                    if_ctrl = if_ctrl->in(0)->in(0);
                  }
                }
                assert(load_ctrl != NULL && if_ctrl == load_ctrl, "controls must match");
              }
            }
          }
        }
      }
    }
  }
}

#endif

// The Compile object keeps track of failure reasons separately from the ciEnv.
// This is required because there is not quite a 1-1 relation between the
// ciEnv and its compilation task and the Compile object.  Note that one
// ciEnv might use two Compile objects, if C2Compiler::compile_method decides
// to backtrack and retry without subsuming loads.  Other than this backtracking
// behavior, the Compile's failure reason is quietly copied up to the ciEnv
// by the logic in C2Compiler.
void Compile::record_failure(const char* reason) {
  if (log() != NULL) {
    log()->elem("failure reason='%s' phase='compile'", reason);
  }
  if (_failure_reason == NULL) {
    // Record the first failure reason.
    _failure_reason = reason;
  }

  if (!C->failure_reason_is(C2Compiler::retry_no_subsuming_loads())) {
    C->print_method(PHASE_FAILURE);
  }
  _root = NULL;  // flush the graph, too
}

Compile::TracePhase::TracePhase(const char* name, elapsedTimer* accumulator)
  : TraceTime(name, accumulator, CITime, CITimeVerbose),
    _phase_name(name), _dolog(CITimeVerbose)
{
  if (_dolog) {
    C = Compile::current();
    _log = C->log();
  } else {
    C = NULL;
    _log = NULL;
  }
  if (_log != NULL) {
    _log->begin_head("phase name='%s' nodes='%d' live='%d'", _phase_name, C->unique(), C->live_nodes());
    _log->stamp();
    _log->end_head();
  }
}

Compile::TracePhase::~TracePhase() {

  C = Compile::current();
  if (_dolog) {
    _log = C->log();
  } else {
    _log = NULL;
  }

#ifdef ASSERT
  if (PrintIdealNodeCount) {
    tty->print_cr("phase name='%s' nodes='%d' live='%d' live_graph_walk='%d'",
                  _phase_name, C->unique(), C->live_nodes(), C->count_live_nodes_by_graph_walk());
  }

  if (VerifyIdealNodeCount) {
    Compile::current()->print_missing_nodes();
  }
#endif

  if (_log != NULL) {
    _log->done("phase name='%s' nodes='%d' live='%d'", _phase_name, C->unique(), C->live_nodes());
  }
}

//=============================================================================
// Two Constant's are equal when the type and the value are equal.
bool Compile::Constant::operator==(const Constant& other) {
  if (type()          != other.type()         )  return false;
  if (can_be_reused() != other.can_be_reused())  return false;
  // For floating point values we compare the bit pattern.
  switch (type()) {
  case T_INT:
  case T_FLOAT:   return (_v._value.i == other._v._value.i);
  case T_LONG:
  case T_DOUBLE:  return (_v._value.j == other._v._value.j);
  case T_OBJECT:
  case T_ADDRESS: return (_v._value.l == other._v._value.l);
  case T_VOID:    return (_v._value.l == other._v._value.l);  // jump-table entries
  case T_METADATA: return (_v._metadata == other._v._metadata);
  default: ShouldNotReachHere(); return false;
  }
}

static int type_to_size_in_bytes(BasicType t) {
  switch (t) {
  case T_INT:     return sizeof(jint   );
  case T_LONG:    return sizeof(jlong  );
  case T_FLOAT:   return sizeof(jfloat );
  case T_DOUBLE:  return sizeof(jdouble);
  case T_METADATA: return sizeof(Metadata*);
    // We use T_VOID as marker for jump-table entries (labels) which
    // need an internal word relocation.
  case T_VOID:
  case T_ADDRESS:
  case T_OBJECT:  return sizeof(jobject);
  default:
    ShouldNotReachHere();
    return -1;
  }
}

int Compile::ConstantTable::qsort_comparator(Constant* a, Constant* b) {
  // sort descending
  if (a->freq() > b->freq())  return -1;
  if (a->freq() < b->freq())  return  1;
  return 0;
}

void Compile::ConstantTable::calculate_offsets_and_size() {
  // First, sort the array by frequencies.
  _constants.sort(qsort_comparator);

#ifdef ASSERT
  // Make sure all jump-table entries were sorted to the end of the
  // array (they have a negative frequency).
  bool found_void = false;
  for (int i = 0; i < _constants.length(); i++) {
    Constant con = _constants.at(i);
    if (con.type() == T_VOID)
      found_void = true;  // jump-tables
    else
      assert(!found_void, "wrong sorting");
  }
#endif

  int offset = 0;
  for (int i = 0; i < _constants.length(); i++) {
    Constant* con = _constants.adr_at(i);

    // Align offset for type.
    int typesize = type_to_size_in_bytes(con->type());
    offset = align_up(offset, typesize);
    con->set_offset(offset);   // set constant's offset

    if (con->type() == T_VOID) {
      MachConstantNode* n = (MachConstantNode*) con->get_jobject();
      offset = offset + typesize * n->outcnt();  // expand jump-table
    } else {
      offset = offset + typesize;
    }
  }

  // Align size up to the next section start (which is insts; see
  // CodeBuffer::align_at_start).
  assert(_size == -1, "already set?");
  _size = align_up(offset, (int)CodeEntryAlignment);
}

void Compile::ConstantTable::emit(CodeBuffer& cb) {
  MacroAssembler _masm(&cb);
  for (int i = 0; i < _constants.length(); i++) {
    Constant con = _constants.at(i);
    address constant_addr = NULL;
    switch (con.type()) {
    case T_INT:    constant_addr = _masm.int_constant(   con.get_jint()   ); break;
    case T_LONG:   constant_addr = _masm.long_constant(  con.get_jlong()  ); break;
    case T_FLOAT:  constant_addr = _masm.float_constant( con.get_jfloat() ); break;
    case T_DOUBLE: constant_addr = _masm.double_constant(con.get_jdouble()); break;
    case T_OBJECT: {
      jobject obj = con.get_jobject();
      int oop_index = _masm.oop_recorder()->find_index(obj);
      constant_addr = _masm.address_constant((address) obj, oop_Relocation::spec(oop_index));
      break;
    }
    case T_ADDRESS: {
      address addr = (address) con.get_jobject();
      constant_addr = _masm.address_constant(addr);
      break;
    }
    // We use T_VOID as marker for jump-table entries (labels) which
    // need an internal word relocation.
    case T_VOID: {
      MachConstantNode* n = (MachConstantNode*) con.get_jobject();
      // Fill the jump-table with a dummy word.  The real value is
      // filled in later in fill_jump_table.
      address dummy = (address) n;
      constant_addr = _masm.address_constant(dummy);
      // Expand jump-table
      for (uint i = 1; i < n->outcnt(); i++) {
        address temp_addr = _masm.address_constant(dummy + i);
        assert(temp_addr, "consts section too small");
      }
      break;
    }
    case T_METADATA: {
      Metadata* obj = con.get_metadata();
      int metadata_index = _masm.oop_recorder()->find_index(obj);
      constant_addr = _masm.address_constant((address) obj, metadata_Relocation::spec(metadata_index));
      break;
    }
    default: ShouldNotReachHere();
    }
    assert(constant_addr, "consts section too small");
    assert((constant_addr - _masm.code()->consts()->start()) == con.offset(),
            "must be: %d == %d", (int) (constant_addr - _masm.code()->consts()->start()), (int)(con.offset()));
  }
}

int Compile::ConstantTable::find_offset(Constant& con) const {
  int idx = _constants.find(con);
  assert(idx != -1, "constant must be in constant table");
  int offset = _constants.at(idx).offset();
  assert(offset != -1, "constant table not emitted yet?");
  return offset;
}

void Compile::ConstantTable::add(Constant& con) {
  if (con.can_be_reused()) {
    int idx = _constants.find(con);
    if (idx != -1 && _constants.at(idx).can_be_reused()) {
      _constants.adr_at(idx)->inc_freq(con.freq());  // increase the frequency by the current value
      return;
    }
  }
  (void) _constants.append(con);
}

Compile::Constant Compile::ConstantTable::add(MachConstantNode* n, BasicType type, jvalue value) {
  Block* b = Compile::current()->cfg()->get_block_for_node(n);
  Constant con(type, value, b->_freq);
  add(con);
  return con;
}

Compile::Constant Compile::ConstantTable::add(Metadata* metadata) {
  Constant con(metadata);
  add(con);
  return con;
}

Compile::Constant Compile::ConstantTable::add(MachConstantNode* n, MachOper* oper) {
  jvalue value;
  BasicType type = oper->type()->basic_type();
  switch (type) {
  case T_LONG:    value.j = oper->constantL(); break;
  case T_FLOAT:   value.f = oper->constantF(); break;
  case T_DOUBLE:  value.d = oper->constantD(); break;
  case T_OBJECT:
  case T_ADDRESS: value.l = (jobject) oper->constant(); break;
  case T_METADATA: return add((Metadata*)oper->constant()); break;
  default: guarantee(false, "unhandled type: %s", type2name(type));
  }
  return add(n, type, value);
}

Compile::Constant Compile::ConstantTable::add_jump_table(MachConstantNode* n) {
  jvalue value;
  // We can use the node pointer here to identify the right jump-table
  // as this method is called from Compile::Fill_buffer right before
  // the MachNodes are emitted and the jump-table is filled (means the
  // MachNode pointers do not change anymore).
  value.l = (jobject) n;
  Constant con(T_VOID, value, next_jump_table_freq(), false);  // Labels of a jump-table cannot be reused.
  add(con);
  return con;
}

void Compile::ConstantTable::fill_jump_table(CodeBuffer& cb, MachConstantNode* n, GrowableArray<Label*> labels) const {
  // If called from Compile::scratch_emit_size do nothing.
  if (Compile::current()->in_scratch_emit_size())  return;

  assert(labels.is_nonempty(), "must be");
  assert((uint) labels.length() == n->outcnt(), "must be equal: %d == %d", labels.length(), n->outcnt());

  // Since MachConstantNode::constant_offset() also contains
  // table_base_offset() we need to subtract the table_base_offset()
  // to get the plain offset into the constant table.
  int offset = n->constant_offset() - table_base_offset();

  MacroAssembler _masm(&cb);
  address* jump_table_base = (address*) (_masm.code()->consts()->start() + offset);

  for (uint i = 0; i < n->outcnt(); i++) {
    address* constant_addr = &jump_table_base[i];
    assert(*constant_addr == (((address) n) + i), "all jump-table entries must contain adjusted node pointer: " INTPTR_FORMAT " == " INTPTR_FORMAT, p2i(*constant_addr), p2i(((address) n) + i));
    *constant_addr = cb.consts()->target(*labels.at(i), (address) constant_addr);
    cb.consts()->relocate((address) constant_addr, relocInfo::internal_word_type);
  }
}

//----------------------------static_subtype_check-----------------------------
// Shortcut important common cases when superklass is exact:
// (0) superklass is java.lang.Object (can occur in reflective code)
// (1) subklass is already limited to a subtype of superklass => always ok
// (2) subklass does not overlap with superklass => always fail
// (3) superklass has NO subtypes and we can check with a simple compare.
int Compile::static_subtype_check(ciKlass* superk, ciKlass* subk) {
  if (StressReflectiveCode) {
    return SSC_full_test;       // Let caller generate the general case.
  }

  if (superk == env()->Object_klass()) {
    return SSC_always_true;     // (0) this test cannot fail
  }

  ciType* superelem = superk;
  if (superelem->is_array_klass())
    superelem = superelem->as_array_klass()->base_element_type();

  if (!subk->is_interface()) {  // cannot trust static interface types yet
    if (subk->is_subtype_of(superk)) {
      return SSC_always_true;   // (1) false path dead; no dynamic test needed
    }
    if (!(superelem->is_klass() && superelem->as_klass()->is_interface()) &&
        !superk->is_subtype_of(subk)) {
      return SSC_always_false;
    }
  }

  // If casting to an instance klass, it must have no subtypes
  if (superk->is_interface()) {
    // Cannot trust interfaces yet.
    // %%% S.B. superk->nof_implementors() == 1
  } else if (superelem->is_instance_klass()) {
    ciInstanceKlass* ik = superelem->as_instance_klass();
    if (!ik->has_subklass() && !ik->is_interface()) {
      if (!ik->is_final()) {
        // Add a dependency if there is a chance of a later subclass.
        dependencies()->assert_leaf_type(ik);
      }
      return SSC_easy_test;     // (3) caller can do a simple ptr comparison
    }
  } else {
    // A primitive array type has no subtypes.
    return SSC_easy_test;       // (3) caller can do a simple ptr comparison
  }

  return SSC_full_test;
}

Node* Compile::conv_I2X_index(PhaseGVN* phase, Node* idx, const TypeInt* sizetype, Node* ctrl) {
#ifdef _LP64
  // The scaled index operand to AddP must be a clean 64-bit value.
  // Java allows a 32-bit int to be incremented to a negative
  // value, which appears in a 64-bit register as a large
  // positive number.  Using that large positive number as an
  // operand in pointer arithmetic has bad consequences.
  // On the other hand, 32-bit overflow is rare, and the possibility
  // can often be excluded, if we annotate the ConvI2L node with
  // a type assertion that its value is known to be a small positive
  // number.  (The prior range check has ensured this.)
  // This assertion is used by ConvI2LNode::Ideal.
  int index_max = max_jint - 1;  // array size is max_jint, index is one less
  if (sizetype != NULL) index_max = sizetype->_hi - 1;
  const TypeInt* iidxtype = TypeInt::make(0, index_max, Type::WidenMax);
  idx = constrained_convI2L(phase, idx, iidxtype, ctrl);
#endif
  return idx;
}

// Convert integer value to a narrowed long type dependent on ctrl (for example, a range check)
Node* Compile::constrained_convI2L(PhaseGVN* phase, Node* value, const TypeInt* itype, Node* ctrl) {
  if (ctrl != NULL) {
    // Express control dependency by a CastII node with a narrow type.
    value = new CastIINode(value, itype, false, true /* range check dependency */);
    // Make the CastII node dependent on the control input to prevent the narrowed ConvI2L
    // node from floating above the range check during loop optimizations. Otherwise, the
    // ConvI2L node may be eliminated independently of the range check, causing the data path
    // to become TOP while the control path is still there (although it's unreachable).
    value->set_req(0, ctrl);
    // Save CastII node to remove it after loop optimizations.
    phase->C->add_range_check_cast(value);
    value = phase->transform(value);
  }
  const TypeLong* ltype = TypeLong::make(itype->_lo, itype->_hi, itype->_widen);
  return phase->transform(new ConvI2LNode(value, ltype));
}

// The message about the current inlining is accumulated in
// _print_inlining_stream and transfered into the _print_inlining_list
// once we know whether inlining succeeds or not. For regular
// inlining, messages are appended to the buffer pointed by
// _print_inlining_idx in the _print_inlining_list. For late inlining,
// a new buffer is added after _print_inlining_idx in the list. This
// way we can update the inlining message for late inlining call site
// when the inlining is attempted again.
void Compile::print_inlining_init() {
  if (print_inlining() || print_intrinsics()) {
    _print_inlining_stream = new stringStream();
    _print_inlining_list = new (comp_arena())GrowableArray<PrintInliningBuffer>(comp_arena(), 1, 1, PrintInliningBuffer());
  }
}

void Compile::print_inlining_reinit() {
  if (print_inlining() || print_intrinsics()) {
    // Re allocate buffer when we change ResourceMark
    _print_inlining_stream = new stringStream();
  }
}

void Compile::print_inlining_reset() {
  _print_inlining_stream->reset();
}

void Compile::print_inlining_commit() {
  assert(print_inlining() || print_intrinsics(), "PrintInlining off?");
  // Transfer the message from _print_inlining_stream to the current
  // _print_inlining_list buffer and clear _print_inlining_stream.
  _print_inlining_list->at(_print_inlining_idx).ss()->write(_print_inlining_stream->as_string(), _print_inlining_stream->size());
  print_inlining_reset();
}

void Compile::print_inlining_push() {
  // Add new buffer to the _print_inlining_list at current position
  _print_inlining_idx++;
  _print_inlining_list->insert_before(_print_inlining_idx, PrintInliningBuffer());
}

Compile::PrintInliningBuffer& Compile::print_inlining_current() {
  return _print_inlining_list->at(_print_inlining_idx);
}

void Compile::print_inlining_update(CallGenerator* cg) {
  if (print_inlining() || print_intrinsics()) {
    if (!cg->is_late_inline()) {
      if (print_inlining_current().cg() != NULL) {
        print_inlining_push();
      }
      print_inlining_commit();
    } else {
      if (print_inlining_current().cg() != cg &&
          (print_inlining_current().cg() != NULL ||
           print_inlining_current().ss()->size() != 0)) {
        print_inlining_push();
      }
      print_inlining_commit();
      print_inlining_current().set_cg(cg);
    }
  }
}

void Compile::print_inlining_move_to(CallGenerator* cg) {
  // We resume inlining at a late inlining call site. Locate the
  // corresponding inlining buffer so that we can update it.
  if (print_inlining()) {
    for (int i = 0; i < _print_inlining_list->length(); i++) {
      if (_print_inlining_list->adr_at(i)->cg() == cg) {
        _print_inlining_idx = i;
        return;
      }
    }
    ShouldNotReachHere();
  }
}

void Compile::print_inlining_update_delayed(CallGenerator* cg) {
  if (print_inlining()) {
    assert(_print_inlining_stream->size() > 0, "missing inlining msg");
    assert(print_inlining_current().cg() == cg, "wrong entry");
    // replace message with new message
    _print_inlining_list->at_put(_print_inlining_idx, PrintInliningBuffer());
    print_inlining_commit();
    print_inlining_current().set_cg(cg);
  }
}

void Compile::print_inlining_assert_ready() {
  assert(!_print_inlining || _print_inlining_stream->size() == 0, "loosing data");
}

void Compile::process_print_inlining() {
  bool do_print_inlining = print_inlining() || print_intrinsics();
  if (do_print_inlining || log() != NULL) {
    // Print inlining message for candidates that we couldn't inline
    // for lack of space
    for (int i = 0; i < _late_inlines.length(); i++) {
      CallGenerator* cg = _late_inlines.at(i);
      if (!cg->is_mh_late_inline()) {
        const char* msg = "live nodes > LiveNodeCountInliningCutoff";
        if (do_print_inlining) {
          cg->print_inlining_late(msg);
        }
        log_late_inline_failure(cg, msg);
      }
    }
  }
  if (do_print_inlining) {
    ResourceMark rm;
    stringStream ss;
    for (int i = 0; i < _print_inlining_list->length(); i++) {
      ss.print("%s", _print_inlining_list->adr_at(i)->ss()->as_string());
    }
    size_t end = ss.size();
    _print_inlining_output = NEW_ARENA_ARRAY(comp_arena(), char, end+1);
    strncpy(_print_inlining_output, ss.base(), end+1);
    _print_inlining_output[end] = 0;
  }
}

void Compile::dump_print_inlining() {
  if (_print_inlining_output != NULL) {
    tty->print_raw(_print_inlining_output);
  }
}

void Compile::log_late_inline(CallGenerator* cg) {
  if (log() != NULL) {
    log()->head("late_inline method='%d'  inline_id='" JLONG_FORMAT "'", log()->identify(cg->method()),
                cg->unique_id());
    JVMState* p = cg->call_node()->jvms();
    while (p != NULL) {
      log()->elem("jvms bci='%d' method='%d'", p->bci(), log()->identify(p->method()));
      p = p->caller();
    }
    log()->tail("late_inline");
  }
}

void Compile::log_late_inline_failure(CallGenerator* cg, const char* msg) {
  log_late_inline(cg);
  if (log() != NULL) {
    log()->inline_fail(msg);
  }
}

void Compile::log_inline_id(CallGenerator* cg) {
  if (log() != NULL) {
    // The LogCompilation tool needs a unique way to identify late
    // inline call sites. This id must be unique for this call site in
    // this compilation. Try to have it unique across compilations as
    // well because it can be convenient when grepping through the log
    // file.
    // Distinguish OSR compilations from others in case CICountOSR is
    // on.
    jlong id = ((jlong)unique()) + (((jlong)compile_id()) << 33) + (CICountOSR && is_osr_compilation() ? ((jlong)1) << 32 : 0);
    cg->set_unique_id(id);
    log()->elem("inline_id id='" JLONG_FORMAT "'", id);
  }
}

void Compile::log_inline_failure(const char* msg) {
  if (C->log() != NULL) {
    C->log()->inline_fail(msg);
  }
}


// Dump inlining replay data to the stream.
// Don't change thread state and acquire any locks.
void Compile::dump_inline_data(outputStream* out) {
  InlineTree* inl_tree = ilt();
  if (inl_tree != NULL) {
    out->print(" inline %d", inl_tree->count());
    inl_tree->dump_replay_data(out);
  }
}

int Compile::cmp_expensive_nodes(Node* n1, Node* n2) {
  if (n1->Opcode() < n2->Opcode())      return -1;
  else if (n1->Opcode() > n2->Opcode()) return 1;

  assert(n1->req() == n2->req(), "can't compare %s nodes: n1->req() = %d, n2->req() = %d", NodeClassNames[n1->Opcode()], n1->req(), n2->req());
  for (uint i = 1; i < n1->req(); i++) {
    if (n1->in(i) < n2->in(i))      return -1;
    else if (n1->in(i) > n2->in(i)) return 1;
  }

  return 0;
}

int Compile::cmp_expensive_nodes(Node** n1p, Node** n2p) {
  Node* n1 = *n1p;
  Node* n2 = *n2p;

  return cmp_expensive_nodes(n1, n2);
}

void Compile::sort_expensive_nodes() {
  if (!expensive_nodes_sorted()) {
    _expensive_nodes->sort(cmp_expensive_nodes);
  }
}

bool Compile::expensive_nodes_sorted() const {
  for (int i = 1; i < _expensive_nodes->length(); i++) {
    if (cmp_expensive_nodes(_expensive_nodes->adr_at(i), _expensive_nodes->adr_at(i-1)) < 0) {
      return false;
    }
  }
  return true;
}

bool Compile::should_optimize_expensive_nodes(PhaseIterGVN &igvn) {
  if (_expensive_nodes->length() == 0) {
    return false;
  }

  assert(OptimizeExpensiveOps, "optimization off?");

  // Take this opportunity to remove dead nodes from the list
  int j = 0;
  for (int i = 0; i < _expensive_nodes->length(); i++) {
    Node* n = _expensive_nodes->at(i);
    if (!n->is_unreachable(igvn)) {
      assert(n->is_expensive(), "should be expensive");
      _expensive_nodes->at_put(j, n);
      j++;
    }
  }
  _expensive_nodes->trunc_to(j);

  // Then sort the list so that similar nodes are next to each other
  // and check for at least two nodes of identical kind with same data
  // inputs.
  sort_expensive_nodes();

  for (int i = 0; i < _expensive_nodes->length()-1; i++) {
    if (cmp_expensive_nodes(_expensive_nodes->adr_at(i), _expensive_nodes->adr_at(i+1)) == 0) {
      return true;
    }
  }

  return false;
}

void Compile::cleanup_expensive_nodes(PhaseIterGVN &igvn) {
  if (_expensive_nodes->length() == 0) {
    return;
  }

  assert(OptimizeExpensiveOps, "optimization off?");

  // Sort to bring similar nodes next to each other and clear the
  // control input of nodes for which there's only a single copy.
  sort_expensive_nodes();

  int j = 0;
  int identical = 0;
  int i = 0;
  bool modified = false;
  for (; i < _expensive_nodes->length()-1; i++) {
    assert(j <= i, "can't write beyond current index");
    if (_expensive_nodes->at(i)->Opcode() == _expensive_nodes->at(i+1)->Opcode()) {
      identical++;
      _expensive_nodes->at_put(j++, _expensive_nodes->at(i));
      continue;
    }
    if (identical > 0) {
      _expensive_nodes->at_put(j++, _expensive_nodes->at(i));
      identical = 0;
    } else {
      Node* n = _expensive_nodes->at(i);
      igvn.replace_input_of(n, 0, NULL);
      igvn.hash_insert(n);
      modified = true;
    }
  }
  if (identical > 0) {
    _expensive_nodes->at_put(j++, _expensive_nodes->at(i));
  } else if (_expensive_nodes->length() >= 1) {
    Node* n = _expensive_nodes->at(i);
    igvn.replace_input_of(n, 0, NULL);
    igvn.hash_insert(n);
    modified = true;
  }
  _expensive_nodes->trunc_to(j);
  if (modified) {
    igvn.optimize();
  }
}

void Compile::add_expensive_node(Node * n) {
  assert(!_expensive_nodes->contains(n), "duplicate entry in expensive list");
  assert(n->is_expensive(), "expensive nodes with non-null control here only");
  assert(!n->is_CFG() && !n->is_Mem(), "no cfg or memory nodes here");
  if (OptimizeExpensiveOps) {
    _expensive_nodes->append(n);
  } else {
    // Clear control input and let IGVN optimize expensive nodes if
    // OptimizeExpensiveOps is off.
    n->set_req(0, NULL);
  }
}

/**
 * Remove the speculative part of types and clean up the graph
 */
void Compile::remove_speculative_types(PhaseIterGVN &igvn) {
  if (UseTypeSpeculation) {
    Unique_Node_List worklist;
    worklist.push(root());
    int modified = 0;
    // Go over all type nodes that carry a speculative type, drop the
    // speculative part of the type and enqueue the node for an igvn
    // which may optimize it out.
    for (uint next = 0; next < worklist.size(); ++next) {
      Node *n  = worklist.at(next);
      if (n->is_Type()) {
        TypeNode* tn = n->as_Type();
        const Type* t = tn->type();
        const Type* t_no_spec = t->remove_speculative();
        if (t_no_spec != t) {
          bool in_hash = igvn.hash_delete(n);
          assert(in_hash || n->hash() == Node::NO_HASH, "node should be in igvn hash table");
          tn->set_type(t_no_spec);
          igvn.hash_insert(n);
          igvn._worklist.push(n); // give it a chance to go away
          modified++;
        }
      }
      uint max = n->len();
      for( uint i = 0; i < max; ++i ) {
        Node *m = n->in(i);
        if (not_a_node(m))  continue;
        worklist.push(m);
      }
    }
    // Drop the speculative part of all types in the igvn's type table
    igvn.remove_speculative_types();
    if (modified > 0) {
      igvn.optimize();
    }
#ifdef ASSERT
    // Verify that after the IGVN is over no speculative type has resurfaced
    worklist.clear();
    worklist.push(root());
    for (uint next = 0; next < worklist.size(); ++next) {
      Node *n  = worklist.at(next);
      const Type* t = igvn.type_or_null(n);
      assert((t == NULL) || (t == t->remove_speculative()), "no more speculative types");
      if (n->is_Type()) {
        t = n->as_Type()->type();
        assert(t == t->remove_speculative(), "no more speculative types");
      }
      uint max = n->len();
      for( uint i = 0; i < max; ++i ) {
        Node *m = n->in(i);
        if (not_a_node(m))  continue;
        worklist.push(m);
      }
    }
    igvn.check_no_speculative_types();
#endif
  }
}

// Auxiliary method to support randomized stressing/fuzzing.
//
// This method can be called the arbitrary number of times, with current count
// as the argument. The logic allows selecting a single candidate from the
// running list of candidates as follows:
//    int count = 0;
//    Cand* selected = null;
//    while(cand = cand->next()) {
//      if (randomized_select(++count)) {
//        selected = cand;
//      }
//    }
//
// Including count equalizes the chances any candidate is "selected".
// This is useful when we don't have the complete list of candidates to choose
// from uniformly. In this case, we need to adjust the randomicity of the
// selection, or else we will end up biasing the selection towards the latter
// candidates.
//
// Quick back-envelope calculation shows that for the list of n candidates
// the equal probability for the candidate to persist as "best" can be
// achieved by replacing it with "next" k-th candidate with the probability
// of 1/k. It can be easily shown that by the end of the run, the
// probability for any candidate is converged to 1/n, thus giving the
// uniform distribution among all the candidates.
//
// We don't care about the domain size as long as (RANDOMIZED_DOMAIN / count) is large.
#define RANDOMIZED_DOMAIN_POW 29
#define RANDOMIZED_DOMAIN (1 << RANDOMIZED_DOMAIN_POW)
#define RANDOMIZED_DOMAIN_MASK ((1 << (RANDOMIZED_DOMAIN_POW + 1)) - 1)
bool Compile::randomized_select(int count) {
  assert(count > 0, "only positive");
  return (os::random() & RANDOMIZED_DOMAIN_MASK) < (RANDOMIZED_DOMAIN / count);
}

CloneMap&     Compile::clone_map()                 { return _clone_map; }
void          Compile::set_clone_map(Dict* d)      { _clone_map._dict = d; }

void NodeCloneInfo::dump() const {
  tty->print(" {%d:%d} ", idx(), gen());
}

void CloneMap::clone(Node* old, Node* nnn, int gen) {
  uint64_t val = value(old->_idx);
  NodeCloneInfo cio(val);
  assert(val != 0, "old node should be in the map");
  NodeCloneInfo cin(cio.idx(), gen + cio.gen());
  insert(nnn->_idx, cin.get());
#ifndef PRODUCT
  if (is_debug()) {
    tty->print_cr("CloneMap::clone inserted node %d info {%d:%d} into CloneMap", nnn->_idx, cin.idx(), cin.gen());
  }
#endif
}

void CloneMap::verify_insert_and_clone(Node* old, Node* nnn, int gen) {
  NodeCloneInfo cio(value(old->_idx));
  if (cio.get() == 0) {
    cio.set(old->_idx, 0);
    insert(old->_idx, cio.get());
#ifndef PRODUCT
    if (is_debug()) {
      tty->print_cr("CloneMap::verify_insert_and_clone inserted node %d info {%d:%d} into CloneMap", old->_idx, cio.idx(), cio.gen());
    }
#endif
  }
  clone(old, nnn, gen);
}

int CloneMap::max_gen() const {
  int g = 0;
  DictI di(_dict);
  for(; di.test(); ++di) {
    int t = gen(di._key);
    if (g < t) {
      g = t;
#ifndef PRODUCT
      if (is_debug()) {
        tty->print_cr("CloneMap::max_gen() update max=%d from %d", g, _2_node_idx_t(di._key));
      }
#endif
    }
  }
  return g;
}

void CloneMap::dump(node_idx_t key) const {
  uint64_t val = value(key);
  if (val != 0) {
    NodeCloneInfo ni(val);
    ni.dump();
  }
}

void Compile::shenandoah_eliminate_matrix_update(Node* p2x, PhaseIterGVN* igvn) {
  assert(UseShenandoahGC && p2x->Opcode() == Op_CastP2X, "");
  ResourceMark rm;
  Unique_Node_List wq;

  wq.push(p2x);
  for (uint next = 0; next < wq.size(); next++) {
    Node *n = wq.at(next);
    if (n->is_Store()) {
      // do nothing
    } else if (n->is_Load()) {
      igvn->replace_node(n, igvn->intcon(1));
    } else {
      for (DUIterator_Fast imax, i = n->fast_outs(imax); i < imax; i++) {
        Node* u = n->fast_out(i);
        wq.push(u);
      }
    }
  }
  igvn->replace_node(p2x, C->top());
}

void Compile::shenandoah_eliminate_g1_wb_pre(Node* call, PhaseIterGVN* igvn) {
  assert(UseShenandoahGC && call->is_g1_wb_pre_call(), "");
  Node* c = call->as_Call()->proj_out(TypeFunc::Control);
  c = c->unique_ctrl_out();
  assert(c->is_Region() && c->req() == 3, "where's the pre barrier control flow?");
  c = c->unique_ctrl_out();
  assert(c->is_Region() && c->req() == 3, "where's the pre barrier control flow?");
  Node* iff = c->in(1)->is_IfProj() ? c->in(1)->in(0) : c->in(2)->in(0);
  assert(iff->is_If(), "expect test");
  if (!iff->is_shenandoah_marking_if(igvn)) {
    c = c->unique_ctrl_out();
    assert(c->is_Region() && c->req() == 3, "where's the pre barrier control flow?");
    iff = c->in(1)->is_IfProj() ? c->in(1)->in(0) : c->in(2)->in(0);
    assert(iff->is_shenandoah_marking_if(igvn), "expect marking test");
  }
  Node* cmpx = iff->in(1)->in(1);
  igvn->replace_node(cmpx, igvn->makecon(TypeInt::CC_EQ));
  igvn->rehash_node_delayed(call);
  call->del_req(call->req()-1);
}<|MERGE_RESOLUTION|>--- conflicted
+++ resolved
@@ -411,20 +411,21 @@
       remove_expensive_node(n);
     }
   }
-<<<<<<< HEAD
-  for (int i = C->shenandoah_barriers_count()-1; i >= 0; i--) {
-    ShenandoahWriteBarrierNode* n = C->shenandoah_barrier(i);
-    if (!useful.member(n)) {
-      remove_shenandoah_barrier(n);
-=======
+
   // Remove useless Opaque4 nodes
   for (int i = opaque4_count() - 1; i >= 0; i--) {
     Node* opaq = opaque4_node(i);
     if (!useful.member(opaq)) {
       remove_opaque4_node(opaq);
->>>>>>> 8f6cd868
-    }
-  }
+    }
+  }
+  for (int i = C->shenandoah_barriers_count()-1; i >= 0; i--) {
+    ShenandoahWriteBarrierNode* n = C->shenandoah_barrier(i);
+    if (!useful.member(n)) {
+      remove_shenandoah_barrier(n);
+    }
+  }
+
   // clean up the late inline lists
   remove_useless_late_inlines(&_string_late_inlines, useful);
   remove_useless_late_inlines(&_boxing_late_inlines, useful);
@@ -1200,11 +1201,8 @@
   _predicate_opaqs = new(comp_arena()) GrowableArray<Node*>(comp_arena(), 8,  0, NULL);
   _expensive_nodes = new(comp_arena()) GrowableArray<Node*>(comp_arena(), 8,  0, NULL);
   _range_check_casts = new(comp_arena()) GrowableArray<Node*>(comp_arena(), 8,  0, NULL);
-<<<<<<< HEAD
+  _opaque4_nodes = new(comp_arena()) GrowableArray<Node*>(comp_arena(), 8,  0, NULL);
   _shenandoah_barriers = new(comp_arena()) GrowableArray<ShenandoahWriteBarrierNode*>(comp_arena(), 8,  0, NULL);
-=======
-  _opaque4_nodes = new(comp_arena()) GrowableArray<Node*>(comp_arena(), 8,  0, NULL);
->>>>>>> 8f6cd868
   register_library_intrinsics();
 }
 
@@ -2391,17 +2389,16 @@
     }
   }
 
-<<<<<<< HEAD
   print_method(PHASE_BEFORE_BARRIER_EXPAND, 2);
 
   if (!ShenandoahWriteBarrierNode::expand(this, igvn, loop_opts_cnt)) {
     assert(failing(), "must bail out w/ explicit message");
     return;
-=======
+  }
+
   if (opaque4_count() > 0) {
     C->remove_opaque4_nodes(igvn);
     igvn.optimize();
->>>>>>> 8f6cd868
   }
 
   DEBUG_ONLY( _modified_nodes = NULL; )
