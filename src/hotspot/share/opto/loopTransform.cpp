/*
 * Copyright (c) 2000, 2018, Oracle and/or its affiliates. All rights reserved.
 * DO NOT ALTER OR REMOVE COPYRIGHT NOTICES OR THIS FILE HEADER.
 *
 * This code is free software; you can redistribute it and/or modify it
 * under the terms of the GNU General Public License version 2 only, as
 * published by the Free Software Foundation.
 *
 * This code is distributed in the hope that it will be useful, but WITHOUT
 * ANY WARRANTY; without even the implied warranty of MERCHANTABILITY or
 * FITNESS FOR A PARTICULAR PURPOSE.  See the GNU General Public License
 * version 2 for more details (a copy is included in the LICENSE file that
 * accompanied this code).
 *
 * You should have received a copy of the GNU General Public License version
 * 2 along with this work; if not, write to the Free Software Foundation,
 * Inc., 51 Franklin St, Fifth Floor, Boston, MA 02110-1301 USA.
 *
 * Please contact Oracle, 500 Oracle Parkway, Redwood Shores, CA 94065 USA
 * or visit www.oracle.com if you need additional information or have any
 * questions.
 *
 */

#include "precompiled.hpp"
#include "compiler/compileLog.hpp"
#include "memory/allocation.inline.hpp"
#include "opto/addnode.hpp"
#include "opto/callnode.hpp"
#include "opto/castnode.hpp"
#include "opto/connode.hpp"
#include "opto/convertnode.hpp"
#include "opto/divnode.hpp"
#include "opto/loopnode.hpp"
#include "opto/mulnode.hpp"
#include "opto/movenode.hpp"
#include "opto/opaquenode.hpp"
#include "opto/rootnode.hpp"
#include "opto/runtime.hpp"
#include "opto/subnode.hpp"
#include "opto/superword.hpp"
#include "opto/vectornode.hpp"

//------------------------------is_loop_exit-----------------------------------
// Given an IfNode, return the loop-exiting projection or NULL if both
// arms remain in the loop.
Node *IdealLoopTree::is_loop_exit(Node *iff) const {
  if( iff->outcnt() != 2 ) return NULL; // Ignore partially dead tests
  PhaseIdealLoop *phase = _phase;
  // Test is an IfNode, has 2 projections.  If BOTH are in the loop
  // we need loop unswitching instead of peeling.
  if( !is_member(phase->get_loop( iff->raw_out(0) )) )
    return iff->raw_out(0);
  if( !is_member(phase->get_loop( iff->raw_out(1) )) )
    return iff->raw_out(1);
  return NULL;
}


//=============================================================================


//------------------------------record_for_igvn----------------------------
// Put loop body on igvn work list
void IdealLoopTree::record_for_igvn() {
  for( uint i = 0; i < _body.size(); i++ ) {
    Node *n = _body.at(i);
    _phase->_igvn._worklist.push(n);
  }
  // put body of outer strip mined loop on igvn work list as well
  if (_head->is_CountedLoop() && _head->as_Loop()->is_strip_mined()) {
    CountedLoopNode* l = _head->as_CountedLoop();
    _phase->_igvn._worklist.push(l->outer_loop());
    _phase->_igvn._worklist.push(l->outer_loop_tail());
    _phase->_igvn._worklist.push(l->outer_loop_end());
    _phase->_igvn._worklist.push(l->outer_safepoint());
    Node* cle_out = _head->as_CountedLoop()->loopexit()->proj_out(false);
    _phase->_igvn._worklist.push(cle_out);
  }
}

//------------------------------compute_exact_trip_count-----------------------
// Compute loop trip count if possible. Do not recalculate trip count for
// split loops (pre-main-post) which have their limits and inits behind Opaque node.
void IdealLoopTree::compute_trip_count(PhaseIdealLoop* phase) {
  if (!_head->as_Loop()->is_valid_counted_loop()) {
    return;
  }
  CountedLoopNode* cl = _head->as_CountedLoop();
  // Trip count may become nonexact for iteration split loops since
  // RCE modifies limits. Note, _trip_count value is not reset since
  // it is used to limit unrolling of main loop.
  cl->set_nonexact_trip_count();

  // Loop's test should be part of loop.
  if (!phase->is_member(this, phase->get_ctrl(cl->loopexit()->in(CountedLoopEndNode::TestValue))))
    return; // Infinite loop

#ifdef ASSERT
  BoolTest::mask bt = cl->loopexit()->test_trip();
  assert(bt == BoolTest::lt || bt == BoolTest::gt ||
         bt == BoolTest::ne, "canonical test is expected");
#endif

  Node* init_n = cl->init_trip();
  Node* limit_n = cl->limit();
  if (init_n != NULL && limit_n != NULL) {
    // Use longs to avoid integer overflow.
    int stride_con = cl->stride_con();
    jlong init_con = phase->_igvn.type(init_n)->is_int()->_lo;
    jlong limit_con = phase->_igvn.type(limit_n)->is_int()->_hi;
    int stride_m   = stride_con - (stride_con > 0 ? 1 : -1);
    jlong trip_count = (limit_con - init_con + stride_m)/stride_con;
    if (trip_count > 0 && (julong)trip_count < (julong)max_juint) {
      if (init_n->is_Con() && limit_n->is_Con()) {
        // Set exact trip count.
        cl->set_exact_trip_count((uint)trip_count);
      } else if (cl->unrolled_count() == 1) {
        // Set maximum trip count before unrolling.
        cl->set_trip_count((uint)trip_count);
      }
    }
  }
}

//------------------------------compute_profile_trip_cnt----------------------------
// Compute loop trip count from profile data as
//    (backedge_count + loop_exit_count) / loop_exit_count

float IdealLoopTree::compute_profile_trip_cnt_helper(Node* n) {
  if (n->is_If()) {
    IfNode *iff = n->as_If();
    if (iff->_fcnt != COUNT_UNKNOWN && iff->_prob != PROB_UNKNOWN) {
      Node *exit = is_loop_exit(iff);
      if (exit) {
        float exit_prob = iff->_prob;
        if (exit->Opcode() == Op_IfFalse) exit_prob = 1.0 - exit_prob;
        if (exit_prob > PROB_MIN) {
          float exit_cnt = iff->_fcnt * exit_prob;
          return exit_cnt;
        }
      }
    }
  }
  if (n->is_Jump()) {
    JumpNode *jmp = n->as_Jump();
    if (jmp->_fcnt != COUNT_UNKNOWN) {
      float* probs = jmp->_probs;
      float exit_prob = 0;
      PhaseIdealLoop *phase = _phase;
      for (DUIterator_Fast imax, i = jmp->fast_outs(imax); i < imax; i++) {
        JumpProjNode* u = jmp->fast_out(i)->as_JumpProj();
        if (!is_member(_phase->get_loop(u))) {
          exit_prob += probs[u->_con];
        }
      }
      return exit_prob * jmp->_fcnt;
    }
  }
  return 0;
}

void IdealLoopTree::compute_profile_trip_cnt(PhaseIdealLoop *phase) {
  if (!_head->is_Loop()) {
    return;
  }
  LoopNode* head = _head->as_Loop();
  if (head->profile_trip_cnt() != COUNT_UNKNOWN) {
    return; // Already computed
  }
  float trip_cnt = (float)max_jint; // default is big

  Node* back = head->in(LoopNode::LoopBackControl);
  while (back != head) {
    if ((back->Opcode() == Op_IfTrue || back->Opcode() == Op_IfFalse) &&
        back->in(0) &&
        back->in(0)->is_If() &&
        back->in(0)->as_If()->_fcnt != COUNT_UNKNOWN &&
        back->in(0)->as_If()->_prob != PROB_UNKNOWN &&
        (back->Opcode() == Op_IfTrue ? 1-back->in(0)->as_If()->_prob : back->in(0)->as_If()->_prob) > PROB_MIN) {
      break;
    }
    back = phase->idom(back);
  }
  if (back != head) {
    assert((back->Opcode() == Op_IfTrue || back->Opcode() == Op_IfFalse) &&
           back->in(0), "if-projection exists");
    IfNode* back_if = back->in(0)->as_If();
    float loop_back_cnt = back_if->_fcnt * (back->Opcode() == Op_IfTrue ? back_if->_prob : (1 - back_if->_prob));

    // Now compute a loop exit count
    float loop_exit_cnt = 0.0f;
    if (_child == NULL) {
      for( uint i = 0; i < _body.size(); i++ ) {
        Node *n = _body[i];
        loop_exit_cnt += compute_profile_trip_cnt_helper(n);
      }
    } else {
      ResourceMark rm;
      Unique_Node_List wq;
      wq.push(back);
      for (uint i = 0; i < wq.size(); i++) {
        Node *n = wq.at(i);
        assert(n->is_CFG(), "only control nodes");
        if (n != head) {
          if (n->is_Region()) {
            for (uint j = 1; j < n->req(); j++) {
              wq.push(n->in(j));
            }
          } else {
            loop_exit_cnt += compute_profile_trip_cnt_helper(n);
            wq.push(n->in(0));
          }
        }
      }

    }
    if (loop_exit_cnt > 0.0f) {
      trip_cnt = (loop_back_cnt + loop_exit_cnt) / loop_exit_cnt;
    } else {
      // No exit count so use
      trip_cnt = loop_back_cnt;
    }
  } else {
    head->mark_profile_trip_failed();
  }
#ifndef PRODUCT
  if (TraceProfileTripCount) {
    tty->print_cr("compute_profile_trip_cnt  lp: %d cnt: %f\n", head->_idx, trip_cnt);
  }
#endif
  head->set_profile_trip_cnt(trip_cnt);
}

//---------------------is_invariant_addition-----------------------------
// Return nonzero index of invariant operand for an Add or Sub
// of (nonconstant) invariant and variant values. Helper for reassociate_invariants.
int IdealLoopTree::is_invariant_addition(Node* n, PhaseIdealLoop *phase) {
  int op = n->Opcode();
  if (op == Op_AddI || op == Op_SubI) {
    bool in1_invar = this->is_invariant(n->in(1));
    bool in2_invar = this->is_invariant(n->in(2));
    if (in1_invar && !in2_invar) return 1;
    if (!in1_invar && in2_invar) return 2;
  }
  return 0;
}

//---------------------reassociate_add_sub-----------------------------
// Reassociate invariant add and subtract expressions:
//
// inv1 + (x + inv2)  =>  ( inv1 + inv2) + x
// (x + inv2) + inv1  =>  ( inv1 + inv2) + x
// inv1 + (x - inv2)  =>  ( inv1 - inv2) + x
// inv1 - (inv2 - x)  =>  ( inv1 - inv2) + x
// (x + inv2) - inv1  =>  (-inv1 + inv2) + x
// (x - inv2) + inv1  =>  ( inv1 - inv2) + x
// (x - inv2) - inv1  =>  (-inv1 - inv2) + x
// inv1 + (inv2 - x)  =>  ( inv1 + inv2) - x
// inv1 - (x - inv2)  =>  ( inv1 + inv2) - x
// (inv2 - x) + inv1  =>  ( inv1 + inv2) - x
// (inv2 - x) - inv1  =>  (-inv1 + inv2) - x
// inv1 - (x + inv2)  =>  ( inv1 - inv2) - x
//
Node* IdealLoopTree::reassociate_add_sub(Node* n1, PhaseIdealLoop *phase) {
  if ((!n1->is_Add() && !n1->is_Sub()) || n1->outcnt() == 0) return NULL;
  if (is_invariant(n1)) return NULL;
  int inv1_idx = is_invariant_addition(n1, phase);
  if (!inv1_idx) return NULL;
  // Don't mess with add of constant (igvn moves them to expression tree root.)
  if (n1->is_Add() && n1->in(2)->is_Con()) return NULL;
  Node* inv1 = n1->in(inv1_idx);
  Node* n2 = n1->in(3 - inv1_idx);
  int inv2_idx = is_invariant_addition(n2, phase);
  if (!inv2_idx) return NULL;
  Node* x    = n2->in(3 - inv2_idx);
  Node* inv2 = n2->in(inv2_idx);

  bool neg_x    = n2->is_Sub() && inv2_idx == 1;
  bool neg_inv2 = n2->is_Sub() && inv2_idx == 2;
  bool neg_inv1 = n1->is_Sub() && inv1_idx == 2;
  if (n1->is_Sub() && inv1_idx == 1) {
    neg_x    = !neg_x;
    neg_inv2 = !neg_inv2;
  }
  Node* inv1_c = phase->get_ctrl(inv1);
  Node* inv2_c = phase->get_ctrl(inv2);
  Node* n_inv1;
  if (neg_inv1) {
    Node *zero = phase->_igvn.intcon(0);
    phase->set_ctrl(zero, phase->C->root());
    n_inv1 = new SubINode(zero, inv1);
    phase->register_new_node(n_inv1, inv1_c);
  } else {
    n_inv1 = inv1;
  }
  Node* inv;
  if (neg_inv2) {
    inv = new SubINode(n_inv1, inv2);
  } else {
    inv = new AddINode(n_inv1, inv2);
  }
  phase->register_new_node(inv, phase->get_early_ctrl(inv));

  Node* addx;
  if (neg_x) {
    addx = new SubINode(inv, x);
  } else {
    addx = new AddINode(x, inv);
  }
  phase->register_new_node(addx, phase->get_ctrl(x));
  phase->_igvn.replace_node(n1, addx);
  assert(phase->get_loop(phase->get_ctrl(n1)) == this, "");
  _body.yank(n1);
  return addx;
}

//---------------------reassociate_invariants-----------------------------
// Reassociate invariant expressions:
void IdealLoopTree::reassociate_invariants(PhaseIdealLoop *phase) {
  for (int i = _body.size() - 1; i >= 0; i--) {
    Node *n = _body.at(i);
    for (int j = 0; j < 5; j++) {
      Node* nn = reassociate_add_sub(n, phase);
      if (nn == NULL) break;
      n = nn; // again
    };
  }
}

//------------------------------policy_peeling---------------------------------
// Return TRUE or FALSE if the loop should be peeled or not.  Peel if we can
// make some loop-invariant test (usually a null-check) happen before the loop.
bool IdealLoopTree::policy_peeling( PhaseIdealLoop *phase ) const {
  Node *test = ((IdealLoopTree*)this)->tail();
  int  body_size = ((IdealLoopTree*)this)->_body.size();
  // Peeling does loop cloning which can result in O(N^2) node construction
  if( body_size > 255 /* Prevent overflow for large body_size */
      || (body_size * body_size + phase->C->live_nodes()) > phase->C->max_node_limit() ) {
    return false;           // too large to safely clone
  }

  // check for vectorized loops, any peeling done was already applied
  if (_head->is_CountedLoop() && _head->as_CountedLoop()->do_unroll_only()) return false;

  while( test != _head ) {      // Scan till run off top of loop
    if( test->is_If() ) {       // Test?
      Node *ctrl = phase->get_ctrl(test->in(1));
      if (ctrl->is_top())
        return false;           // Found dead test on live IF?  No peeling!
      // Standard IF only has one input value to check for loop invariance
      assert(test->Opcode() == Op_If || test->Opcode() == Op_CountedLoopEnd || test->Opcode() == Op_RangeCheck, "Check this code when new subtype is added");
      // Condition is not a member of this loop?
      if( !is_member(phase->get_loop(ctrl)) &&
          is_loop_exit(test) )
        return true;            // Found reason to peel!
    }
    // Walk up dominators to loop _head looking for test which is
    // executed on every path thru loop.
    test = phase->idom(test);
  }
  return false;
}

//------------------------------peeled_dom_test_elim---------------------------
// If we got the effect of peeling, either by actually peeling or by making
// a pre-loop which must execute at least once, we can remove all
// loop-invariant dominated tests in the main body.
void PhaseIdealLoop::peeled_dom_test_elim( IdealLoopTree *loop, Node_List &old_new ) {
  bool progress = true;
  while( progress ) {
    progress = false;           // Reset for next iteration
    Node *prev = loop->_head->in(LoopNode::LoopBackControl);//loop->tail();
    Node *test = prev->in(0);
    while( test != loop->_head ) { // Scan till run off top of loop

      int p_op = prev->Opcode();
      if( (p_op == Op_IfFalse || p_op == Op_IfTrue) &&
          test->is_If() &&      // Test?
          !test->in(1)->is_Con() && // And not already obvious?
          // Condition is not a member of this loop?
          !loop->is_member(get_loop(get_ctrl(test->in(1))))){
        // Walk loop body looking for instances of this test
        for( uint i = 0; i < loop->_body.size(); i++ ) {
          Node *n = loop->_body.at(i);
          if( n->is_If() && n->in(1) == test->in(1) /*&& n != loop->tail()->in(0)*/ ) {
            // IfNode was dominated by version in peeled loop body
            progress = true;
            dominated_by( old_new[prev->_idx], n );
          }
        }
      }
      prev = test;
      test = idom(test);
    } // End of scan tests in loop

  } // End of while( progress )
}

//------------------------------do_peeling-------------------------------------
// Peel the first iteration of the given loop.
// Step 1: Clone the loop body.  The clone becomes the peeled iteration.
//         The pre-loop illegally has 2 control users (old & new loops).
// Step 2: Make the old-loop fall-in edges point to the peeled iteration.
//         Do this by making the old-loop fall-in edges act as if they came
//         around the loopback from the prior iteration (follow the old-loop
//         backedges) and then map to the new peeled iteration.  This leaves
//         the pre-loop with only 1 user (the new peeled iteration), but the
//         peeled-loop backedge has 2 users.
// Step 3: Cut the backedge on the clone (so its not a loop) and remove the
//         extra backedge user.
//
//                   orig
//
//                  stmt1
//                    |
//                    v
//              loop predicate
//                    |
//                    v
//                   loop<----+
//                     |      |
//                   stmt2    |
//                     |      |
//                     v      |
//                    if      ^
//                   / \      |
//                  /   \     |
//                 v     v    |
//               false true   |
//               /       \    |
//              /         ----+
//             |
//             v
//           exit
//
//
//            after clone loop
//
//                   stmt1
//                     |
//                     v
//               loop predicate
//                 /       \
//        clone   /         \   orig
//               /           \
//              /             \
//             v               v
//   +---->loop clone          loop<----+
//   |      |                    |      |
//   |    stmt2 clone          stmt2    |
//   |      |                    |      |
//   |      v                    v      |
//   ^      if clone            If      ^
//   |      / \                / \      |
//   |     /   \              /   \     |
//   |    v     v            v     v    |
//   |    true  false      false true   |
//   |    /         \      /       \    |
//   +----           \    /         ----+
//                    \  /
//                    1v v2
//                  region
//                     |
//                     v
//                   exit
//
//
//         after peel and predicate move
//
//                   stmt1
//                    /
//                   /
//        clone     /            orig
//                 /
//                /              +----------+
//               /               |          |
//              /          loop predicate   |
//             /                 |          |
//            v                  v          |
//   TOP-->loop clone          loop<----+   |
//          |                    |      |   |
//        stmt2 clone          stmt2    |   |
//          |                    |      |   ^
//          v                    v      |   |
//          if clone            If      ^   |
//          / \                / \      |   |
//         /   \              /   \     |   |
//        v     v            v     v    |   |
//      true   false      false  true   |   |
//        |         \      /       \    |   |
//        |          \    /         ----+   ^
//        |           \  /                  |
//        |           1v v2                 |
//        v         region                  |
//        |            |                    |
//        |            v                    |
//        |          exit                   |
//        |                                 |
//        +--------------->-----------------+
//
//
//              final graph
//
//                  stmt1
//                    |
//                    v
//                  stmt2 clone
//                    |
//                    v
//                   if clone
//                  / |
//                 /  |
//                v   v
//            false  true
//             |      |
//             |      v
//             | loop predicate
//             |      |
//             |      v
//             |     loop<----+
//             |      |       |
//             |    stmt2     |
//             |      |       |
//             |      v       |
//             v      if      ^
//             |     /  \     |
//             |    /    \    |
//             |   v     v    |
//             | false  true  |
//             |  |        \  |
//             v  v         --+
//            region
//              |
//              v
//             exit
//
void PhaseIdealLoop::do_peeling( IdealLoopTree *loop, Node_List &old_new ) {

  C->set_major_progress();
  // Peeling a 'main' loop in a pre/main/post situation obfuscates the
  // 'pre' loop from the main and the 'pre' can no longer have its
  // iterations adjusted.  Therefore, we need to declare this loop as
  // no longer a 'main' loop; it will need new pre and post loops before
  // we can do further RCE.
#ifndef PRODUCT
  if (TraceLoopOpts) {
    tty->print("Peel         ");
    loop->dump_head();
  }
#endif
  LoopNode* head = loop->_head->as_Loop();
  bool counted_loop = head->is_CountedLoop();
  if (counted_loop) {
    CountedLoopNode *cl = head->as_CountedLoop();
    assert(cl->trip_count() > 0, "peeling a fully unrolled loop");
    cl->set_trip_count(cl->trip_count() - 1);
    if (cl->is_main_loop()) {
      cl->set_normal_loop();
#ifndef PRODUCT
      if (PrintOpto && VerifyLoopOptimizations) {
        tty->print("Peeling a 'main' loop; resetting to 'normal' ");
        loop->dump_head();
      }
#endif
    }
  }
  Node* entry = head->in(LoopNode::EntryControl);

  // Step 1: Clone the loop body.  The clone becomes the peeled iteration.
  //         The pre-loop illegally has 2 control users (old & new loops).
  clone_loop(loop, old_new, dom_depth(head->skip_strip_mined()), ControlAroundStripMined);

  // Step 2: Make the old-loop fall-in edges point to the peeled iteration.
  //         Do this by making the old-loop fall-in edges act as if they came
  //         around the loopback from the prior iteration (follow the old-loop
  //         backedges) and then map to the new peeled iteration.  This leaves
  //         the pre-loop with only 1 user (the new peeled iteration), but the
  //         peeled-loop backedge has 2 users.
  Node* new_entry = old_new[head->in(LoopNode::LoopBackControl)->_idx];
  _igvn.hash_delete(head->skip_strip_mined());
  head->skip_strip_mined()->set_req(LoopNode::EntryControl, new_entry);
  for (DUIterator_Fast jmax, j = head->fast_outs(jmax); j < jmax; j++) {
    Node* old = head->fast_out(j);
    if (old->in(0) == loop->_head && old->req() == 3 && old->is_Phi()) {
      Node* new_exit_value = old_new[old->in(LoopNode::LoopBackControl)->_idx];
      if (!new_exit_value )     // Backedge value is ALSO loop invariant?
        // Then loop body backedge value remains the same.
        new_exit_value = old->in(LoopNode::LoopBackControl);
      _igvn.hash_delete(old);
      old->set_req(LoopNode::EntryControl, new_exit_value);
    }
  }


  // Step 3: Cut the backedge on the clone (so its not a loop) and remove the
  //         extra backedge user.
  Node* new_head = old_new[head->_idx];
  _igvn.hash_delete(new_head);
  new_head->set_req(LoopNode::LoopBackControl, C->top());
  for (DUIterator_Fast j2max, j2 = new_head->fast_outs(j2max); j2 < j2max; j2++) {
    Node* use = new_head->fast_out(j2);
    if (use->in(0) == new_head && use->req() == 3 && use->is_Phi()) {
      _igvn.hash_delete(use);
      use->set_req(LoopNode::LoopBackControl, C->top());
    }
  }

  // Step 4: Correct dom-depth info.  Set to loop-head depth.
  int dd = dom_depth(head);
  set_idom(head, head->in(1), dd);
  for (uint j3 = 0; j3 < loop->_body.size(); j3++) {
    Node *old = loop->_body.at(j3);
    Node *nnn = old_new[old->_idx];
    if (!has_ctrl(nnn))
      set_idom(nnn, idom(nnn), dd-1);
  }

  // Now force out all loop-invariant dominating tests.  The optimizer
  // finds some, but we _know_ they are all useless.
  peeled_dom_test_elim(loop,old_new);

  loop->record_for_igvn();
}

#define EMPTY_LOOP_SIZE 7 // number of nodes in an empty loop

//------------------------------policy_maximally_unroll------------------------
// Calculate exact loop trip count and return true if loop can be maximally
// unrolled.
bool IdealLoopTree::policy_maximally_unroll( PhaseIdealLoop *phase ) const {
  CountedLoopNode *cl = _head->as_CountedLoop();
  assert(cl->is_normal_loop(), "");
  if (!cl->is_valid_counted_loop())
    return false; // Malformed counted loop

  if (!cl->has_exact_trip_count()) {
    // Trip count is not exact.
    return false;
  }

  uint trip_count = cl->trip_count();
  // Note, max_juint is used to indicate unknown trip count.
  assert(trip_count > 1, "one iteration loop should be optimized out already");
  assert(trip_count < max_juint, "exact trip_count should be less than max_uint.");

  // Real policy: if we maximally unroll, does it get too big?
  // Allow the unrolled mess to get larger than standard loop
  // size.  After all, it will no longer be a loop.
  uint body_size    = _body.size();
  uint unroll_limit = (uint)LoopUnrollLimit * 4;
  assert( (intx)unroll_limit == LoopUnrollLimit * 4, "LoopUnrollLimit must fit in 32bits");
  if (trip_count > unroll_limit || body_size > unroll_limit) {
    return false;
  }

  // Fully unroll a loop with few iterations regardless next
  // conditions since following loop optimizations will split
  // such loop anyway (pre-main-post).
  if (trip_count <= 3)
    return true;

  // Take into account that after unroll conjoined heads and tails will fold,
  // otherwise policy_unroll() may allow more unrolling than max unrolling.
  uint new_body_size = EMPTY_LOOP_SIZE + (body_size - EMPTY_LOOP_SIZE) * trip_count;
  uint tst_body_size = (new_body_size - EMPTY_LOOP_SIZE) / trip_count + EMPTY_LOOP_SIZE;
  if (body_size != tst_body_size) // Check for int overflow
    return false;
  if (new_body_size > unroll_limit ||
      // Unrolling can result in a large amount of node construction
      new_body_size >= phase->C->max_node_limit() - phase->C->live_nodes()) {
    return false;
  }

  // Do not unroll a loop with String intrinsics code.
  // String intrinsics are large and have loops.
  for (uint k = 0; k < _body.size(); k++) {
    Node* n = _body.at(k);
    switch (n->Opcode()) {
      case Op_StrComp:
      case Op_StrEquals:
      case Op_StrIndexOf:
      case Op_StrIndexOfChar:
      case Op_EncodeISOArray:
      case Op_AryEq:
      case Op_HasNegatives: {
        return false;
      }
#if INCLUDE_RTM_OPT
      case Op_FastLock:
      case Op_FastUnlock: {
        // Don't unroll RTM locking code because it is large.
        if (UseRTMLocking) {
          return false;
        }
      }
#endif
    } // switch
  }

  return true; // Do maximally unroll
}


//------------------------------policy_unroll----------------------------------
// Return TRUE or FALSE if the loop should be unrolled or not.  Unroll if
// the loop is a CountedLoop and the body is small enough.
bool IdealLoopTree::policy_unroll(PhaseIdealLoop *phase) {

  CountedLoopNode *cl = _head->as_CountedLoop();
  assert(cl->is_normal_loop() || cl->is_main_loop(), "");

  if (!cl->is_valid_counted_loop())
    return false; // Malformed counted loop

  // Protect against over-unrolling.
  // After split at least one iteration will be executed in pre-loop.
  if (cl->trip_count() <= (uint)(cl->is_normal_loop() ? 2 : 1)) return false;

  _local_loop_unroll_limit = LoopUnrollLimit;
  _local_loop_unroll_factor = 4;
  int future_unroll_ct = cl->unrolled_count() * 2;
  if (!cl->is_vectorized_loop()) {
    if (future_unroll_ct > LoopMaxUnroll) return false;
  } else {
    // obey user constraints on vector mapped loops with additional unrolling applied
    int unroll_constraint = (cl->slp_max_unroll()) ? cl->slp_max_unroll() : 1;
    if ((future_unroll_ct / unroll_constraint) > LoopMaxUnroll) return false;
  }

  // Check for initial stride being a small enough constant
  if (abs(cl->stride_con()) > (1<<2)*future_unroll_ct) return false;

  // Don't unroll if the next round of unrolling would push us
  // over the expected trip count of the loop.  One is subtracted
  // from the expected trip count because the pre-loop normally
  // executes 1 iteration.
  if (UnrollLimitForProfileCheck > 0 &&
      cl->profile_trip_cnt() != COUNT_UNKNOWN &&
      future_unroll_ct        > UnrollLimitForProfileCheck &&
      (float)future_unroll_ct > cl->profile_trip_cnt() - 1.0) {
    return false;
  }

  // When unroll count is greater than LoopUnrollMin, don't unroll if:
  //   the residual iterations are more than 10% of the trip count
  //   and rounds of "unroll,optimize" are not making significant progress
  //   Progress defined as current size less than 20% larger than previous size.
  if (UseSuperWord && cl->node_count_before_unroll() > 0 &&
      future_unroll_ct > LoopUnrollMin &&
      (future_unroll_ct - 1) * (100 / LoopPercentProfileLimit) > cl->profile_trip_cnt() &&
      1.2 * cl->node_count_before_unroll() < (double)_body.size()) {
    return false;
  }

  Node *init_n = cl->init_trip();
  Node *limit_n = cl->limit();
  int stride_con = cl->stride_con();
  // Non-constant bounds.
  // Protect against over-unrolling when init or/and limit are not constant
  // (so that trip_count's init value is maxint) but iv range is known.
  if (init_n   == NULL || !init_n->is_Con()  ||
      limit_n  == NULL || !limit_n->is_Con()) {
    Node* phi = cl->phi();
    if (phi != NULL) {
      assert(phi->is_Phi() && phi->in(0) == _head, "Counted loop should have iv phi.");
      const TypeInt* iv_type = phase->_igvn.type(phi)->is_int();
      int next_stride = stride_con * 2; // stride after this unroll
      if (next_stride > 0) {
        if (iv_type->_lo + next_stride <= iv_type->_lo || // overflow
            iv_type->_lo + next_stride >  iv_type->_hi) {
          return false;  // over-unrolling
        }
      } else if (next_stride < 0) {
        if (iv_type->_hi + next_stride >= iv_type->_hi || // overflow
            iv_type->_hi + next_stride <  iv_type->_lo) {
          return false;  // over-unrolling
        }
      }
    }
  }

  // After unroll limit will be adjusted: new_limit = limit-stride.
  // Bailout if adjustment overflow.
  const TypeInt* limit_type = phase->_igvn.type(limit_n)->is_int();
  if ((stride_con > 0 && ((limit_type->_hi - stride_con) >= limit_type->_hi)) ||
      (stride_con < 0 && ((limit_type->_lo - stride_con) <= limit_type->_lo)))
    return false;  // overflow

  // Adjust body_size to determine if we unroll or not
  uint body_size = _body.size();
  // Key test to unroll loop in CRC32 java code
  int xors_in_loop = 0;
  // Also count ModL, DivL and MulL which expand mightly
  for (uint k = 0; k < _body.size(); k++) {
    Node* n = _body.at(k);
    switch (n->Opcode()) {
      case Op_XorI: xors_in_loop++; break; // CRC32 java code
      case Op_ModL: body_size += 30; break;
      case Op_DivL: body_size += 30; break;
      case Op_MulL: body_size += 10; break;
      case Op_StrComp:
      case Op_StrEquals:
      case Op_StrIndexOf:
      case Op_StrIndexOfChar:
      case Op_EncodeISOArray:
      case Op_AryEq:
      case Op_HasNegatives: {
        // Do not unroll a loop with String intrinsics code.
        // String intrinsics are large and have loops.
        return false;
      }
#if INCLUDE_RTM_OPT
      case Op_FastLock:
      case Op_FastUnlock: {
        // Don't unroll RTM locking code because it is large.
        if (UseRTMLocking) {
          return false;
        }
      }
#endif
    } // switch
  }

  if (UseSuperWord) {
    if (!cl->is_reduction_loop()) {
      phase->mark_reductions(this);
    }

    // Only attempt slp analysis when user controls do not prohibit it
    if (LoopMaxUnroll > _local_loop_unroll_factor) {
      // Once policy_slp_analysis succeeds, mark the loop with the
      // maximal unroll factor so that we minimize analysis passes
      if (future_unroll_ct >= _local_loop_unroll_factor) {
        policy_unroll_slp_analysis(cl, phase, future_unroll_ct);
      }
    }
  }

  int slp_max_unroll_factor = cl->slp_max_unroll();
  if ((LoopMaxUnroll < slp_max_unroll_factor) && FLAG_IS_DEFAULT(LoopMaxUnroll) && UseSubwordForMaxVector) {
    LoopMaxUnroll = slp_max_unroll_factor;
  }
  if (cl->has_passed_slp()) {
    if (slp_max_unroll_factor >= future_unroll_ct) return true;
    // Normal case: loop too big
    return false;
  }

  // Check for being too big
  if (body_size > (uint)_local_loop_unroll_limit) {
    if ((UseSubwordForMaxVector || xors_in_loop >= 4) && body_size < (uint)LoopUnrollLimit * 4) return true;
    // Normal case: loop too big
    return false;
  }

  if (cl->do_unroll_only()) {
    if (TraceSuperWordLoopUnrollAnalysis) {
      tty->print_cr("policy_unroll passed vector loop(vlen=%d,factor = %d)\n", slp_max_unroll_factor, future_unroll_ct);
    }
  }

  // Unroll once!  (Each trip will soon do double iterations)
  return true;
}

void IdealLoopTree::policy_unroll_slp_analysis(CountedLoopNode *cl, PhaseIdealLoop *phase, int future_unroll_ct) {
  // Enable this functionality target by target as needed
  if (SuperWordLoopUnrollAnalysis) {
    if (!cl->was_slp_analyzed()) {
      SuperWord sw(phase);
      sw.transform_loop(this, false);

      // If the loop is slp canonical analyze it
      if (sw.early_return() == false) {
        sw.unrolling_analysis(_local_loop_unroll_factor);
      }
    }

    if (cl->has_passed_slp()) {
      int slp_max_unroll_factor = cl->slp_max_unroll();
      if (slp_max_unroll_factor >= future_unroll_ct) {
        int new_limit = cl->node_count_before_unroll() * slp_max_unroll_factor;
        if (new_limit > LoopUnrollLimit) {
          if (TraceSuperWordLoopUnrollAnalysis) {
            tty->print_cr("slp analysis unroll=%d, default limit=%d\n", new_limit, _local_loop_unroll_limit);
          }
          _local_loop_unroll_limit = new_limit;
        }
      }
    }
  }
}

//------------------------------policy_align-----------------------------------
// Return TRUE or FALSE if the loop should be cache-line aligned.  Gather the
// expression that does the alignment.  Note that only one array base can be
// aligned in a loop (unless the VM guarantees mutual alignment).  Note that
// if we vectorize short memory ops into longer memory ops, we may want to
// increase alignment.
bool IdealLoopTree::policy_align( PhaseIdealLoop *phase ) const {
  return false;
}

//------------------------------policy_range_check-----------------------------
// Return TRUE or FALSE if the loop should be range-check-eliminated.
// Actually we do iteration-splitting, a more powerful form of RCE.
bool IdealLoopTree::policy_range_check( PhaseIdealLoop *phase ) const {
  if (!RangeCheckElimination) return false;

  CountedLoopNode *cl = _head->as_CountedLoop();
  // If we unrolled with no intention of doing RCE and we later
  // changed our minds, we got no pre-loop.  Either we need to
  // make a new pre-loop, or we gotta disallow RCE.
  if (cl->is_main_no_pre_loop()) return false; // Disallowed for now.
  Node *trip_counter = cl->phi();

  // check for vectorized loops, some opts are no longer needed
  if (cl->do_unroll_only()) return false;

  // Check loop body for tests of trip-counter plus loop-invariant vs
  // loop-invariant.
  for (uint i = 0; i < _body.size(); i++) {
    Node *iff = _body[i];
    if (iff->Opcode() == Op_If ||
        iff->Opcode() == Op_RangeCheck) { // Test?

      // Comparing trip+off vs limit
      Node *bol = iff->in(1);
      if (bol->req() != 2) continue; // dead constant test
      if (!bol->is_Bool()) {
        assert(bol->Opcode() == Op_Conv2B, "predicate check only");
        continue;
      }
      if (bol->as_Bool()->_test._test == BoolTest::ne)
        continue; // not RC

      Node *cmp = bol->in(1);
      Node *rc_exp = cmp->in(1);
      Node *limit = cmp->in(2);

      Node *limit_c = phase->get_ctrl(limit);
      if( limit_c == phase->C->top() )
        return false;           // Found dead test on live IF?  No RCE!
      if( is_member(phase->get_loop(limit_c) ) ) {
        // Compare might have operands swapped; commute them
        rc_exp = cmp->in(2);
        limit  = cmp->in(1);
        limit_c = phase->get_ctrl(limit);
        if( is_member(phase->get_loop(limit_c) ) )
          continue;             // Both inputs are loop varying; cannot RCE
      }

      if (!phase->is_scaled_iv_plus_offset(rc_exp, trip_counter, NULL, NULL)) {
        continue;
      }
      // Yeah!  Found a test like 'trip+off vs limit'
      // Test is an IfNode, has 2 projections.  If BOTH are in the loop
      // we need loop unswitching instead of iteration splitting.
      if( is_loop_exit(iff) )
        return true;            // Found reason to split iterations
    } // End of is IF
  }

  return false;
}

//------------------------------policy_peel_only-------------------------------
// Return TRUE or FALSE if the loop should NEVER be RCE'd or aligned.  Useful
// for unrolling loops with NO array accesses.
bool IdealLoopTree::policy_peel_only( PhaseIdealLoop *phase ) const {
  // check for vectorized loops, any peeling done was already applied
  if (_head->is_CountedLoop() && _head->as_CountedLoop()->do_unroll_only()) return false;

  for( uint i = 0; i < _body.size(); i++ )
    if( _body[i]->is_Mem() )
      return false;

  // No memory accesses at all!
  return true;
}

//------------------------------clone_up_backedge_goo--------------------------
// If Node n lives in the back_ctrl block and cannot float, we clone a private
// version of n in preheader_ctrl block and return that, otherwise return n.
Node *PhaseIdealLoop::clone_up_backedge_goo( Node *back_ctrl, Node *preheader_ctrl, Node *n, VectorSet &visited, Node_Stack &clones ) {
  if( get_ctrl(n) != back_ctrl ) return n;

  // Only visit once
  if (visited.test_set(n->_idx)) {
    Node *x = clones.find(n->_idx);
    if (x != NULL)
      return x;
    return n;
  }

  Node *x = NULL;               // If required, a clone of 'n'
  // Check for 'n' being pinned in the backedge.
  if( n->in(0) && n->in(0) == back_ctrl ) {
    assert(clones.find(n->_idx) == NULL, "dead loop");
    x = n->clone();             // Clone a copy of 'n' to preheader
    clones.push(x, n->_idx);
    x->set_req( 0, preheader_ctrl ); // Fix x's control input to preheader
  }

  // Recursive fixup any other input edges into x.
  // If there are no changes we can just return 'n', otherwise
  // we need to clone a private copy and change it.
  uint start = 1;
  if (n->Opcode() == Op_ShenandoahWBMemProj) {
    start = 0;
  }
  for( uint i = start; i < n->req(); i++ ) {
    Node *g = clone_up_backedge_goo( back_ctrl, preheader_ctrl, n->in(i), visited, clones );
    if( g != n->in(i) ) {
      if( !x ) {
        assert(clones.find(n->_idx) == NULL, "dead loop");
        x = n->clone();
        clones.push(x, n->_idx);
      }
      x->set_req(i, g);
    }
  }
  if( x ) {                     // x can legally float to pre-header location
    register_new_node( x, preheader_ctrl );
    return x;
  } else {                      // raise n to cover LCA of uses
    set_ctrl( n, find_non_split_ctrl(back_ctrl->in(0)) );
  }
  return n;
}

Node* PhaseIdealLoop::cast_incr_before_loop(Node* incr, Node* ctrl, Node* loop) {
  Node* castii = new CastIINode(incr, TypeInt::INT, true);
  castii->set_req(0, ctrl);
  register_new_node(castii, ctrl);
  for (DUIterator_Fast imax, i = incr->fast_outs(imax); i < imax; i++) {
    Node* n = incr->fast_out(i);
    if (n->is_Phi() && n->in(0) == loop) {
      int nrep = n->replace_edge(incr, castii);
      return castii;
    }
  }
  return NULL;
}

// Make a copy of the skeleton range check predicates before the main
// loop and set the initial value of loop as input. After unrolling,
// the range of values for the induction variable in the main loop can
// fall outside the allowed range of values by the array access (main
// loop is never executed). When that happens, range check
// CastII/ConvI2L nodes cause some data paths to die. For consistency,
// the control paths must die too but the range checks were removed by
// predication. The range checks that we add here guarantee that they
// do.
void PhaseIdealLoop::duplicate_predicates(CountedLoopNode* pre_head, Node* min_taken, Node* castii,
                                          IdealLoopTree* outer_loop, LoopNode* outer_main_head,
                                          uint dd_main_head) {
  if (UseLoopPredicate) {
    Node* entry = pre_head->in(LoopNode::EntryControl);
    Node* predicate = NULL;
    predicate = find_predicate_insertion_point(entry, Deoptimization::Reason_loop_limit_check);
    if (predicate != NULL) {
      entry = entry->in(0)->in(0);
    }
    predicate = find_predicate_insertion_point(entry, Deoptimization::Reason_predicate);
    if (predicate != NULL) {
      IfNode* iff = entry->in(0)->as_If();
      ProjNode* uncommon_proj = iff->proj_out(1 - entry->as_Proj()->_con);
      Node* rgn = uncommon_proj->unique_ctrl_out();
      assert(rgn->is_Region() || rgn->is_Call(), "must be a region or call uct");
      assert(iff->in(1)->in(1)->Opcode() == Op_Opaque1, "unexpected predicate shape");
      entry = entry->in(0)->in(0);
      Node* prev_proj = min_taken;
      while (entry != NULL && entry->is_Proj() && entry->in(0)->is_If()) {
        uncommon_proj = entry->in(0)->as_If()->proj_out(1 - entry->as_Proj()->_con);
        if (uncommon_proj->unique_ctrl_out() != rgn)
          break;
        iff = entry->in(0)->as_If();
        if (iff->in(1)->Opcode() == Op_Opaque4) {
          Node_Stack to_clone(2);
          to_clone.push(iff->in(1), 1);
          uint current = C->unique();
          Node* result = NULL;
          // Look for the opaque node to replace with the init value
          // and clone everything in between. We keep the Opaque4 node
          // so the duplicated predicates are eliminated once loop
          // opts are over: they are here only to keep the IR graph
          // consistent.
          do {
            Node* n = to_clone.node();
            uint i = to_clone.index();
            Node* m = n->in(i);
            int op = m->Opcode();
            if (m->is_Bool() ||
                m->is_Cmp() ||
                op == Op_AndL ||
                op == Op_OrL ||
                op == Op_RShiftL ||
                op == Op_LShiftL ||
                op == Op_AddL ||
                op == Op_AddI ||
                op == Op_MulL ||
                op == Op_MulI ||
                op == Op_SubL ||
                op == Op_SubI ||
                op == Op_ConvI2L) {
              to_clone.push(m, 1);
              continue;
            }
            if (op == Op_Opaque1) {
              if (n->_idx < current) {
                n = n->clone();
              }
              n->set_req(i, castii);
              register_new_node(n, min_taken);
              to_clone.set_node(n);
            }
            for (;;) {
              Node* cur = to_clone.node();
              uint j = to_clone.index();
              if (j+1 < cur->req()) {
                to_clone.set_index(j+1);
                break;
              }
              to_clone.pop();
              if (to_clone.size() == 0) {
                result = cur;
                break;
              }
              Node* next = to_clone.node();
              j = to_clone.index();
              if (cur->_idx >= current) {
                if (next->_idx < current) {
                  next = next->clone();
                  register_new_node(next, min_taken);
                  to_clone.set_node(next);
                }
                assert(next->in(j) != cur, "input should have been cloned");
                next->set_req(j, cur);
              }
            }
          } while (result == NULL);
          assert(result->_idx >= current, "new node expected");

          Node* proj = entry->clone();
          Node* other_proj = uncommon_proj->clone();
          Node* new_iff = iff->clone();
          new_iff->set_req(1, result);
          proj->set_req(0, new_iff);
          other_proj->set_req(0, new_iff);
          Node *frame = new ParmNode(C->start(), TypeFunc::FramePtr);
          register_new_node(frame, C->start());
          // It's impossible for the predicate to fail at runtime. Use
          // an Halt node.
          Node* halt = new HaltNode(other_proj, frame);
          C->root()->add_req(halt);
          new_iff->set_req(0, prev_proj);

          register_control(new_iff, outer_loop->_parent, prev_proj);
          register_control(proj, outer_loop->_parent, new_iff);
          register_control(other_proj, _ltree_root, new_iff);
          register_control(halt, _ltree_root, other_proj);

          prev_proj = proj;
        }
        entry = entry->in(0)->in(0);
      }
      _igvn.replace_input_of(outer_main_head, LoopNode::EntryControl, prev_proj);
      set_idom(outer_main_head, prev_proj, dd_main_head);
    }
  }
}

//------------------------------insert_pre_post_loops--------------------------
// Insert pre and post loops.  If peel_only is set, the pre-loop can not have
// more iterations added.  It acts as a 'peel' only, no lower-bound RCE, no
// alignment.  Useful to unroll loops that do no array accesses.
void PhaseIdealLoop::insert_pre_post_loops( IdealLoopTree *loop, Node_List &old_new, bool peel_only ) {

#ifndef PRODUCT
  if (TraceLoopOpts) {
    if (peel_only)
      tty->print("PeelMainPost ");
    else
      tty->print("PreMainPost  ");
    loop->dump_head();
  }
#endif
  C->set_major_progress();

  // Find common pieces of the loop being guarded with pre & post loops
  CountedLoopNode *main_head = loop->_head->as_CountedLoop();
  assert( main_head->is_normal_loop(), "" );
  CountedLoopEndNode *main_end = main_head->loopexit();
  assert( main_end->outcnt() == 2, "1 true, 1 false path only" );

  Node *pre_header= main_head->in(LoopNode::EntryControl);
  Node *init      = main_head->init_trip();
  Node *incr      = main_end ->incr();
  Node *limit     = main_end ->limit();
  Node *stride    = main_end ->stride();
  Node *cmp       = main_end ->cmp_node();
  BoolTest::mask b_test = main_end->test_trip();

  // Need only 1 user of 'bol' because I will be hacking the loop bounds.
  Node *bol = main_end->in(CountedLoopEndNode::TestValue);
  if( bol->outcnt() != 1 ) {
    bol = bol->clone();
    register_new_node(bol,main_end->in(CountedLoopEndNode::TestControl));
    _igvn.replace_input_of(main_end, CountedLoopEndNode::TestValue, bol);
  }
  // Need only 1 user of 'cmp' because I will be hacking the loop bounds.
  if( cmp->outcnt() != 1 ) {
    cmp = cmp->clone();
    register_new_node(cmp,main_end->in(CountedLoopEndNode::TestControl));
    _igvn.replace_input_of(bol, 1, cmp);
  }

  // Add the post loop
  CountedLoopNode *post_head = NULL;
  Node *main_exit = insert_post_loop(loop, old_new, main_head, main_end, incr, limit, post_head);

  //------------------------------
  // Step B: Create Pre-Loop.

  // Step B1: Clone the loop body.  The clone becomes the pre-loop.  The main
  // loop pre-header illegally has 2 control users (old & new loops).
  LoopNode* outer_main_head = main_head;
  IdealLoopTree* outer_loop = loop;
  if (main_head->is_strip_mined()) {
    main_head->verify_strip_mined(1);
    outer_main_head = main_head->outer_loop();
    outer_loop = loop->_parent;
    assert(outer_loop->_head == outer_main_head, "broken loop tree");
  }
  uint dd_main_head = dom_depth(outer_main_head);
  clone_loop(loop, old_new, dd_main_head, ControlAroundStripMined);
  CountedLoopNode*    pre_head = old_new[main_head->_idx]->as_CountedLoop();
  CountedLoopEndNode* pre_end  = old_new[main_end ->_idx]->as_CountedLoopEnd();
  pre_head->set_pre_loop(main_head);
  Node *pre_incr = old_new[incr->_idx];

  // Reduce the pre-loop trip count.
  pre_end->_prob = PROB_FAIR;

  // Find the pre-loop normal exit.
  Node* pre_exit = pre_end->proj_out(false);
  assert( pre_exit->Opcode() == Op_IfFalse, "" );
  IfFalseNode *new_pre_exit = new IfFalseNode(pre_end);
  _igvn.register_new_node_with_optimizer( new_pre_exit );
  set_idom(new_pre_exit, pre_end, dd_main_head);
  set_loop(new_pre_exit, outer_loop->_parent);

  // Step B2: Build a zero-trip guard for the main-loop.  After leaving the
  // pre-loop, the main-loop may not execute at all.  Later in life this
  // zero-trip guard will become the minimum-trip guard when we unroll
  // the main-loop.
  Node *min_opaq = new Opaque1Node(C, limit);
  Node *min_cmp  = new CmpINode( pre_incr, min_opaq );
  Node *min_bol  = new BoolNode( min_cmp, b_test );
  register_new_node( min_opaq, new_pre_exit );
  register_new_node( min_cmp , new_pre_exit );
  register_new_node( min_bol , new_pre_exit );

  // Build the IfNode (assume the main-loop is executed always).
  IfNode *min_iff = new IfNode( new_pre_exit, min_bol, PROB_ALWAYS, COUNT_UNKNOWN );
  _igvn.register_new_node_with_optimizer( min_iff );
  set_idom(min_iff, new_pre_exit, dd_main_head);
  set_loop(min_iff, outer_loop->_parent);

  // Plug in the false-path, taken if we need to skip main-loop
  _igvn.hash_delete( pre_exit );
  pre_exit->set_req(0, min_iff);
  set_idom(pre_exit, min_iff, dd_main_head);
  set_idom(pre_exit->unique_ctrl_out(), min_iff, dd_main_head);
  // Make the true-path, must enter the main loop
  Node *min_taken = new IfTrueNode( min_iff );
  _igvn.register_new_node_with_optimizer( min_taken );
  set_idom(min_taken, min_iff, dd_main_head);
  set_loop(min_taken, outer_loop->_parent);
  // Plug in the true path
  _igvn.hash_delete(outer_main_head);
  outer_main_head->set_req(LoopNode::EntryControl, min_taken);
  set_idom(outer_main_head, min_taken, dd_main_head);

  Arena *a = Thread::current()->resource_area();
  VectorSet visited(a);
  Node_Stack clones(a, main_head->back_control()->outcnt());
  // Step B3: Make the fall-in values to the main-loop come from the
  // fall-out values of the pre-loop.
  for (DUIterator_Fast i2max, i2 = main_head->fast_outs(i2max); i2 < i2max; i2++) {
    Node* main_phi = main_head->fast_out(i2);
    if( main_phi->is_Phi() && main_phi->in(0) == main_head && main_phi->outcnt() > 0 ) {
      Node *pre_phi = old_new[main_phi->_idx];
      Node *fallpre  = clone_up_backedge_goo(pre_head->back_control(),
                                             main_head->skip_strip_mined()->in(LoopNode::EntryControl),
                                             pre_phi->in(LoopNode::LoopBackControl),
                                             visited, clones);
      _igvn.hash_delete(main_phi);
      main_phi->set_req( LoopNode::EntryControl, fallpre );
    }
  }

  // Nodes inside the loop may be control dependent on a predicate
  // that was moved before the preloop. If the back branch of the main
  // or post loops becomes dead, those nodes won't be dependent on the
  // test that guards that loop nest anymore which could lead to an
  // incorrect array access because it executes independently of the
  // test that was guarding the loop nest. We add a special CastII on
  // the if branch that enters the loop, between the input induction
  // variable value and the induction variable Phi to preserve correct
  // dependencies.

  // CastII for the main loop:
  Node* castii = cast_incr_before_loop( pre_incr, min_taken, main_head );
  assert(castii != NULL, "no castII inserted");
  duplicate_predicates(pre_head, min_taken, castii, outer_loop, outer_main_head, dd_main_head);

  // Step B4: Shorten the pre-loop to run only 1 iteration (for now).
  // RCE and alignment may change this later.
  Node *cmp_end = pre_end->cmp_node();
  assert( cmp_end->in(2) == limit, "" );
  Node *pre_limit = new AddINode( init, stride );

  // Save the original loop limit in this Opaque1 node for
  // use by range check elimination.
  Node *pre_opaq  = new Opaque1Node(C, pre_limit, limit);

  register_new_node( pre_limit, pre_head->in(0) );
  register_new_node( pre_opaq , pre_head->in(0) );

  // Since no other users of pre-loop compare, I can hack limit directly
  assert( cmp_end->outcnt() == 1, "no other users" );
  _igvn.hash_delete(cmp_end);
  cmp_end->set_req(2, peel_only ? pre_limit : pre_opaq);

  // Special case for not-equal loop bounds:
  // Change pre loop test, main loop test, and the
  // main loop guard test to use lt or gt depending on stride
  // direction:
  // positive stride use <
  // negative stride use >
  //
  // not-equal test is kept for post loop to handle case
  // when init > limit when stride > 0 (and reverse).

  if (pre_end->in(CountedLoopEndNode::TestValue)->as_Bool()->_test._test == BoolTest::ne) {

    BoolTest::mask new_test = (main_end->stride_con() > 0) ? BoolTest::lt : BoolTest::gt;
    // Modify pre loop end condition
    Node* pre_bol = pre_end->in(CountedLoopEndNode::TestValue)->as_Bool();
    BoolNode* new_bol0 = new BoolNode(pre_bol->in(1), new_test);
    register_new_node( new_bol0, pre_head->in(0) );
    _igvn.replace_input_of(pre_end, CountedLoopEndNode::TestValue, new_bol0);
    // Modify main loop guard condition
    assert(min_iff->in(CountedLoopEndNode::TestValue) == min_bol, "guard okay");
    BoolNode* new_bol1 = new BoolNode(min_bol->in(1), new_test);
    register_new_node( new_bol1, new_pre_exit );
    _igvn.hash_delete(min_iff);
    min_iff->set_req(CountedLoopEndNode::TestValue, new_bol1);
    // Modify main loop end condition
    BoolNode* main_bol = main_end->in(CountedLoopEndNode::TestValue)->as_Bool();
    BoolNode* new_bol2 = new BoolNode(main_bol->in(1), new_test);
    register_new_node( new_bol2, main_end->in(CountedLoopEndNode::TestControl) );
    _igvn.replace_input_of(main_end, CountedLoopEndNode::TestValue, new_bol2);
  }

  // Flag main loop
  main_head->set_main_loop();
  if( peel_only ) main_head->set_main_no_pre_loop();

  // Subtract a trip count for the pre-loop.
  main_head->set_trip_count(main_head->trip_count() - 1);

  // It's difficult to be precise about the trip-counts
  // for the pre/post loops.  They are usually very short,
  // so guess that 4 trips is a reasonable value.
  post_head->set_profile_trip_cnt(4.0);
  pre_head->set_profile_trip_cnt(4.0);

  // Now force out all loop-invariant dominating tests.  The optimizer
  // finds some, but we _know_ they are all useless.
  peeled_dom_test_elim(loop,old_new);
  loop->record_for_igvn();
}

//------------------------------insert_vector_post_loop------------------------
// Insert a copy of the atomic unrolled vectorized main loop as a post loop,
// unroll_policy has already informed us that more unrolling is about to happen to
// the main loop.  The resultant post loop will serve as a vectorized drain loop.
void PhaseIdealLoop::insert_vector_post_loop(IdealLoopTree *loop, Node_List &old_new) {
  if (!loop->_head->is_CountedLoop()) return;

  CountedLoopNode *cl = loop->_head->as_CountedLoop();

  // only process vectorized main loops
  if (!cl->is_vectorized_loop() || !cl->is_main_loop()) return;

  int slp_max_unroll_factor = cl->slp_max_unroll();
  int cur_unroll = cl->unrolled_count();

  if (slp_max_unroll_factor == 0) return;

  // only process atomic unroll vector loops (not super unrolled after vectorization)
  if (cur_unroll != slp_max_unroll_factor) return;

  // we only ever process this one time
  if (cl->has_atomic_post_loop()) return;

#ifndef PRODUCT
  if (TraceLoopOpts) {
    tty->print("PostVector  ");
    loop->dump_head();
  }
#endif
  C->set_major_progress();

  // Find common pieces of the loop being guarded with pre & post loops
  CountedLoopNode *main_head = loop->_head->as_CountedLoop();
  CountedLoopEndNode *main_end = main_head->loopexit();
  // diagnostic to show loop end is not properly formed
  assert(main_end->outcnt() == 2, "1 true, 1 false path only");

  // mark this loop as processed
  main_head->mark_has_atomic_post_loop();

  Node *incr = main_end->incr();
  Node *limit = main_end->limit();

  // In this case we throw away the result as we are not using it to connect anything else.
  CountedLoopNode *post_head = NULL;
  insert_post_loop(loop, old_new, main_head, main_end, incr, limit, post_head);

  // It's difficult to be precise about the trip-counts
  // for post loops.  They are usually very short,
  // so guess that unit vector trips is a reasonable value.
  post_head->set_profile_trip_cnt(cur_unroll);

  // Now force out all loop-invariant dominating tests.  The optimizer
  // finds some, but we _know_ they are all useless.
  peeled_dom_test_elim(loop, old_new);
  loop->record_for_igvn();
}


//-------------------------insert_scalar_rced_post_loop------------------------
// Insert a copy of the rce'd main loop as a post loop,
// We have not unrolled the main loop, so this is the right time to inject this.
// Later we will examine the partner of this post loop pair which still has range checks
// to see inject code which tests at runtime if the range checks are applicable.
void PhaseIdealLoop::insert_scalar_rced_post_loop(IdealLoopTree *loop, Node_List &old_new) {
  if (!loop->_head->is_CountedLoop()) return;

  CountedLoopNode *cl = loop->_head->as_CountedLoop();

  // only process RCE'd main loops
  if (!cl->is_main_loop() || cl->range_checks_present()) return;

#ifndef PRODUCT
  if (TraceLoopOpts) {
    tty->print("PostScalarRce  ");
    loop->dump_head();
  }
#endif
  C->set_major_progress();

  // Find common pieces of the loop being guarded with pre & post loops
  CountedLoopNode *main_head = loop->_head->as_CountedLoop();
  CountedLoopEndNode *main_end = main_head->loopexit();
  // diagnostic to show loop end is not properly formed
  assert(main_end->outcnt() == 2, "1 true, 1 false path only");

  Node *incr = main_end->incr();
  Node *limit = main_end->limit();

  // In this case we throw away the result as we are not using it to connect anything else.
  CountedLoopNode *post_head = NULL;
  insert_post_loop(loop, old_new, main_head, main_end, incr, limit, post_head);

  // It's difficult to be precise about the trip-counts
  // for post loops.  They are usually very short,
  // so guess that unit vector trips is a reasonable value.
  post_head->set_profile_trip_cnt(4.0);
  post_head->set_is_rce_post_loop();

  // Now force out all loop-invariant dominating tests.  The optimizer
  // finds some, but we _know_ they are all useless.
  peeled_dom_test_elim(loop, old_new);
  loop->record_for_igvn();
}


//------------------------------insert_post_loop-------------------------------
// Insert post loops.  Add a post loop to the given loop passed.
Node *PhaseIdealLoop::insert_post_loop(IdealLoopTree *loop, Node_List &old_new,
                                       CountedLoopNode *main_head, CountedLoopEndNode *main_end,
                                       Node *incr, Node *limit, CountedLoopNode *&post_head) {
  IfNode* outer_main_end = main_end;
  IdealLoopTree* outer_loop = loop;
  if (main_head->is_strip_mined()) {
    main_head->verify_strip_mined(1);
    outer_main_end = main_head->outer_loop_end();
    outer_loop = loop->_parent;
    assert(outer_loop->_head == main_head->in(LoopNode::EntryControl), "broken loop tree");
  }

  //------------------------------
  // Step A: Create a new post-Loop.
  Node* main_exit = outer_main_end->proj_out(false);
  assert(main_exit->Opcode() == Op_IfFalse, "");
  int dd_main_exit = dom_depth(main_exit);

  // Step A1: Clone the loop body of main. The clone becomes the post-loop.
  // The main loop pre-header illegally has 2 control users (old & new loops).
  clone_loop(loop, old_new, dd_main_exit, ControlAroundStripMined);
  assert(old_new[main_end->_idx]->Opcode() == Op_CountedLoopEnd, "");
  post_head = old_new[main_head->_idx]->as_CountedLoop();
  post_head->set_normal_loop();
  post_head->set_post_loop(main_head);

  // Reduce the post-loop trip count.
  CountedLoopEndNode* post_end = old_new[main_end->_idx]->as_CountedLoopEnd();
  post_end->_prob = PROB_FAIR;

  // Build the main-loop normal exit.
  IfFalseNode *new_main_exit = new IfFalseNode(outer_main_end);
  _igvn.register_new_node_with_optimizer(new_main_exit);
  set_idom(new_main_exit, outer_main_end, dd_main_exit);
  set_loop(new_main_exit, outer_loop->_parent);

  // Step A2: Build a zero-trip guard for the post-loop.  After leaving the
  // main-loop, the post-loop may not execute at all.  We 'opaque' the incr
  // (the previous loop trip-counter exit value) because we will be changing
  // the exit value (via additional unrolling) so we cannot constant-fold away the zero
  // trip guard until all unrolling is done.
  Node *zer_opaq = new Opaque1Node(C, incr);
  Node *zer_cmp = new CmpINode(zer_opaq, limit);
  Node *zer_bol = new BoolNode(zer_cmp, main_end->test_trip());
  register_new_node(zer_opaq, new_main_exit);
  register_new_node(zer_cmp, new_main_exit);
  register_new_node(zer_bol, new_main_exit);

  // Build the IfNode
  IfNode *zer_iff = new IfNode(new_main_exit, zer_bol, PROB_FAIR, COUNT_UNKNOWN);
  _igvn.register_new_node_with_optimizer(zer_iff);
  set_idom(zer_iff, new_main_exit, dd_main_exit);
  set_loop(zer_iff, outer_loop->_parent);

  // Plug in the false-path, taken if we need to skip this post-loop
  _igvn.replace_input_of(main_exit, 0, zer_iff);
  set_idom(main_exit, zer_iff, dd_main_exit);
  set_idom(main_exit->unique_out(), zer_iff, dd_main_exit);
  // Make the true-path, must enter this post loop
  Node *zer_taken = new IfTrueNode(zer_iff);
  _igvn.register_new_node_with_optimizer(zer_taken);
  set_idom(zer_taken, zer_iff, dd_main_exit);
  set_loop(zer_taken, outer_loop->_parent);
  // Plug in the true path
  _igvn.hash_delete(post_head);
  post_head->set_req(LoopNode::EntryControl, zer_taken);
  set_idom(post_head, zer_taken, dd_main_exit);

  Arena *a = Thread::current()->resource_area();
  VectorSet visited(a);
  Node_Stack clones(a, main_head->back_control()->outcnt());
  // Step A3: Make the fall-in values to the post-loop come from the
  // fall-out values of the main-loop.
  for (DUIterator_Fast imax, i = main_head->fast_outs(imax); i < imax; i++) {
    Node* main_phi = main_head->fast_out(i);
    if (main_phi->is_Phi() && main_phi->in(0) == main_head && main_phi->outcnt() >0) {
      Node *cur_phi = old_new[main_phi->_idx];
      Node *fallnew = clone_up_backedge_goo(main_head->back_control(),
                                            post_head->init_control(),
                                            main_phi->in(LoopNode::LoopBackControl),
                                            visited, clones);
      _igvn.hash_delete(cur_phi);
      cur_phi->set_req(LoopNode::EntryControl, fallnew);
    }
  }

  // CastII for the new post loop:
  Node* castii = cast_incr_before_loop(zer_opaq->in(1), zer_taken, post_head);
  assert(castii != NULL, "no castII inserted");

  return new_main_exit;
}

//------------------------------is_invariant-----------------------------
// Return true if n is invariant
bool IdealLoopTree::is_invariant(Node* n) const {
  Node *n_c = _phase->has_ctrl(n) ? _phase->get_ctrl(n) : n;
  if (n_c->is_top()) return false;
  return !is_member(_phase->get_loop(n_c));
}


//------------------------------do_unroll--------------------------------------
// Unroll the loop body one step - make each trip do 2 iterations.
void PhaseIdealLoop::do_unroll( IdealLoopTree *loop, Node_List &old_new, bool adjust_min_trip ) {
  assert(LoopUnrollLimit, "");
  CountedLoopNode *loop_head = loop->_head->as_CountedLoop();
  CountedLoopEndNode *loop_end = loop_head->loopexit();
#ifndef PRODUCT
  if (PrintOpto && VerifyLoopOptimizations) {
    tty->print("Unrolling ");
    loop->dump_head();
  } else if (TraceLoopOpts) {
    if (loop_head->trip_count() < (uint)LoopUnrollLimit) {
      tty->print("Unroll %d(%2d) ", loop_head->unrolled_count()*2, loop_head->trip_count());
    } else {
      tty->print("Unroll %d     ", loop_head->unrolled_count()*2);
    }
    loop->dump_head();
  }

  if (C->do_vector_loop() && (PrintOpto && (VerifyLoopOptimizations || TraceLoopOpts))) {
    Arena* arena = Thread::current()->resource_area();
    Node_Stack stack(arena, C->live_nodes() >> 2);
    Node_List rpo_list;
    VectorSet visited(arena);
    visited.set(loop_head->_idx);
    rpo( loop_head, stack, visited, rpo_list );
    dump(loop, rpo_list.size(), rpo_list );
  }
#endif

  // Remember loop node count before unrolling to detect
  // if rounds of unroll,optimize are making progress
  loop_head->set_node_count_before_unroll(loop->_body.size());

  Node *ctrl  = loop_head->skip_strip_mined()->in(LoopNode::EntryControl);
  Node *limit = loop_head->limit();
  Node *init  = loop_head->init_trip();
  Node *stride = loop_head->stride();

  Node *opaq = NULL;
  if (adjust_min_trip) {       // If not maximally unrolling, need adjustment
    // Search for zero-trip guard.

    // Check the shape of the graph at the loop entry. If an inappropriate
    // graph shape is encountered, the compiler bails out loop unrolling;
    // compilation of the method will still succeed.
    if (!is_canonical_loop_entry(loop_head)) {
      return;
    }
    opaq = loop_head->skip_predicates()->in(0)->in(1)->in(1)->in(2);
    // Zero-trip test uses an 'opaque' node which is not shared.
    assert(opaq->outcnt() == 1 && opaq->in(1) == limit, "");
  }

  C->set_major_progress();

  Node* new_limit = NULL;
  int stride_con = stride->get_int();
  int stride_p = (stride_con > 0) ? stride_con : -stride_con;
  uint old_trip_count = loop_head->trip_count();
  // Verify that unroll policy result is still valid.
  assert(old_trip_count > 1 &&
      (!adjust_min_trip || stride_p <= (1<<3)*loop_head->unrolled_count()), "sanity");

  // Adjust loop limit to keep valid iterations number after unroll.
  // Use (limit - stride) instead of (((limit - init)/stride) & (-2))*stride
  // which may overflow.
  if (!adjust_min_trip) {
    assert(old_trip_count > 1 && (old_trip_count & 1) == 0,
        "odd trip count for maximally unroll");
    // Don't need to adjust limit for maximally unroll since trip count is even.
  } else if (loop_head->has_exact_trip_count() && init->is_Con()) {
    // Loop's limit is constant. Loop's init could be constant when pre-loop
    // become peeled iteration.
    jlong init_con = init->get_int();
    // We can keep old loop limit if iterations count stays the same:
    //   old_trip_count == new_trip_count * 2
    // Note: since old_trip_count >= 2 then new_trip_count >= 1
    // so we also don't need to adjust zero trip test.
    jlong limit_con  = limit->get_int();
    // (stride_con*2) not overflow since stride_con <= 8.
    int new_stride_con = stride_con * 2;
    int stride_m    = new_stride_con - (stride_con > 0 ? 1 : -1);
    jlong trip_count = (limit_con - init_con + stride_m)/new_stride_con;
    // New trip count should satisfy next conditions.
    assert(trip_count > 0 && (julong)trip_count < (julong)max_juint/2, "sanity");
    uint new_trip_count = (uint)trip_count;
    adjust_min_trip = (old_trip_count != new_trip_count*2);
  }

  if (adjust_min_trip) {
    // Step 2: Adjust the trip limit if it is called for.
    // The adjustment amount is -stride. Need to make sure if the
    // adjustment underflows or overflows, then the main loop is skipped.
    Node* cmp = loop_end->cmp_node();
    assert(cmp->in(2) == limit, "sanity");
    assert(opaq != NULL && opaq->in(1) == limit, "sanity");

    // Verify that policy_unroll result is still valid.
    const TypeInt* limit_type = _igvn.type(limit)->is_int();
    assert(stride_con > 0 && ((limit_type->_hi - stride_con) < limit_type->_hi) ||
        stride_con < 0 && ((limit_type->_lo - stride_con) > limit_type->_lo), "sanity");

    if (limit->is_Con()) {
      // The check in policy_unroll and the assert above guarantee
      // no underflow if limit is constant.
      new_limit = _igvn.intcon(limit->get_int() - stride_con);
      set_ctrl(new_limit, C->root());
    } else {
      // Limit is not constant.
      if (loop_head->unrolled_count() == 1) { // only for first unroll
        // Separate limit by Opaque node in case it is an incremented
        // variable from previous loop to avoid using pre-incremented
        // value which could increase register pressure.
        // Otherwise reorg_offsets() optimization will create a separate
        // Opaque node for each use of trip-counter and as result
        // zero trip guard limit will be different from loop limit.
        assert(has_ctrl(opaq), "should have it");
        Node* opaq_ctrl = get_ctrl(opaq);
        limit = new Opaque2Node( C, limit );
        register_new_node( limit, opaq_ctrl );
      }
      if ((stride_con > 0 && (java_subtract(limit_type->_lo, stride_con) < limit_type->_lo)) ||
          (stride_con < 0 && (java_subtract(limit_type->_hi, stride_con) > limit_type->_hi))) {
        // No underflow.
        new_limit = new SubINode(limit, stride);
      } else {
        // (limit - stride) may underflow.
        // Clamp the adjustment value with MININT or MAXINT:
        //
        //   new_limit = limit-stride
        //   if (stride > 0)
        //     new_limit = (limit < new_limit) ? MININT : new_limit;
        //   else
        //     new_limit = (limit > new_limit) ? MAXINT : new_limit;
        //
        BoolTest::mask bt = loop_end->test_trip();
        assert(bt == BoolTest::lt || bt == BoolTest::gt, "canonical test is expected");
        Node* adj_max = _igvn.intcon((stride_con > 0) ? min_jint : max_jint);
        set_ctrl(adj_max, C->root());
        Node* old_limit = NULL;
        Node* adj_limit = NULL;
        Node* bol = limit->is_CMove() ? limit->in(CMoveNode::Condition) : NULL;
        if (loop_head->unrolled_count() > 1 &&
            limit->is_CMove() && limit->Opcode() == Op_CMoveI &&
            limit->in(CMoveNode::IfTrue) == adj_max &&
            bol->as_Bool()->_test._test == bt &&
            bol->in(1)->Opcode() == Op_CmpI &&
            bol->in(1)->in(2) == limit->in(CMoveNode::IfFalse)) {
          // Loop was unrolled before.
          // Optimize the limit to avoid nested CMove:
          // use original limit as old limit.
          old_limit = bol->in(1)->in(1);
          // Adjust previous adjusted limit.
          adj_limit = limit->in(CMoveNode::IfFalse);
          adj_limit = new SubINode(adj_limit, stride);
        } else {
          old_limit = limit;
          adj_limit = new SubINode(limit, stride);
        }
        assert(old_limit != NULL && adj_limit != NULL, "");
        register_new_node( adj_limit, ctrl ); // adjust amount
        Node* adj_cmp = new CmpINode(old_limit, adj_limit);
        register_new_node( adj_cmp, ctrl );
        Node* adj_bool = new BoolNode(adj_cmp, bt);
        register_new_node( adj_bool, ctrl );
        new_limit = new CMoveINode(adj_bool, adj_limit, adj_max, TypeInt::INT);
      }
      register_new_node(new_limit, ctrl);
    }
    assert(new_limit != NULL, "");
    // Replace in loop test.
    assert(loop_end->in(1)->in(1) == cmp, "sanity");
    if (cmp->outcnt() == 1 && loop_end->in(1)->outcnt() == 1) {
      // Don't need to create new test since only one user.
      _igvn.hash_delete(cmp);
      cmp->set_req(2, new_limit);
    } else {
      // Create new test since it is shared.
      Node* ctrl2 = loop_end->in(0);
      Node* cmp2  = cmp->clone();
      cmp2->set_req(2, new_limit);
      register_new_node(cmp2, ctrl2);
      Node* bol2 = loop_end->in(1)->clone();
      bol2->set_req(1, cmp2);
      register_new_node(bol2, ctrl2);
      _igvn.replace_input_of(loop_end, 1, bol2);
    }
    // Step 3: Find the min-trip test guaranteed before a 'main' loop.
    // Make it a 1-trip test (means at least 2 trips).

    // Guard test uses an 'opaque' node which is not shared.  Hence I
    // can edit it's inputs directly.  Hammer in the new limit for the
    // minimum-trip guard.
    assert(opaq->outcnt() == 1, "");
    _igvn.replace_input_of(opaq, 1, new_limit);
  }

  // Adjust max trip count. The trip count is intentionally rounded
  // down here (e.g. 15-> 7-> 3-> 1) because if we unwittingly over-unroll,
  // the main, unrolled, part of the loop will never execute as it is protected
  // by the min-trip test.  See bug 4834191 for a case where we over-unrolled
  // and later determined that part of the unrolled loop was dead.
  loop_head->set_trip_count(old_trip_count / 2);

  // Double the count of original iterations in the unrolled loop body.
  loop_head->double_unrolled_count();

  // ---------
  // Step 4: Clone the loop body.  Move it inside the loop.  This loop body
  // represents the odd iterations; since the loop trips an even number of
  // times its backedge is never taken.  Kill the backedge.
  uint dd = dom_depth(loop_head);
  clone_loop(loop, old_new, dd, IgnoreStripMined);

  // Make backedges of the clone equal to backedges of the original.
  // Make the fall-in from the original come from the fall-out of the clone.
  for (DUIterator_Fast jmax, j = loop_head->fast_outs(jmax); j < jmax; j++) {
    Node* phi = loop_head->fast_out(j);
    if( phi->is_Phi() && phi->in(0) == loop_head && phi->outcnt() > 0 ) {
      Node *newphi = old_new[phi->_idx];
      _igvn.hash_delete( phi );
      _igvn.hash_delete( newphi );

      phi   ->set_req(LoopNode::   EntryControl, newphi->in(LoopNode::LoopBackControl));
      newphi->set_req(LoopNode::LoopBackControl, phi   ->in(LoopNode::LoopBackControl));
      phi   ->set_req(LoopNode::LoopBackControl, C->top());
    }
  }
  Node *clone_head = old_new[loop_head->_idx];
  _igvn.hash_delete( clone_head );
  loop_head ->set_req(LoopNode::   EntryControl, clone_head->in(LoopNode::LoopBackControl));
  clone_head->set_req(LoopNode::LoopBackControl, loop_head ->in(LoopNode::LoopBackControl));
  loop_head ->set_req(LoopNode::LoopBackControl, C->top());
  loop->_head = clone_head;     // New loop header

  set_idom(loop_head,  loop_head ->in(LoopNode::EntryControl), dd);
  set_idom(clone_head, clone_head->in(LoopNode::EntryControl), dd);

  // Kill the clone's backedge
  Node *newcle = old_new[loop_end->_idx];
  _igvn.hash_delete( newcle );
  Node *one = _igvn.intcon(1);
  set_ctrl(one, C->root());
  newcle->set_req(1, one);
  // Force clone into same loop body
  uint max = loop->_body.size();
  for( uint k = 0; k < max; k++ ) {
    Node *old = loop->_body.at(k);
    Node *nnn = old_new[old->_idx];
    loop->_body.push(nnn);
    if (!has_ctrl(old))
      set_loop(nnn, loop);
  }

  loop->record_for_igvn();
  loop_head->clear_strip_mined();

#ifndef PRODUCT
  if (C->do_vector_loop() && (PrintOpto && (VerifyLoopOptimizations || TraceLoopOpts))) {
    tty->print("\nnew loop after unroll\n");       loop->dump_head();
    for (uint i = 0; i < loop->_body.size(); i++) {
      loop->_body.at(i)->dump();
    }
    if(C->clone_map().is_debug()) {
      tty->print("\nCloneMap\n");
      Dict* dict = C->clone_map().dict();
      DictI i(dict);
      tty->print_cr("Dict@%p[%d] = ", dict, dict->Size());
      for (int ii = 0; i.test(); ++i, ++ii) {
        NodeCloneInfo cl((uint64_t)dict->operator[]((void*)i._key));
        tty->print("%d->%d:%d,", (int)(intptr_t)i._key, cl.idx(), cl.gen());
        if (ii % 10 == 9) {
          tty->print_cr(" ");
        }
      }
      tty->print_cr(" ");
    }
  }
#endif

}

//------------------------------do_maximally_unroll----------------------------

void PhaseIdealLoop::do_maximally_unroll( IdealLoopTree *loop, Node_List &old_new ) {
  CountedLoopNode *cl = loop->_head->as_CountedLoop();
  assert(cl->has_exact_trip_count(), "trip count is not exact");
  assert(cl->trip_count() > 0, "");
#ifndef PRODUCT
  if (TraceLoopOpts) {
    tty->print("MaxUnroll  %d ", cl->trip_count());
    loop->dump_head();
  }
#endif

  // If loop is tripping an odd number of times, peel odd iteration
  if ((cl->trip_count() & 1) == 1) {
    do_peeling(loop, old_new);
  }

  // Now its tripping an even number of times remaining.  Double loop body.
  // Do not adjust pre-guards; they are not needed and do not exist.
  if (cl->trip_count() > 0) {
    assert((cl->trip_count() & 1) == 0, "missed peeling");
    do_unroll(loop, old_new, false);
  }
}

void PhaseIdealLoop::mark_reductions(IdealLoopTree *loop) {
  if (SuperWordReductions == false) return;

  CountedLoopNode* loop_head = loop->_head->as_CountedLoop();
  if (loop_head->unrolled_count() > 1) {
    return;
  }

  Node* trip_phi = loop_head->phi();
  for (DUIterator_Fast imax, i = loop_head->fast_outs(imax); i < imax; i++) {
    Node* phi = loop_head->fast_out(i);
    if (phi->is_Phi() && phi->outcnt() > 0 && phi != trip_phi) {
      // For definitions which are loop inclusive and not tripcounts.
      Node* def_node = phi->in(LoopNode::LoopBackControl);

      if (def_node != NULL) {
        Node* n_ctrl = get_ctrl(def_node);
        if (n_ctrl != NULL && loop->is_member(get_loop(n_ctrl))) {
          // Now test it to see if it fits the standard pattern for a reduction operator.
          int opc = def_node->Opcode();
          if (opc != ReductionNode::opcode(opc, def_node->bottom_type()->basic_type())) {
            if (!def_node->is_reduction()) { // Not marked yet
              // To be a reduction, the arithmetic node must have the phi as input and provide a def to it
              bool ok = false;
              for (unsigned j = 1; j < def_node->req(); j++) {
                Node* in = def_node->in(j);
                if (in == phi) {
                  ok = true;
                  break;
                }
              }

              // do nothing if we did not match the initial criteria
              if (ok == false) {
                continue;
              }

              // The result of the reduction must not be used in the loop
              for (DUIterator_Fast imax, i = def_node->fast_outs(imax); i < imax && ok; i++) {
                Node* u = def_node->fast_out(i);
                if (!loop->is_member(get_loop(ctrl_or_self(u)))) {
                  continue;
                }
                if (u == phi) {
                  continue;
                }
                ok = false;
              }

              // iff the uses conform
              if (ok) {
                def_node->add_flag(Node::Flag_is_reduction);
                loop_head->mark_has_reductions();
              }
            }
          }
        }
      }
    }
  }
}

//------------------------------adjust_limit-----------------------------------
// Helper function for add_constraint().
Node* PhaseIdealLoop::adjust_limit(int stride_con, Node * scale, Node *offset, Node *rc_limit, Node *loop_limit, Node *pre_ctrl) {
  // Compute "I :: (limit-offset)/scale"
  Node *con = new SubINode(rc_limit, offset);
  register_new_node(con, pre_ctrl);
  Node *X = new DivINode(0, con, scale);
  register_new_node(X, pre_ctrl);

  // Adjust loop limit
  loop_limit = (stride_con > 0)
               ? (Node*)(new MinINode(loop_limit, X))
               : (Node*)(new MaxINode(loop_limit, X));
  register_new_node(loop_limit, pre_ctrl);
  return loop_limit;
}

//------------------------------add_constraint---------------------------------
// Constrain the main loop iterations so the conditions:
//    low_limit <= scale_con * I + offset  <  upper_limit
// always holds true.  That is, either increase the number of iterations in
// the pre-loop or the post-loop until the condition holds true in the main
// loop.  Stride, scale, offset and limit are all loop invariant.  Further,
// stride and scale are constants (offset and limit often are).
void PhaseIdealLoop::add_constraint( int stride_con, int scale_con, Node *offset, Node *low_limit, Node *upper_limit, Node *pre_ctrl, Node **pre_limit, Node **main_limit ) {
  // For positive stride, the pre-loop limit always uses a MAX function
  // and the main loop a MIN function.  For negative stride these are
  // reversed.

  // Also for positive stride*scale the affine function is increasing, so the
  // pre-loop must check for underflow and the post-loop for overflow.
  // Negative stride*scale reverses this; pre-loop checks for overflow and
  // post-loop for underflow.

  Node *scale = _igvn.intcon(scale_con);
  set_ctrl(scale, C->root());

  if ((stride_con^scale_con) >= 0) { // Use XOR to avoid overflow
    // The overflow limit: scale*I+offset < upper_limit
    // For main-loop compute
    //   ( if (scale > 0) /* and stride > 0 */
    //       I < (upper_limit-offset)/scale
    //     else /* scale < 0 and stride < 0 */
    //       I > (upper_limit-offset)/scale
    //   )
    //
    // (upper_limit-offset) may overflow or underflow.
    // But it is fine since main loop will either have
    // less iterations or will be skipped in such case.
    *main_limit = adjust_limit(stride_con, scale, offset, upper_limit, *main_limit, pre_ctrl);

    // The underflow limit: low_limit <= scale*I+offset.
    // For pre-loop compute
    //   NOT(scale*I+offset >= low_limit)
    //   scale*I+offset < low_limit
    //   ( if (scale > 0) /* and stride > 0 */
    //       I < (low_limit-offset)/scale
    //     else /* scale < 0 and stride < 0 */
    //       I > (low_limit-offset)/scale
    //   )

    if (low_limit->get_int() == -max_jint) {
      // We need this guard when scale*pre_limit+offset >= limit
      // due to underflow. So we need execute pre-loop until
      // scale*I+offset >= min_int. But (min_int-offset) will
      // underflow when offset > 0 and X will be > original_limit
      // when stride > 0. To avoid it we replace positive offset with 0.
      //
      // Also (min_int+1 == -max_int) is used instead of min_int here
      // to avoid problem with scale == -1 (min_int/(-1) == min_int).
      Node* shift = _igvn.intcon(31);
      set_ctrl(shift, C->root());
      Node* sign = new RShiftINode(offset, shift);
      register_new_node(sign, pre_ctrl);
      offset = new AndINode(offset, sign);
      register_new_node(offset, pre_ctrl);
    } else {
      assert(low_limit->get_int() == 0, "wrong low limit for range check");
      // The only problem we have here when offset == min_int
      // since (0-min_int) == min_int. It may be fine for stride > 0
      // but for stride < 0 X will be < original_limit. To avoid it
      // max(pre_limit, original_limit) is used in do_range_check().
    }
    // Pass (-stride) to indicate pre_loop_cond = NOT(main_loop_cond);
    *pre_limit = adjust_limit((-stride_con), scale, offset, low_limit, *pre_limit, pre_ctrl);

  } else { // stride_con*scale_con < 0
    // For negative stride*scale pre-loop checks for overflow and
    // post-loop for underflow.
    //
    // The overflow limit: scale*I+offset < upper_limit
    // For pre-loop compute
    //   NOT(scale*I+offset < upper_limit)
    //   scale*I+offset >= upper_limit
    //   scale*I+offset+1 > upper_limit
    //   ( if (scale < 0) /* and stride > 0 */
    //       I < (upper_limit-(offset+1))/scale
    //     else /* scale > 0 and stride < 0 */
    //       I > (upper_limit-(offset+1))/scale
    //   )
    //
    // (upper_limit-offset-1) may underflow or overflow.
    // To avoid it min(pre_limit, original_limit) is used
    // in do_range_check() for stride > 0 and max() for < 0.
    Node *one  = _igvn.intcon(1);
    set_ctrl(one, C->root());

    Node *plus_one = new AddINode(offset, one);
    register_new_node( plus_one, pre_ctrl );
    // Pass (-stride) to indicate pre_loop_cond = NOT(main_loop_cond);
    *pre_limit = adjust_limit((-stride_con), scale, plus_one, upper_limit, *pre_limit, pre_ctrl);

    if (low_limit->get_int() == -max_jint) {
      // We need this guard when scale*main_limit+offset >= limit
      // due to underflow. So we need execute main-loop while
      // scale*I+offset+1 > min_int. But (min_int-offset-1) will
      // underflow when (offset+1) > 0 and X will be < main_limit
      // when scale < 0 (and stride > 0). To avoid it we replace
      // positive (offset+1) with 0.
      //
      // Also (min_int+1 == -max_int) is used instead of min_int here
      // to avoid problem with scale == -1 (min_int/(-1) == min_int).
      Node* shift = _igvn.intcon(31);
      set_ctrl(shift, C->root());
      Node* sign = new RShiftINode(plus_one, shift);
      register_new_node(sign, pre_ctrl);
      plus_one = new AndINode(plus_one, sign);
      register_new_node(plus_one, pre_ctrl);
    } else {
      assert(low_limit->get_int() == 0, "wrong low limit for range check");
      // The only problem we have here when offset == max_int
      // since (max_int+1) == min_int and (0-min_int) == min_int.
      // But it is fine since main loop will either have
      // less iterations or will be skipped in such case.
    }
    // The underflow limit: low_limit <= scale*I+offset.
    // For main-loop compute
    //   scale*I+offset+1 > low_limit
    //   ( if (scale < 0) /* and stride > 0 */
    //       I < (low_limit-(offset+1))/scale
    //     else /* scale > 0 and stride < 0 */
    //       I > (low_limit-(offset+1))/scale
    //   )

    *main_limit = adjust_limit(stride_con, scale, plus_one, low_limit, *main_limit, pre_ctrl);
  }
}


//------------------------------is_scaled_iv---------------------------------
// Return true if exp is a constant times an induction var
bool PhaseIdealLoop::is_scaled_iv(Node* exp, Node* iv, int* p_scale) {
  if (exp == iv) {
    if (p_scale != NULL) {
      *p_scale = 1;
    }
    return true;
  }
  int opc = exp->Opcode();
  if (opc == Op_MulI) {
    if (exp->in(1) == iv && exp->in(2)->is_Con()) {
      if (p_scale != NULL) {
        *p_scale = exp->in(2)->get_int();
      }
      return true;
    }
    if (exp->in(2) == iv && exp->in(1)->is_Con()) {
      if (p_scale != NULL) {
        *p_scale = exp->in(1)->get_int();
      }
      return true;
    }
  } else if (opc == Op_LShiftI) {
    if (exp->in(1) == iv && exp->in(2)->is_Con()) {
      if (p_scale != NULL) {
        *p_scale = 1 << exp->in(2)->get_int();
      }
      return true;
    }
  }
  return false;
}

//-----------------------------is_scaled_iv_plus_offset------------------------------
// Return true if exp is a simple induction variable expression: k1*iv + (invar + k2)
bool PhaseIdealLoop::is_scaled_iv_plus_offset(Node* exp, Node* iv, int* p_scale, Node** p_offset, int depth) {
  if (is_scaled_iv(exp, iv, p_scale)) {
    if (p_offset != NULL) {
      Node *zero = _igvn.intcon(0);
      set_ctrl(zero, C->root());
      *p_offset = zero;
    }
    return true;
  }
  int opc = exp->Opcode();
  if (opc == Op_AddI) {
    if (is_scaled_iv(exp->in(1), iv, p_scale)) {
      if (p_offset != NULL) {
        *p_offset = exp->in(2);
      }
      return true;
    }
    if (is_scaled_iv(exp->in(2), iv, p_scale)) {
      if (p_offset != NULL) {
        *p_offset = exp->in(1);
      }
      return true;
    }
    if (exp->in(2)->is_Con()) {
      Node* offset2 = NULL;
      if (depth < 2 &&
          is_scaled_iv_plus_offset(exp->in(1), iv, p_scale,
                                   p_offset != NULL ? &offset2 : NULL, depth+1)) {
        if (p_offset != NULL) {
          Node *ctrl_off2 = get_ctrl(offset2);
          Node* offset = new AddINode(offset2, exp->in(2));
          register_new_node(offset, ctrl_off2);
          *p_offset = offset;
        }
        return true;
      }
    }
  } else if (opc == Op_SubI) {
    if (is_scaled_iv(exp->in(1), iv, p_scale)) {
      if (p_offset != NULL) {
        Node *zero = _igvn.intcon(0);
        set_ctrl(zero, C->root());
        Node *ctrl_off = get_ctrl(exp->in(2));
        Node* offset = new SubINode(zero, exp->in(2));
        register_new_node(offset, ctrl_off);
        *p_offset = offset;
      }
      return true;
    }
    if (is_scaled_iv(exp->in(2), iv, p_scale)) {
      if (p_offset != NULL) {
        *p_scale *= -1;
        *p_offset = exp->in(1);
      }
      return true;
    }
  }
  return false;
}

// Same as PhaseIdealLoop::duplicate_predicates() but for range checks
// eliminated by iteration splitting.
Node* PhaseIdealLoop::add_range_check_predicate(IdealLoopTree* loop, CountedLoopNode* cl,
                                                Node* predicate_proj, int scale_con, Node* offset,
                                                Node* limit, jint stride_con) {
  bool overflow = false;
  BoolNode* bol = rc_predicate(loop, predicate_proj, scale_con, offset, cl->init_trip(), NULL, stride_con, limit, (stride_con > 0) != (scale_con > 0), overflow);
  Node* opaque_bol = new Opaque4Node(C, bol, _igvn.intcon(1));
  register_new_node(opaque_bol, predicate_proj);
  IfNode* new_iff = NULL;
  if (overflow) {
    new_iff = new IfNode(predicate_proj, bol, PROB_MAX, COUNT_UNKNOWN);
  } else {
    new_iff = new RangeCheckNode(predicate_proj, bol, PROB_MAX, COUNT_UNKNOWN);
  }
  register_control(new_iff, loop->_parent, predicate_proj);
  Node* iffalse = new IfFalseNode(new_iff);
  register_control(iffalse, _ltree_root, new_iff);
  ProjNode* iftrue = new IfTrueNode(new_iff);
  register_control(iftrue, loop->_parent, new_iff);
  Node *frame = new ParmNode(C->start(), TypeFunc::FramePtr);
  register_new_node(frame, C->start());
  Node* halt = new HaltNode(iffalse, frame);
  register_control(halt, _ltree_root, iffalse);
  C->root()->add_req(halt);
  return iftrue;
}

//------------------------------do_range_check---------------------------------
// Eliminate range-checks and other trip-counter vs loop-invariant tests.
int PhaseIdealLoop::do_range_check( IdealLoopTree *loop, Node_List &old_new ) {
#ifndef PRODUCT
  if (PrintOpto && VerifyLoopOptimizations) {
    tty->print("Range Check Elimination ");
    loop->dump_head();
  } else if (TraceLoopOpts) {
    tty->print("RangeCheck   ");
    loop->dump_head();
  }
#endif
  assert(RangeCheckElimination, "");
  CountedLoopNode *cl = loop->_head->as_CountedLoop();
  // If we fail before trying to eliminate range checks, set multiversion state
  int closed_range_checks = 1;

  // protect against stride not being a constant
  if (!cl->stride_is_con())
    return closed_range_checks;

  // Find the trip counter; we are iteration splitting based on it
  Node *trip_counter = cl->phi();
  // Find the main loop limit; we will trim it's iterations
  // to not ever trip end tests
  Node *main_limit = cl->limit();

  // Check graph shape. Cannot optimize a loop if zero-trip
  // Opaque1 node is optimized away and then another round
  // of loop opts attempted.
  if (!is_canonical_loop_entry(cl)) {
    return closed_range_checks;
  }

  // Need to find the main-loop zero-trip guard
  Node *ctrl  = cl->skip_predicates();
  Node *iffm = ctrl->in(0);
  Node *opqzm = iffm->in(1)->in(1)->in(2);
  assert(opqzm->in(1) == main_limit, "do not understand situation");

  // Find the pre-loop limit; we will expand its iterations to
  // not ever trip low tests.
  Node *p_f = iffm->in(0);
  // pre loop may have been optimized out
  if (p_f->Opcode() != Op_IfFalse) {
    return closed_range_checks;
  }
  CountedLoopEndNode *pre_end = p_f->in(0)->as_CountedLoopEnd();
  assert(pre_end->loopnode()->is_pre_loop(), "");
  Node *pre_opaq1 = pre_end->limit();
  // Occasionally it's possible for a pre-loop Opaque1 node to be
  // optimized away and then another round of loop opts attempted.
  // We can not optimize this particular loop in that case.
  if (pre_opaq1->Opcode() != Op_Opaque1)
    return closed_range_checks;
  Opaque1Node *pre_opaq = (Opaque1Node*)pre_opaq1;
  Node *pre_limit = pre_opaq->in(1);

  // Where do we put new limit calculations
  Node *pre_ctrl = pre_end->loopnode()->in(LoopNode::EntryControl);

  // Ensure the original loop limit is available from the
  // pre-loop Opaque1 node.
  Node *orig_limit = pre_opaq->original_loop_limit();
  if (orig_limit == NULL || _igvn.type(orig_limit) == Type::TOP)
    return closed_range_checks;

  // Must know if its a count-up or count-down loop

  int stride_con = cl->stride_con();
  Node *zero = _igvn.intcon(0);
  Node *one  = _igvn.intcon(1);
  // Use symmetrical int range [-max_jint,max_jint]
  Node *mini = _igvn.intcon(-max_jint);
  set_ctrl(zero, C->root());
  set_ctrl(one,  C->root());
  set_ctrl(mini, C->root());

  // Range checks that do not dominate the loop backedge (ie.
  // conditionally executed) can lengthen the pre loop limit beyond
  // the original loop limit. To prevent this, the pre limit is
  // (for stride > 0) MINed with the original loop limit (MAXed
  // stride < 0) when some range_check (rc) is conditionally
  // executed.
  bool conditional_rc = false;

  // Count number of range checks and reduce by load range limits, if zero,
  // the loop is in canonical form to multiversion.
  closed_range_checks = 0;

  Node* predicate_proj = cl->skip_strip_mined()->in(LoopNode::EntryControl);
  assert(predicate_proj->is_Proj() && predicate_proj->in(0)->is_If(), "if projection only");
  // Check loop body for tests of trip-counter plus loop-invariant vs loop-variant.
  for( uint i = 0; i < loop->_body.size(); i++ ) {
    Node *iff = loop->_body[i];
    if (iff->Opcode() == Op_If ||
        iff->Opcode() == Op_RangeCheck) { // Test?
      // Test is an IfNode, has 2 projections.  If BOTH are in the loop
      // we need loop unswitching instead of iteration splitting.
      closed_range_checks++;
      Node *exit = loop->is_loop_exit(iff);
      if( !exit ) continue;
      int flip = (exit->Opcode() == Op_IfTrue) ? 1 : 0;

      // Get boolean condition to test
      Node *i1 = iff->in(1);
      if( !i1->is_Bool() ) continue;
      BoolNode *bol = i1->as_Bool();
      BoolTest b_test = bol->_test;
      // Flip sense of test if exit condition is flipped
      if( flip )
        b_test = b_test.negate();

      // Get compare
      Node *cmp = bol->in(1);

      // Look for trip_counter + offset vs limit
      Node *rc_exp = cmp->in(1);
      Node *limit  = cmp->in(2);
      int scale_con= 1;        // Assume trip counter not scaled

      Node *limit_c = get_ctrl(limit);
      if( loop->is_member(get_loop(limit_c) ) ) {
        // Compare might have operands swapped; commute them
        b_test = b_test.commute();
        rc_exp = cmp->in(2);
        limit  = cmp->in(1);
        limit_c = get_ctrl(limit);
        if( loop->is_member(get_loop(limit_c) ) )
          continue;             // Both inputs are loop varying; cannot RCE
      }
      // Here we know 'limit' is loop invariant

      // 'limit' maybe pinned below the zero trip test (probably from a
      // previous round of rce), in which case, it can't be used in the
      // zero trip test expression which must occur before the zero test's if.
      if (is_dominator(ctrl, limit_c)) {
        continue;  // Don't rce this check but continue looking for other candidates.
      }

      // Check for scaled induction variable plus an offset
      Node *offset = NULL;

      if (!is_scaled_iv_plus_offset(rc_exp, trip_counter, &scale_con, &offset)) {
        continue;
      }

      Node *offset_c = get_ctrl(offset);
      if( loop->is_member( get_loop(offset_c) ) )
        continue;               // Offset is not really loop invariant
      // Here we know 'offset' is loop invariant.

      // As above for the 'limit', the 'offset' maybe pinned below the
      // zero trip test.
      if (is_dominator(ctrl, offset_c)) {
        continue; // Don't rce this check but continue looking for other candidates.
      }
#ifdef ASSERT
      if (TraceRangeLimitCheck) {
        tty->print_cr("RC bool node%s", flip ? " flipped:" : ":");
        bol->dump(2);
      }
#endif
      // At this point we have the expression as:
      //   scale_con * trip_counter + offset :: limit
      // where scale_con, offset and limit are loop invariant.  Trip_counter
      // monotonically increases by stride_con, a constant.  Both (or either)
      // stride_con and scale_con can be negative which will flip about the
      // sense of the test.

      // Adjust pre and main loop limits to guard the correct iteration set
      if( cmp->Opcode() == Op_CmpU ) {// Unsigned compare is really 2 tests
        if( b_test._test == BoolTest::lt ) { // Range checks always use lt
          // The underflow and overflow limits: 0 <= scale*I+offset < limit
          add_constraint( stride_con, scale_con, offset, zero, limit, pre_ctrl, &pre_limit, &main_limit );
          // (0-offset)/scale could be outside of loop iterations range.
          conditional_rc = true;
          predicate_proj = add_range_check_predicate(loop, cl, predicate_proj, scale_con, offset, limit, stride_con);
        } else {
          if (PrintOpto) {
            tty->print_cr("missed RCE opportunity");
          }
          continue;             // In release mode, ignore it
        }
      } else {                  // Otherwise work on normal compares
        switch( b_test._test ) {
        case BoolTest::gt:
          // Fall into GE case
        case BoolTest::ge:
          // Convert (I*scale+offset) >= Limit to (I*(-scale)+(-offset)) <= -Limit
          scale_con = -scale_con;
          offset = new SubINode( zero, offset );
          register_new_node( offset, pre_ctrl );
          limit  = new SubINode( zero, limit );
          register_new_node( limit, pre_ctrl );
          // Fall into LE case
        case BoolTest::le:
          if (b_test._test != BoolTest::gt) {
            // Convert X <= Y to X < Y+1
            limit = new AddINode( limit, one );
            register_new_node( limit, pre_ctrl );
          }
          // Fall into LT case
        case BoolTest::lt:
          // The underflow and overflow limits: MIN_INT <= scale*I+offset < limit
          // Note: (MIN_INT+1 == -MAX_INT) is used instead of MIN_INT here
          // to avoid problem with scale == -1: MIN_INT/(-1) == MIN_INT.
          add_constraint( stride_con, scale_con, offset, mini, limit, pre_ctrl, &pre_limit, &main_limit );
          // ((MIN_INT+1)-offset)/scale could be outside of loop iterations range.
          // Note: negative offset is replaced with 0 but (MIN_INT+1)/scale could
          // still be outside of loop range.
          conditional_rc = true;
          break;
        default:
          if (PrintOpto) {
            tty->print_cr("missed RCE opportunity");
          }
          continue;             // Unhandled case
        }
      }

      // Kill the eliminated test
      C->set_major_progress();
      Node *kill_con = _igvn.intcon( 1-flip );
      set_ctrl(kill_con, C->root());
      _igvn.replace_input_of(iff, 1, kill_con);
      // Find surviving projection
      assert(iff->is_If(), "");
      ProjNode* dp = ((IfNode*)iff)->proj_out(1-flip);
      // Find loads off the surviving projection; remove their control edge
      for (DUIterator_Fast imax, i = dp->fast_outs(imax); i < imax; i++) {
        Node* cd = dp->fast_out(i); // Control-dependent node
        if (cd->is_Load() && cd->depends_only_on_test()) {   // Loads can now float around in the loop
          // Allow the load to float around in the loop, or before it
          // but NOT before the pre-loop.
          _igvn.replace_input_of(cd, 0, ctrl); // ctrl, not NULL
          --i;
          --imax;
        }
      }
      if (limit->Opcode() == Op_LoadRange) {
        closed_range_checks--;
      }

    } // End of is IF

  }
  if (predicate_proj != cl->skip_strip_mined()->in(LoopNode::EntryControl)) {
    _igvn.replace_input_of(cl->skip_strip_mined(), LoopNode::EntryControl, predicate_proj);
    set_idom(cl->skip_strip_mined(), predicate_proj, dom_depth(cl->skip_strip_mined()));
  }

  // Update loop limits
  if (conditional_rc) {
    pre_limit = (stride_con > 0) ? (Node*)new MinINode(pre_limit, orig_limit)
                                 : (Node*)new MaxINode(pre_limit, orig_limit);
    register_new_node(pre_limit, pre_ctrl);
  }
  _igvn.replace_input_of(pre_opaq, 1, pre_limit);

  // Note:: we are making the main loop limit no longer precise;
  // need to round up based on stride.
  cl->set_nonexact_trip_count();
  Node *main_cle = cl->loopexit();
  Node *main_bol = main_cle->in(1);
  // Hacking loop bounds; need private copies of exit test
  if( main_bol->outcnt() > 1 ) {// BoolNode shared?
    main_bol = main_bol->clone();// Clone a private BoolNode
    register_new_node( main_bol, main_cle->in(0) );
    _igvn.replace_input_of(main_cle, 1, main_bol);
  }
  Node *main_cmp = main_bol->in(1);
  if( main_cmp->outcnt() > 1 ) { // CmpNode shared?
    main_cmp = main_cmp->clone();// Clone a private CmpNode
    register_new_node( main_cmp, main_cle->in(0) );
    _igvn.replace_input_of(main_bol, 1, main_cmp);
  }
  // Hack the now-private loop bounds
  _igvn.replace_input_of(main_cmp, 2, main_limit);
  // The OpaqueNode is unshared by design
  assert( opqzm->outcnt() == 1, "cannot hack shared node" );
  _igvn.replace_input_of(opqzm, 1, main_limit);

  return closed_range_checks;
}

//------------------------------has_range_checks-------------------------------
// Check to see if RCE cleaned the current loop of range-checks.
void PhaseIdealLoop::has_range_checks(IdealLoopTree *loop) {
  assert(RangeCheckElimination, "");

  // skip if not a counted loop
  if (!loop->is_counted()) return;

  CountedLoopNode *cl = loop->_head->as_CountedLoop();

  // skip this loop if it is already checked
  if (cl->has_been_range_checked()) return;

  // Now check for existence of range checks
  for (uint i = 0; i < loop->_body.size(); i++) {
    Node *iff = loop->_body[i];
    int iff_opc = iff->Opcode();
    if (iff_opc == Op_If || iff_opc == Op_RangeCheck) {
      cl->mark_has_range_checks();
      break;
    }
  }
  cl->set_has_been_range_checked();
}

//-------------------------multi_version_post_loops----------------------------
// Check the range checks that remain, if simple, use the bounds to guard
// which version to a post loop we execute, one with range checks or one without
bool PhaseIdealLoop::multi_version_post_loops(IdealLoopTree *rce_loop, IdealLoopTree *legacy_loop) {
  bool multi_version_succeeded = false;
  assert(RangeCheckElimination, "");
  CountedLoopNode *legacy_cl = legacy_loop->_head->as_CountedLoop();
  assert(legacy_cl->is_post_loop(), "");

  // Check for existence of range checks using the unique instance to make a guard with
  Unique_Node_List worklist;
  for (uint i = 0; i < legacy_loop->_body.size(); i++) {
    Node *iff = legacy_loop->_body[i];
    int iff_opc = iff->Opcode();
    if (iff_opc == Op_If || iff_opc == Op_RangeCheck) {
      worklist.push(iff);
    }
  }

  // Find RCE'd post loop so that we can stage its guard.
  if (!is_canonical_loop_entry(legacy_cl)) return multi_version_succeeded;
  Node* ctrl = legacy_cl->in(LoopNode::EntryControl);
  Node* iffm = ctrl->in(0);

  // Now we test that both the post loops are connected
  Node* post_loop_region = iffm->in(0);
  if (post_loop_region == NULL) return multi_version_succeeded;
  if (!post_loop_region->is_Region()) return multi_version_succeeded;
  Node* covering_region = post_loop_region->in(RegionNode::Control+1);
  if (covering_region == NULL) return multi_version_succeeded;
  if (!covering_region->is_Region()) return multi_version_succeeded;
  Node* p_f = covering_region->in(RegionNode::Control);
  if (p_f == NULL) return multi_version_succeeded;
  if (!p_f->is_IfFalse()) return multi_version_succeeded;
  if (!p_f->in(0)->is_CountedLoopEnd()) return multi_version_succeeded;
  CountedLoopEndNode* rce_loop_end = p_f->in(0)->as_CountedLoopEnd();
  if (rce_loop_end == NULL) return multi_version_succeeded;
  CountedLoopNode* rce_cl = rce_loop_end->loopnode();
  if (rce_cl == NULL || !rce_cl->is_post_loop()) return multi_version_succeeded;
  CountedLoopNode *known_rce_cl = rce_loop->_head->as_CountedLoop();
  if (rce_cl != known_rce_cl) return multi_version_succeeded;

  // Then we fetch the cover entry test
  ctrl = rce_cl->in(LoopNode::EntryControl);
  if (!ctrl->is_IfTrue() && !ctrl->is_IfFalse()) return multi_version_succeeded;

#ifndef PRODUCT
  if (TraceLoopOpts) {
    tty->print("PostMultiVersion\n");
    rce_loop->dump_head();
    legacy_loop->dump_head();
  }
#endif

  // Now fetch the limit we want to compare against
  Node *limit = rce_cl->limit();
  bool first_time = true;

  // If we got this far, we identified the post loop which has been RCE'd and
  // we have a work list.  Now we will try to transform the if guard to cause
  // the loop pair to be multi version executed with the determination left to runtime
  // or the optimizer if full information is known about the given arrays at compile time.
  Node *last_min = NULL;
  multi_version_succeeded = true;
  while (worklist.size()) {
    Node* rc_iffm = worklist.pop();
    if (rc_iffm->is_If()) {
      Node *rc_bolzm = rc_iffm->in(1);
      if (rc_bolzm->is_Bool()) {
        Node *rc_cmpzm = rc_bolzm->in(1);
        if (rc_cmpzm->is_Cmp()) {
          Node *rc_left = rc_cmpzm->in(2);
          if (rc_left->Opcode() != Op_LoadRange) {
            multi_version_succeeded = false;
            break;
          }
          if (first_time) {
            last_min = rc_left;
            first_time = false;
          } else {
            Node *cur_min = new MinINode(last_min, rc_left);
            last_min = cur_min;
            _igvn.register_new_node_with_optimizer(last_min);
          }
        }
      }
    }
  }

  // All we have to do is update the limit of the rce loop
  // with the min of our expression and the current limit.
  // We will use this expression to replace the current limit.
  if (last_min && multi_version_succeeded) {
    Node *cur_min = new MinINode(last_min, limit);
    _igvn.register_new_node_with_optimizer(cur_min);
    Node *cmp_node = rce_loop_end->cmp_node();
    _igvn.replace_input_of(cmp_node, 2, cur_min);
    set_ctrl(cur_min, ctrl);
    set_loop(cur_min, rce_loop->_parent);

    legacy_cl->mark_is_multiversioned();
    rce_cl->mark_is_multiversioned();
    multi_version_succeeded = true;

    C->set_major_progress();
  }

  return multi_version_succeeded;
}

//-------------------------poison_rce_post_loop--------------------------------
// Causes the rce'd post loop to be optimized away if multiversioning fails
void PhaseIdealLoop::poison_rce_post_loop(IdealLoopTree *rce_loop) {
  CountedLoopNode *rce_cl = rce_loop->_head->as_CountedLoop();
  Node* ctrl = rce_cl->in(LoopNode::EntryControl);
  if (ctrl->is_IfTrue() || ctrl->is_IfFalse()) {
    Node* iffm = ctrl->in(0);
    if (iffm->is_If()) {
      Node* cur_bool = iffm->in(1);
      if (cur_bool->is_Bool()) {
        Node* cur_cmp = cur_bool->in(1);
        if (cur_cmp->is_Cmp()) {
          BoolTest::mask new_test = BoolTest::gt;
          BoolNode *new_bool = new BoolNode(cur_cmp, new_test);
          _igvn.replace_node(cur_bool, new_bool);
          _igvn._worklist.push(new_bool);
          Node* left_op = cur_cmp->in(1);
          _igvn.replace_input_of(cur_cmp, 2, left_op);
          C->set_major_progress();
        }
      }
    }
  }
}

//------------------------------DCE_loop_body----------------------------------
// Remove simplistic dead code from loop body
void IdealLoopTree::DCE_loop_body() {
  for( uint i = 0; i < _body.size(); i++ )
    if( _body.at(i)->outcnt() == 0 )
      _body.map( i--, _body.pop() );
}


//------------------------------adjust_loop_exit_prob--------------------------
// Look for loop-exit tests with the 50/50 (or worse) guesses from the parsing stage.
// Replace with a 1-in-10 exit guess.
void IdealLoopTree::adjust_loop_exit_prob( PhaseIdealLoop *phase ) {
  Node *test = tail();
  while( test != _head ) {
    uint top = test->Opcode();
    if( top == Op_IfTrue || top == Op_IfFalse ) {
      int test_con = ((ProjNode*)test)->_con;
      assert(top == (uint)(test_con? Op_IfTrue: Op_IfFalse), "sanity");
      IfNode *iff = test->in(0)->as_If();
      if( iff->outcnt() == 2 ) {        // Ignore dead tests
        Node *bol = iff->in(1);
        if( bol && bol->req() > 1 && bol->in(1) &&
            ((bol->in(1)->Opcode() == Op_StorePConditional ) ||
             (bol->in(1)->Opcode() == Op_StoreIConditional ) ||
             (bol->in(1)->Opcode() == Op_StoreLConditional ) ||
             (bol->in(1)->Opcode() == Op_CompareAndExchangeB ) ||
             (bol->in(1)->Opcode() == Op_CompareAndExchangeS ) ||
             (bol->in(1)->Opcode() == Op_CompareAndExchangeI ) ||
             (bol->in(1)->Opcode() == Op_CompareAndExchangeL ) ||
             (bol->in(1)->Opcode() == Op_CompareAndExchangeP ) ||
             (bol->in(1)->Opcode() == Op_CompareAndExchangeN ) ||
             (bol->in(1)->Opcode() == Op_WeakCompareAndSwapB ) ||
             (bol->in(1)->Opcode() == Op_WeakCompareAndSwapS ) ||
             (bol->in(1)->Opcode() == Op_WeakCompareAndSwapI ) ||
             (bol->in(1)->Opcode() == Op_WeakCompareAndSwapL ) ||
             (bol->in(1)->Opcode() == Op_WeakCompareAndSwapP ) ||
             (bol->in(1)->Opcode() == Op_WeakCompareAndSwapN ) ||
             (bol->in(1)->Opcode() == Op_CompareAndSwapB ) ||
             (bol->in(1)->Opcode() == Op_CompareAndSwapS ) ||
             (bol->in(1)->Opcode() == Op_CompareAndSwapI ) ||
             (bol->in(1)->Opcode() == Op_CompareAndSwapL ) ||
             (bol->in(1)->Opcode() == Op_CompareAndSwapP ) ||
             (bol->in(1)->Opcode() == Op_CompareAndSwapN )))
          return;               // Allocation loops RARELY take backedge
        // Find the OTHER exit path from the IF
        Node* ex = iff->proj_out(1-test_con);
        float p = iff->_prob;
        if( !phase->is_member( this, ex ) && iff->_fcnt == COUNT_UNKNOWN ) {
          if( top == Op_IfTrue ) {
            if( p < (PROB_FAIR + PROB_UNLIKELY_MAG(3))) {
              iff->_prob = PROB_STATIC_FREQUENT;
            }
          } else {
            if( p > (PROB_FAIR - PROB_UNLIKELY_MAG(3))) {
              iff->_prob = PROB_STATIC_INFREQUENT;
            }
          }
        }
      }
    }
    test = phase->idom(test);
  }
}

#ifdef ASSERT
static CountedLoopNode* locate_pre_from_main(CountedLoopNode *cl) {
  Node *ctrl  = cl->skip_predicates();
  assert(ctrl->Opcode() == Op_IfTrue || ctrl->Opcode() == Op_IfFalse, "");
  Node *iffm = ctrl->in(0);
  assert(iffm->Opcode() == Op_If, "");
  Node *p_f = iffm->in(0);
  assert(p_f->Opcode() == Op_IfFalse, "");
  CountedLoopEndNode *pre_end = p_f->in(0)->as_CountedLoopEnd();
  assert(pre_end->loopnode()->is_pre_loop(), "");
  return pre_end->loopnode();
}
#endif

// Remove the main and post loops and make the pre loop execute all
// iterations. Useful when the pre loop is found empty.
void IdealLoopTree::remove_main_post_loops(CountedLoopNode *cl, PhaseIdealLoop *phase) {
  CountedLoopEndNode* pre_end = cl->loopexit();
  Node* pre_cmp = pre_end->cmp_node();
  if (pre_cmp->in(2)->Opcode() != Op_Opaque1) {
    // Only safe to remove the main loop if the compiler optimized it
    // out based on an unknown number of iterations
    return;
  }

  // Can we find the main loop?
  if (_next == NULL) {
    return;
  }

  Node* next_head = _next->_head;
  if (!next_head->is_CountedLoop()) {
    return;
  }

  CountedLoopNode* main_head = next_head->as_CountedLoop();
  if (!main_head->is_main_loop()) {
    return;
  }

  assert(locate_pre_from_main(main_head) == cl, "bad main loop");
  Node* main_iff = main_head->skip_predicates()->in(0);

  // Remove the Opaque1Node of the pre loop and make it execute all iterations
  phase->_igvn.replace_input_of(pre_cmp, 2, pre_cmp->in(2)->in(2));
  // Remove the Opaque1Node of the main loop so it can be optimized out
  Node* main_cmp = main_iff->in(1)->in(1);
  assert(main_cmp->in(2)->Opcode() == Op_Opaque1, "main loop has no opaque node?");
  phase->_igvn.replace_input_of(main_cmp, 2, main_cmp->in(2)->in(1));
}

//------------------------------policy_do_remove_empty_loop--------------------
// Micro-benchmark spamming.  Policy is to always remove empty loops.
// The 'DO' part is to replace the trip counter with the value it will
// have on the last iteration.  This will break the loop.
bool IdealLoopTree::policy_do_remove_empty_loop( PhaseIdealLoop *phase ) {
  // Minimum size must be empty loop
  if (_body.size() > EMPTY_LOOP_SIZE)
    return false;

  if (!_head->is_CountedLoop())
    return false;     // Dead loop
  CountedLoopNode *cl = _head->as_CountedLoop();
  if (!cl->is_valid_counted_loop())
    return false; // Malformed loop
  if (!phase->is_member(this, phase->get_ctrl(cl->loopexit()->in(CountedLoopEndNode::TestValue))))
    return false;             // Infinite loop

  if (cl->is_pre_loop()) {
    // If the loop we are removing is a pre-loop then the main and
    // post loop can be removed as well
    remove_main_post_loops(cl, phase);
  }

#ifdef ASSERT
  // Ensure only one phi which is the iv.
  Node* iv = NULL;
  for (DUIterator_Fast imax, i = cl->fast_outs(imax); i < imax; i++) {
    Node* n = cl->fast_out(i);
    if (n->Opcode() == Op_Phi) {
      assert(iv == NULL, "Too many phis" );
      iv = n;
    }
  }
  assert(iv == cl->phi(), "Wrong phi" );
#endif

  // main and post loops have explicitly created zero trip guard
  bool needs_guard = !cl->is_main_loop() && !cl->is_post_loop();
  if (needs_guard) {
    // Skip guard if values not overlap.
    const TypeInt* init_t = phase->_igvn.type(cl->init_trip())->is_int();
    const TypeInt* limit_t = phase->_igvn.type(cl->limit())->is_int();
    int  stride_con = cl->stride_con();
    if (stride_con > 0) {
      needs_guard = (init_t->_hi >= limit_t->_lo);
    } else {
      needs_guard = (init_t->_lo <= limit_t->_hi);
    }
  }
  if (needs_guard) {
    // Check for an obvious zero trip guard.
<<<<<<< HEAD
    Node* inctrl = PhaseIdealLoop::skip_all_loop_predicates(cl->skip_strip_mined()->in(LoopNode::EntryControl));
=======
    Node* inctrl = PhaseIdealLoop::skip_loop_predicates(cl->skip_predicates());
>>>>>>> 8f6cd868
    if (inctrl->Opcode() == Op_IfTrue || inctrl->Opcode() == Op_IfFalse) {
      bool maybe_swapped = (inctrl->Opcode() == Op_IfFalse);
      // The test should look like just the backedge of a CountedLoop
      Node* iff = inctrl->in(0);
      if (iff->is_If()) {
        Node* bol = iff->in(1);
        if (bol->is_Bool()) {
          BoolTest test = bol->as_Bool()->_test;
          if (maybe_swapped) {
            test._test = test.commute();
            test._test = test.negate();
          }
          if (test._test == cl->loopexit()->test_trip()) {
            Node* cmp = bol->in(1);
            int init_idx = maybe_swapped ? 2 : 1;
            int limit_idx = maybe_swapped ? 1 : 2;
            if (cmp->is_Cmp() && cmp->in(init_idx) == cl->init_trip() && cmp->in(limit_idx) == cl->limit()) {
              needs_guard = false;
            }
          }
        }
      }
    }
  }

#ifndef PRODUCT
  if (PrintOpto) {
    tty->print("Removing empty loop with%s zero trip guard", needs_guard ? "out" : "");
    this->dump_head();
  } else if (TraceLoopOpts) {
    tty->print("Empty with%s zero trip guard   ", needs_guard ? "out" : "");
    this->dump_head();
  }
#endif

  if (needs_guard) {
    // Peel the loop to ensure there's a zero trip guard
    Node_List old_new;
    phase->do_peeling(this, old_new);
  }

  // Replace the phi at loop head with the final value of the last
  // iteration.  Then the CountedLoopEnd will collapse (backedge never
  // taken) and all loop-invariant uses of the exit values will be correct.
  Node *phi = cl->phi();
  Node *exact_limit = phase->exact_limit(this);
  if (exact_limit != cl->limit()) {
    // We also need to replace the original limit to collapse loop exit.
    Node* cmp = cl->loopexit()->cmp_node();
    assert(cl->limit() == cmp->in(2), "sanity");
    phase->_igvn._worklist.push(cmp->in(2)); // put limit on worklist
    phase->_igvn.replace_input_of(cmp, 2, exact_limit); // put cmp on worklist
  }
  // Note: the final value after increment should not overflow since
  // counted loop has limit check predicate.
  Node *final = new SubINode( exact_limit, cl->stride() );
  phase->register_new_node(final,cl->in(LoopNode::EntryControl));
  phase->_igvn.replace_node(phi,final);
  phase->C->set_major_progress();
  return true;
}

//------------------------------policy_do_one_iteration_loop-------------------
// Convert one iteration loop into normal code.
bool IdealLoopTree::policy_do_one_iteration_loop( PhaseIdealLoop *phase ) {
  if (!_head->as_Loop()->is_valid_counted_loop())
    return false; // Only for counted loop

  CountedLoopNode *cl = _head->as_CountedLoop();
  if (!cl->has_exact_trip_count() || cl->trip_count() != 1) {
    return false;
  }

#ifndef PRODUCT
  if(TraceLoopOpts) {
    tty->print("OneIteration ");
    this->dump_head();
  }
#endif

  Node *init_n = cl->init_trip();
#ifdef ASSERT
  // Loop boundaries should be constant since trip count is exact.
  assert(init_n->get_int() + cl->stride_con() >= cl->limit()->get_int(), "should be one iteration");
#endif
  // Replace the phi at loop head with the value of the init_trip.
  // Then the CountedLoopEnd will collapse (backedge will not be taken)
  // and all loop-invariant uses of the exit values will be correct.
  phase->_igvn.replace_node(cl->phi(), cl->init_trip());
  phase->C->set_major_progress();
  return true;
}

//=============================================================================
//------------------------------iteration_split_impl---------------------------
bool IdealLoopTree::iteration_split_impl( PhaseIdealLoop *phase, Node_List &old_new ) {
  // Compute loop trip count if possible.
  compute_trip_count(phase);

  // Convert one iteration loop into normal code.
  if (policy_do_one_iteration_loop(phase))
    return true;

  // Check and remove empty loops (spam micro-benchmarks)
  if (policy_do_remove_empty_loop(phase))
    return true;  // Here we removed an empty loop

  bool should_peel = policy_peeling(phase); // Should we peel?

  bool should_unswitch = policy_unswitching(phase);

  // Non-counted loops may be peeled; exactly 1 iteration is peeled.
  // This removes loop-invariant tests (usually null checks).
  if (!_head->is_CountedLoop()) { // Non-counted loop
    if (PartialPeelLoop && phase->partial_peel(this, old_new)) {
      // Partial peel succeeded so terminate this round of loop opts
      return false;
    }
    if (should_peel) {            // Should we peel?
      if (PrintOpto) { tty->print_cr("should_peel"); }
      phase->do_peeling(this,old_new);
    } else if (should_unswitch) {
      phase->do_unswitching(this, old_new);
    }
    return true;
  }
  CountedLoopNode *cl = _head->as_CountedLoop();

  if (!cl->is_valid_counted_loop()) return true; // Ignore various kinds of broken loops

  // Do nothing special to pre- and post- loops
  if (cl->is_pre_loop() || cl->is_post_loop()) return true;

  // Compute loop trip count from profile data
  compute_profile_trip_cnt(phase);

  // Before attempting fancy unrolling, RCE or alignment, see if we want
  // to completely unroll this loop or do loop unswitching.
  if (cl->is_normal_loop()) {
    if (should_unswitch) {
      phase->do_unswitching(this, old_new);
      return true;
    }
    bool should_maximally_unroll =  policy_maximally_unroll(phase);
    if (should_maximally_unroll) {
      // Here we did some unrolling and peeling.  Eventually we will
      // completely unroll this loop and it will no longer be a loop.
      phase->do_maximally_unroll(this,old_new);
      return true;
    }
  }

  // Skip next optimizations if running low on nodes. Note that
  // policy_unswitching and policy_maximally_unroll have this check.
  int nodes_left = phase->C->max_node_limit() - phase->C->live_nodes();
  if ((int)(2 * _body.size()) > nodes_left) {
    return true;
  }

  // Counted loops may be peeled, may need some iterations run up
  // front for RCE, and may want to align loop refs to a cache
  // line.  Thus we clone a full loop up front whose trip count is
  // at least 1 (if peeling), but may be several more.

  // The main loop will start cache-line aligned with at least 1
  // iteration of the unrolled body (zero-trip test required) and
  // will have some range checks removed.

  // A post-loop will finish any odd iterations (leftover after
  // unrolling), plus any needed for RCE purposes.

  bool should_unroll = policy_unroll(phase);

  bool should_rce = policy_range_check(phase);

  bool should_align = policy_align(phase);

  // If not RCE'ing (iteration splitting) or Aligning, then we do not
  // need a pre-loop.  We may still need to peel an initial iteration but
  // we will not be needing an unknown number of pre-iterations.
  //
  // Basically, if may_rce_align reports FALSE first time through,
  // we will not be able to later do RCE or Aligning on this loop.
  bool may_rce_align = !policy_peel_only(phase) || should_rce || should_align;

  // If we have any of these conditions (RCE, alignment, unrolling) met, then
  // we switch to the pre-/main-/post-loop model.  This model also covers
  // peeling.
  if (should_rce || should_align || should_unroll) {
    if (cl->is_normal_loop())  // Convert to 'pre/main/post' loops
      phase->insert_pre_post_loops(this,old_new, !may_rce_align);

    // Adjust the pre- and main-loop limits to let the pre and post loops run
    // with full checks, but the main-loop with no checks.  Remove said
    // checks from the main body.
    if (should_rce) {
      if (phase->do_range_check(this, old_new) != 0) {
        cl->mark_has_range_checks();
      }
    } else if (PostLoopMultiversioning) {
      phase->has_range_checks(this);
    }

    if (should_unroll && !should_peel && PostLoopMultiversioning) {
      // Try to setup multiversioning on main loops before they are unrolled
      if (cl->is_main_loop() && (cl->unrolled_count() == 1)) {
        phase->insert_scalar_rced_post_loop(this, old_new);
      }
    }

    // Double loop body for unrolling.  Adjust the minimum-trip test (will do
    // twice as many iterations as before) and the main body limit (only do
    // an even number of trips).  If we are peeling, we might enable some RCE
    // and we'd rather unroll the post-RCE'd loop SO... do not unroll if
    // peeling.
    if (should_unroll && !should_peel) {
      if (SuperWordLoopUnrollAnalysis) {
        phase->insert_vector_post_loop(this, old_new);
      }
      phase->do_unroll(this, old_new, true);
    }

    // Adjust the pre-loop limits to align the main body
    // iterations.
    if (should_align)
      Unimplemented();

  } else {                      // Else we have an unchanged counted loop
    if (should_peel)           // Might want to peel but do nothing else
      phase->do_peeling(this,old_new);
  }
  return true;
}


//=============================================================================
//------------------------------iteration_split--------------------------------
bool IdealLoopTree::iteration_split( PhaseIdealLoop *phase, Node_List &old_new ) {
  // Recursively iteration split nested loops
  if (_child && !_child->iteration_split(phase, old_new))
    return false;

  // Clean out prior deadwood
  DCE_loop_body();


  // Look for loop-exit tests with my 50/50 guesses from the Parsing stage.
  // Replace with a 1-in-10 exit guess.
  if (_parent /*not the root loop*/ &&
      !_irreducible &&
      // Also ignore the occasional dead backedge
      !tail()->is_top()) {
    adjust_loop_exit_prob(phase);
  }

  // Gate unrolling, RCE and peeling efforts.
  if (!_child &&                // If not an inner loop, do not split
      !_irreducible &&
      _allow_optimizations &&
      !tail()->is_top()) {     // Also ignore the occasional dead backedge
    if (!_has_call) {
        if (!iteration_split_impl(phase, old_new)) {
          return false;
        }
    } else if (policy_unswitching(phase)) {
      phase->do_unswitching(this, old_new);
    }
  }

  // Minor offset re-organization to remove loop-fallout uses of
  // trip counter when there was no major reshaping.
  phase->reorg_offsets(this);

  if (_next && !_next->iteration_split(phase, old_new))
    return false;
  return true;
}


//=============================================================================
// Process all the loops in the loop tree and replace any fill
// patterns with an intrinsic version.
bool PhaseIdealLoop::do_intrinsify_fill() {
  bool changed = false;
  for (LoopTreeIterator iter(_ltree_root); !iter.done(); iter.next()) {
    IdealLoopTree* lpt = iter.current();
    changed |= intrinsify_fill(lpt);
  }
  return changed;
}


// Examine an inner loop looking for a a single store of an invariant
// value in a unit stride loop,
bool PhaseIdealLoop::match_fill_loop(IdealLoopTree* lpt, Node*& store, Node*& store_value,
                                     Node*& shift, Node*& con) {
  const char* msg = NULL;
  Node* msg_node = NULL;

  store_value = NULL;
  con = NULL;
  shift = NULL;

  // Process the loop looking for stores.  If there are multiple
  // stores or extra control flow give at this point.
  CountedLoopNode* head = lpt->_head->as_CountedLoop();
  for (uint i = 0; msg == NULL && i < lpt->_body.size(); i++) {
    Node* n = lpt->_body.at(i);
    if (n->outcnt() == 0) continue; // Ignore dead
    if (n->is_Store()) {
      if (store != NULL) {
        msg = "multiple stores";
        break;
      }
      int opc = n->Opcode();
      if (opc == Op_StoreP || opc == Op_StoreN || opc == Op_StoreNKlass || opc == Op_StoreCM) {
        msg = "oop fills not handled";
        break;
      }
      Node* value = n->in(MemNode::ValueIn);
      if (!lpt->is_invariant(value)) {
        msg  = "variant store value";
      } else if (!_igvn.type(n->in(MemNode::Address))->isa_aryptr()) {
        msg = "not array address";
      }
      store = n;
      store_value = value;
    } else if (n->is_If() && n != head->loopexit_or_null()) {
      msg = "extra control flow";
      msg_node = n;
    }
  }

  if (store == NULL) {
    // No store in loop
    return false;
  }

  if (msg == NULL && head->stride_con() != 1) {
    // could handle negative strides too
    if (head->stride_con() < 0) {
      msg = "negative stride";
    } else {
      msg = "non-unit stride";
    }
  }

  if (msg == NULL && !store->in(MemNode::Address)->is_AddP()) {
    msg = "can't handle store address";
    msg_node = store->in(MemNode::Address);
  }

  if (msg == NULL &&
      (!store->in(MemNode::Memory)->is_Phi() ||
       store->in(MemNode::Memory)->in(LoopNode::LoopBackControl) != store)) {
    msg = "store memory isn't proper phi";
    msg_node = store->in(MemNode::Memory);
  }

  // Make sure there is an appropriate fill routine
  BasicType t = store->as_Mem()->memory_type();
  const char* fill_name;
  if (msg == NULL &&
      StubRoutines::select_fill_function(t, false, fill_name) == NULL) {
    msg = "unsupported store";
    msg_node = store;
  }

  if (msg != NULL) {
#ifndef PRODUCT
    if (TraceOptimizeFill) {
      tty->print_cr("not fill intrinsic candidate: %s", msg);
      if (msg_node != NULL) msg_node->dump();
    }
#endif
    return false;
  }

  // Make sure the address expression can be handled.  It should be
  // head->phi * elsize + con.  head->phi might have a ConvI2L(CastII()).
  Node* elements[4];
  Node* cast = NULL;
  Node* conv = NULL;
  bool found_index = false;
  int count = store->in(MemNode::Address)->as_AddP()->unpack_offsets(elements, ARRAY_SIZE(elements));
  for (int e = 0; e < count; e++) {
    Node* n = elements[e];
    if (n->is_Con() && con == NULL) {
      con = n;
    } else if (n->Opcode() == Op_LShiftX && shift == NULL) {
      Node* value = n->in(1);
#ifdef _LP64
      if (value->Opcode() == Op_ConvI2L) {
        conv = value;
        value = value->in(1);
      }
      if (value->Opcode() == Op_CastII &&
          value->as_CastII()->has_range_check()) {
        // Skip range check dependent CastII nodes
        cast = value;
        value = value->in(1);
      }
#endif
      if (value != head->phi()) {
        msg = "unhandled shift in address";
      } else {
        if (type2aelembytes(store->as_Mem()->memory_type(), true) != (1 << n->in(2)->get_int())) {
          msg = "scale doesn't match";
        } else {
          found_index = true;
          shift = n;
        }
      }
    } else if (n->Opcode() == Op_ConvI2L && conv == NULL) {
      conv = n;
      n = n->in(1);
      if (n->Opcode() == Op_CastII &&
          n->as_CastII()->has_range_check()) {
        // Skip range check dependent CastII nodes
        cast = n;
        n = n->in(1);
      }
      if (n == head->phi()) {
        found_index = true;
      } else {
        msg = "unhandled input to ConvI2L";
      }
    } else if (n == head->phi()) {
      // no shift, check below for allowed cases
      found_index = true;
    } else {
      msg = "unhandled node in address";
      msg_node = n;
    }
  }

  if (count == -1) {
    msg = "malformed address expression";
    msg_node = store;
  }

  if (!found_index) {
    msg = "missing use of index";
  }

  // byte sized items won't have a shift
  if (msg == NULL && shift == NULL && t != T_BYTE && t != T_BOOLEAN) {
    msg = "can't find shift";
    msg_node = store;
  }

  if (msg != NULL) {
#ifndef PRODUCT
    if (TraceOptimizeFill) {
      tty->print_cr("not fill intrinsic: %s", msg);
      if (msg_node != NULL) msg_node->dump();
    }
#endif
    return false;
  }

  // No make sure all the other nodes in the loop can be handled
  VectorSet ok(Thread::current()->resource_area());

  // store related values are ok
  ok.set(store->_idx);
  ok.set(store->in(MemNode::Memory)->_idx);

  CountedLoopEndNode* loop_exit = head->loopexit();

  // Loop structure is ok
  ok.set(head->_idx);
  ok.set(loop_exit->_idx);
  ok.set(head->phi()->_idx);
  ok.set(head->incr()->_idx);
  ok.set(loop_exit->cmp_node()->_idx);
  ok.set(loop_exit->in(1)->_idx);

  // Address elements are ok
  if (con)   ok.set(con->_idx);
  if (shift) ok.set(shift->_idx);
  if (cast)  ok.set(cast->_idx);
  if (conv)  ok.set(conv->_idx);

  for (uint i = 0; msg == NULL && i < lpt->_body.size(); i++) {
    Node* n = lpt->_body.at(i);
    if (n->outcnt() == 0) continue; // Ignore dead
    if (ok.test(n->_idx)) continue;
    // Backedge projection is ok
    if (n->is_IfTrue() && n->in(0) == loop_exit) continue;
    if (!n->is_AddP()) {
      msg = "unhandled node";
      msg_node = n;
      break;
    }
  }

  // Make sure no unexpected values are used outside the loop
  for (uint i = 0; msg == NULL && i < lpt->_body.size(); i++) {
    Node* n = lpt->_body.at(i);
    // These values can be replaced with other nodes if they are used
    // outside the loop.
    if (n == store || n == loop_exit || n == head->incr() || n == store->in(MemNode::Memory)) continue;
    for (SimpleDUIterator iter(n); iter.has_next(); iter.next()) {
      Node* use = iter.get();
      if (!lpt->_body.contains(use)) {
        msg = "node is used outside loop";
        // lpt->_body.dump();
        msg_node = n;
        break;
      }
    }
  }

#ifdef ASSERT
  if (TraceOptimizeFill) {
    if (msg != NULL) {
      tty->print_cr("no fill intrinsic: %s", msg);
      if (msg_node != NULL) msg_node->dump();
    } else {
      tty->print_cr("fill intrinsic for:");
    }
    store->dump();
    if (Verbose) {
      lpt->_body.dump();
    }
  }
#endif

  return msg == NULL;
}



bool PhaseIdealLoop::intrinsify_fill(IdealLoopTree* lpt) {
  // Only for counted inner loops
  if (!lpt->is_counted() || !lpt->is_inner()) {
    return false;
  }

  // Must have constant stride
  CountedLoopNode* head = lpt->_head->as_CountedLoop();
  if (!head->is_valid_counted_loop() || !head->is_normal_loop()) {
    return false;
  }

  head->verify_strip_mined(1);

  // Check that the body only contains a store of a loop invariant
  // value that is indexed by the loop phi.
  Node* store = NULL;
  Node* store_value = NULL;
  Node* shift = NULL;
  Node* offset = NULL;
  if (!match_fill_loop(lpt, store, store_value, shift, offset)) {
    return false;
  }

  Node* exit = head->loopexit()->proj_out_or_null(0);
  if (exit == NULL) {
    return false;
  }

#ifndef PRODUCT
  if (TraceLoopOpts) {
    tty->print("ArrayFill    ");
    lpt->dump_head();
  }
#endif

  // Now replace the whole loop body by a call to a fill routine that
  // covers the same region as the loop.
  Node* base = store->in(MemNode::Address)->as_AddP()->in(AddPNode::Base);

  // Build an expression for the beginning of the copy region
  Node* index = head->init_trip();
#ifdef _LP64
  index = new ConvI2LNode(index);
  _igvn.register_new_node_with_optimizer(index);
#endif
  if (shift != NULL) {
    // byte arrays don't require a shift but others do.
    index = new LShiftXNode(index, shift->in(2));
    _igvn.register_new_node_with_optimizer(index);
  }
  index = new AddPNode(base, base, index);
  _igvn.register_new_node_with_optimizer(index);
  Node* from = new AddPNode(base, index, offset);
  _igvn.register_new_node_with_optimizer(from);
  // Compute the number of elements to copy
  Node* len = new SubINode(head->limit(), head->init_trip());
  _igvn.register_new_node_with_optimizer(len);

  BasicType t = store->as_Mem()->memory_type();
  bool aligned = false;
  if (offset != NULL && head->init_trip()->is_Con()) {
    int element_size = type2aelembytes(t);
    aligned = (offset->find_intptr_t_type()->get_con() + head->init_trip()->get_int() * element_size) % HeapWordSize == 0;
  }

  // Build a call to the fill routine
  const char* fill_name;
  address fill = StubRoutines::select_fill_function(t, aligned, fill_name);
  assert(fill != NULL, "what?");

  // Convert float/double to int/long for fill routines
  if (t == T_FLOAT) {
    store_value = new MoveF2INode(store_value);
    _igvn.register_new_node_with_optimizer(store_value);
  } else if (t == T_DOUBLE) {
    store_value = new MoveD2LNode(store_value);
    _igvn.register_new_node_with_optimizer(store_value);
  }

  Node* mem_phi = store->in(MemNode::Memory);
  Node* result_ctrl;
  Node* result_mem;
  const TypeFunc* call_type = OptoRuntime::array_fill_Type();
  CallLeafNode *call = new CallLeafNoFPNode(call_type, fill,
                                            fill_name, TypeAryPtr::get_array_body_type(t));
  uint cnt = 0;
  call->init_req(TypeFunc::Parms + cnt++, from);
  call->init_req(TypeFunc::Parms + cnt++, store_value);
#ifdef _LP64
  len = new ConvI2LNode(len);
  _igvn.register_new_node_with_optimizer(len);
#endif
  call->init_req(TypeFunc::Parms + cnt++, len);
#ifdef _LP64
  call->init_req(TypeFunc::Parms + cnt++, C->top());
#endif
  call->init_req(TypeFunc::Control,   head->init_control());
  call->init_req(TypeFunc::I_O,       C->top());       // Does no I/O.
  call->init_req(TypeFunc::Memory,    mem_phi->in(LoopNode::EntryControl));
  call->init_req(TypeFunc::ReturnAdr, C->start()->proj_out_or_null(TypeFunc::ReturnAdr));
  call->init_req(TypeFunc::FramePtr,  C->start()->proj_out_or_null(TypeFunc::FramePtr));
  _igvn.register_new_node_with_optimizer(call);
  result_ctrl = new ProjNode(call,TypeFunc::Control);
  _igvn.register_new_node_with_optimizer(result_ctrl);
  result_mem = new ProjNode(call,TypeFunc::Memory);
  _igvn.register_new_node_with_optimizer(result_mem);

/* Disable following optimization until proper fix (add missing checks).

  // If this fill is tightly coupled to an allocation and overwrites
  // the whole body, allow it to take over the zeroing.
  AllocateNode* alloc = AllocateNode::Ideal_allocation(base, this);
  if (alloc != NULL && alloc->is_AllocateArray()) {
    Node* length = alloc->as_AllocateArray()->Ideal_length();
    if (head->limit() == length &&
        head->init_trip() == _igvn.intcon(0)) {
      if (TraceOptimizeFill) {
        tty->print_cr("Eliminated zeroing in allocation");
      }
      alloc->maybe_set_complete(&_igvn);
    } else {
#ifdef ASSERT
      if (TraceOptimizeFill) {
        tty->print_cr("filling array but bounds don't match");
        alloc->dump();
        head->init_trip()->dump();
        head->limit()->dump();
        length->dump();
      }
#endif
    }
  }
*/

  if (head->is_strip_mined()) {
    // Inner strip mined loop goes away so get rid of outer strip
    // mined loop
    Node* outer_sfpt = head->outer_safepoint();
    Node* in = outer_sfpt->in(0);
    Node* outer_out = head->outer_loop_exit();
    lazy_replace(outer_out, in);
    _igvn.replace_input_of(outer_sfpt, 0, C->top());
  }

  // Redirect the old control and memory edges that are outside the loop.
  // Sometimes the memory phi of the head is used as the outgoing
  // state of the loop.  It's safe in this case to replace it with the
  // result_mem.
  _igvn.replace_node(store->in(MemNode::Memory), result_mem);
  lazy_replace(exit, result_ctrl);
  _igvn.replace_node(store, result_mem);
  // Any uses the increment outside of the loop become the loop limit.
  _igvn.replace_node(head->incr(), head->limit());

  // Disconnect the head from the loop.
  for (uint i = 0; i < lpt->_body.size(); i++) {
    Node* n = lpt->_body.at(i);
    _igvn.replace_node(n, C->top());
  }

  return true;
}<|MERGE_RESOLUTION|>--- conflicted
+++ resolved
@@ -1053,6 +1053,116 @@
 // the control paths must die too but the range checks were removed by
 // predication. The range checks that we add here guarantee that they
 // do.
+void PhaseIdealLoop::duplicate_predicates_helper(Node* entry, Node* predicate, Node* min_taken,
+                                                 Node* castii, IdealLoopTree* outer_loop, LoopNode* outer_main_head,
+                                                 uint dd_main_head) {
+  if (predicate != NULL) {
+    IfNode* iff = entry->in(0)->as_If();
+    ProjNode* uncommon_proj = iff->proj_out(1 - entry->as_Proj()->_con);
+    Node* rgn = uncommon_proj->unique_ctrl_out();
+    assert(rgn->is_Region() || rgn->is_Call(), "must be a region or call uct");
+    assert(iff->in(1)->in(1)->Opcode() == Op_Opaque1, "unexpected predicate shape");
+    entry = entry->in(0)->in(0);
+    Node* prev_proj = min_taken;
+    while (entry != NULL && entry->is_Proj() && entry->in(0)->is_If()) {
+      uncommon_proj = entry->in(0)->as_If()->proj_out(1 - entry->as_Proj()->_con);
+      if (uncommon_proj->unique_ctrl_out() != rgn)
+        break;
+      iff = entry->in(0)->as_If();
+      if (iff->in(1)->Opcode() == Op_Opaque4) {
+        Node_Stack to_clone(2);
+        to_clone.push(iff->in(1), 1);
+        uint current = C->unique();
+        Node* result = NULL;
+        // Look for the opaque node to replace with the init value
+        // and clone everything in between. We keep the Opaque4 node
+        // so the duplicated predicates are eliminated once loop
+        // opts are over: they are here only to keep the IR graph
+        // consistent.
+        do {
+          Node* n = to_clone.node();
+          uint i = to_clone.index();
+          Node* m = n->in(i);
+          int op = m->Opcode();
+          if (m->is_Bool() ||
+              m->is_Cmp() ||
+              op == Op_AndL ||
+              op == Op_OrL ||
+              op == Op_RShiftL ||
+              op == Op_LShiftL ||
+              op == Op_AddL ||
+              op == Op_AddI ||
+              op == Op_MulL ||
+              op == Op_MulI ||
+              op == Op_SubL ||
+              op == Op_SubI ||
+              op == Op_ConvI2L) {
+            to_clone.push(m, 1);
+            continue;
+          }
+          if (op == Op_Opaque1) {
+            if (n->_idx < current) {
+              n = n->clone();
+            }
+            n->set_req(i, castii);
+            register_new_node(n, min_taken);
+            to_clone.set_node(n);
+          }
+          for (;;) {
+            Node* cur = to_clone.node();
+            uint j = to_clone.index();
+            if (j+1 < cur->req()) {
+              to_clone.set_index(j+1);
+              break;
+            }
+            to_clone.pop();
+            if (to_clone.size() == 0) {
+              result = cur;
+              break;
+            }
+            Node* next = to_clone.node();
+            j = to_clone.index();
+            if (cur->_idx >= current) {
+              if (next->_idx < current) {
+                next = next->clone();
+                register_new_node(next, min_taken);
+                to_clone.set_node(next);
+              }
+              assert(next->in(j) != cur, "input should have been cloned");
+              next->set_req(j, cur);
+            }
+          }
+        } while (result == NULL);
+        assert(result->_idx >= current, "new node expected");
+
+        Node* proj = entry->clone();
+        Node* other_proj = uncommon_proj->clone();
+        Node* new_iff = iff->clone();
+        new_iff->set_req(1, result);
+        proj->set_req(0, new_iff);
+        other_proj->set_req(0, new_iff);
+        Node *frame = new ParmNode(C->start(), TypeFunc::FramePtr);
+        register_new_node(frame, C->start());
+        // It's impossible for the predicate to fail at runtime. Use
+        // an Halt node.
+        Node* halt = new HaltNode(other_proj, frame);
+        C->root()->add_req(halt);
+        new_iff->set_req(0, prev_proj);
+
+        register_control(new_iff, outer_loop->_parent, prev_proj);
+        register_control(proj, outer_loop->_parent, new_iff);
+        register_control(other_proj, _ltree_root, new_iff);
+        register_control(halt, _ltree_root, other_proj);
+
+        prev_proj = proj;
+      }
+      entry = entry->in(0)->in(0);
+    }
+    _igvn.replace_input_of(outer_main_head, LoopNode::EntryControl, prev_proj);
+    set_idom(outer_main_head, prev_proj, dd_main_head);
+  }
+}
+
 void PhaseIdealLoop::duplicate_predicates(CountedLoopNode* pre_head, Node* min_taken, Node* castii,
                                           IdealLoopTree* outer_loop, LoopNode* outer_main_head,
                                           uint dd_main_head) {
@@ -1063,114 +1173,14 @@
     if (predicate != NULL) {
       entry = entry->in(0)->in(0);
     }
+    if (UseProfiledLoopPredicate) {
+      predicate = find_predicate_insertion_point(entry, Deoptimization::Reason_profile_predicate);
+      duplicate_predicates_helper(entry, predicate, min_taken, castii, outer_loop, outer_main_head, dd_main_head);
+    }
     predicate = find_predicate_insertion_point(entry, Deoptimization::Reason_predicate);
-    if (predicate != NULL) {
-      IfNode* iff = entry->in(0)->as_If();
-      ProjNode* uncommon_proj = iff->proj_out(1 - entry->as_Proj()->_con);
-      Node* rgn = uncommon_proj->unique_ctrl_out();
-      assert(rgn->is_Region() || rgn->is_Call(), "must be a region or call uct");
-      assert(iff->in(1)->in(1)->Opcode() == Op_Opaque1, "unexpected predicate shape");
-      entry = entry->in(0)->in(0);
-      Node* prev_proj = min_taken;
-      while (entry != NULL && entry->is_Proj() && entry->in(0)->is_If()) {
-        uncommon_proj = entry->in(0)->as_If()->proj_out(1 - entry->as_Proj()->_con);
-        if (uncommon_proj->unique_ctrl_out() != rgn)
-          break;
-        iff = entry->in(0)->as_If();
-        if (iff->in(1)->Opcode() == Op_Opaque4) {
-          Node_Stack to_clone(2);
-          to_clone.push(iff->in(1), 1);
-          uint current = C->unique();
-          Node* result = NULL;
-          // Look for the opaque node to replace with the init value
-          // and clone everything in between. We keep the Opaque4 node
-          // so the duplicated predicates are eliminated once loop
-          // opts are over: they are here only to keep the IR graph
-          // consistent.
-          do {
-            Node* n = to_clone.node();
-            uint i = to_clone.index();
-            Node* m = n->in(i);
-            int op = m->Opcode();
-            if (m->is_Bool() ||
-                m->is_Cmp() ||
-                op == Op_AndL ||
-                op == Op_OrL ||
-                op == Op_RShiftL ||
-                op == Op_LShiftL ||
-                op == Op_AddL ||
-                op == Op_AddI ||
-                op == Op_MulL ||
-                op == Op_MulI ||
-                op == Op_SubL ||
-                op == Op_SubI ||
-                op == Op_ConvI2L) {
-              to_clone.push(m, 1);
-              continue;
-            }
-            if (op == Op_Opaque1) {
-              if (n->_idx < current) {
-                n = n->clone();
-              }
-              n->set_req(i, castii);
-              register_new_node(n, min_taken);
-              to_clone.set_node(n);
-            }
-            for (;;) {
-              Node* cur = to_clone.node();
-              uint j = to_clone.index();
-              if (j+1 < cur->req()) {
-                to_clone.set_index(j+1);
-                break;
-              }
-              to_clone.pop();
-              if (to_clone.size() == 0) {
-                result = cur;
-                break;
-              }
-              Node* next = to_clone.node();
-              j = to_clone.index();
-              if (cur->_idx >= current) {
-                if (next->_idx < current) {
-                  next = next->clone();
-                  register_new_node(next, min_taken);
-                  to_clone.set_node(next);
-                }
-                assert(next->in(j) != cur, "input should have been cloned");
-                next->set_req(j, cur);
-              }
-            }
-          } while (result == NULL);
-          assert(result->_idx >= current, "new node expected");
-
-          Node* proj = entry->clone();
-          Node* other_proj = uncommon_proj->clone();
-          Node* new_iff = iff->clone();
-          new_iff->set_req(1, result);
-          proj->set_req(0, new_iff);
-          other_proj->set_req(0, new_iff);
-          Node *frame = new ParmNode(C->start(), TypeFunc::FramePtr);
-          register_new_node(frame, C->start());
-          // It's impossible for the predicate to fail at runtime. Use
-          // an Halt node.
-          Node* halt = new HaltNode(other_proj, frame);
-          C->root()->add_req(halt);
-          new_iff->set_req(0, prev_proj);
-
-          register_control(new_iff, outer_loop->_parent, prev_proj);
-          register_control(proj, outer_loop->_parent, new_iff);
-          register_control(other_proj, _ltree_root, new_iff);
-          register_control(halt, _ltree_root, other_proj);
-
-          prev_proj = proj;
-        }
-        entry = entry->in(0)->in(0);
-      }
-      _igvn.replace_input_of(outer_main_head, LoopNode::EntryControl, prev_proj);
-      set_idom(outer_main_head, prev_proj, dd_main_head);
-    }
-  }
-}
+    duplicate_predicates_helper(entry, predicate, min_taken, castii, outer_loop, outer_main_head, dd_main_head);
+  }
+ }
 
 //------------------------------insert_pre_post_loops--------------------------
 // Insert pre and post loops.  If peel_only is set, the pre-loop can not have
@@ -2852,11 +2862,7 @@
   }
   if (needs_guard) {
     // Check for an obvious zero trip guard.
-<<<<<<< HEAD
-    Node* inctrl = PhaseIdealLoop::skip_all_loop_predicates(cl->skip_strip_mined()->in(LoopNode::EntryControl));
-=======
-    Node* inctrl = PhaseIdealLoop::skip_loop_predicates(cl->skip_predicates());
->>>>>>> 8f6cd868
+    Node* inctrl = PhaseIdealLoop::skip_all_loop_predicates(cl->skip_predicates());
     if (inctrl->Opcode() == Op_IfTrue || inctrl->Opcode() == Op_IfFalse) {
       bool maybe_swapped = (inctrl->Opcode() == Op_IfFalse);
       // The test should look like just the backedge of a CountedLoop
