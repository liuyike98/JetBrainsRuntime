--- conflicted
+++ resolved
@@ -385,28 +385,6 @@
     }
   }
 
-<<<<<<< HEAD
-  // It's a dependency we won't find through GC, add it. This is relatively rare.
-  // Must handle over GC point.
-  Handle dependency(THREAD, to);
-  from_cld->_dependencies.add(dependency, CHECK);
-
-  // Added a potentially young gen oop to the ClassLoaderData
-  record_modified_oops();
-}
-
-
-void ClassLoaderData::Dependencies::add(Handle dependency, TRAPS) {
-  // Check first if this dependency is already in the list.
-  // Save a pointer to the last to add to under the lock.
-  objArrayOop ok = _list_head;
-  objArrayOop last = NULL;
-  while (ok != NULL) {
-    last = ok;
-    if (oopDesc::equals(ok->obj_at(0), dependency())) {
-      // Don't need to add it
-      return;
-=======
   // It's a dependency we won't find through GC, add it.
   if (!_handles.contains(to)) {
     NOT_PRODUCT(Atomic::inc(&_dependency_count));
@@ -419,7 +397,6 @@
       ls.print(" to ");
       to_cld->print_value_on(&ls);
       ls.cr();
->>>>>>> 8f6cd868
     }
     Handle dependency(Thread::current(), to);
     add_handle(dependency);
@@ -428,40 +405,6 @@
   }
 }
 
-<<<<<<< HEAD
-void ClassLoaderData::Dependencies::locked_add(objArrayHandle last_handle,
-                                               objArrayHandle new_dependency,
-                                               Thread* THREAD) {
-
-  // Have to lock and put the new dependency on the end of the dependency
-  // array so the card mark for CMS sees that this dependency is new.
-  // Can probably do this lock free with some effort.
-  ObjectLocker ol(Handle(THREAD, _list_head), THREAD);
-
-  oop loader_or_mirror = new_dependency->obj_at(0);
-
-  // Since the dependencies are only added, add to the end.
-  objArrayOop end = last_handle();
-  objArrayOop last = NULL;
-  while (end != NULL) {
-    last = end;
-    // check again if another thread added it to the end.
-    if (oopDesc::equals(end->obj_at(0), loader_or_mirror)) {
-      // Don't need to add it
-      return;
-    }
-    end = (objArrayOop)end->obj_at(1);
-  }
-  assert (last != NULL, "dependencies should be initialized");
-  // fill in the first element with the oop in new_dependency.
-  if (last->obj_at(0) == NULL) {
-    last->obj_at_put(0, new_dependency->obj_at(0));
-  } else {
-    last->obj_at_put(1, new_dependency());
-  }
-}
-=======
->>>>>>> 8f6cd868
 
 void ClassLoaderDataGraph::clear_claimed_marks() {
   for (ClassLoaderData* cld = _head; cld != NULL; cld = cld->next()) {
