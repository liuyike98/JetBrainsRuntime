/*
 * Copyright (c) 1997, 2018, Oracle and/or its affiliates. All rights reserved.
 * DO NOT ALTER OR REMOVE COPYRIGHT NOTICES OR THIS FILE HEADER.
 *
 * This code is free software; you can redistribute it and/or modify it
 * under the terms of the GNU General Public License version 2 only, as
 * published by the Free Software Foundation.
 *
 * This code is distributed in the hope that it will be useful, but WITHOUT
 * ANY WARRANTY; without even the implied warranty of MERCHANTABILITY or
 * FITNESS FOR A PARTICULAR PURPOSE.  See the GNU General Public License
 * version 2 for more details (a copy is included in the LICENSE file that
 * accompanied this code).
 *
 * You should have received a copy of the GNU General Public License version
 * 2 along with this work; if not, write to the Free Software Foundation,
 * Inc., 51 Franklin St, Fifth Floor, Boston, MA 02110-1301 USA.
 *
 * Please contact Oracle, 500 Oracle Parkway, Redwood Shores, CA 94065 USA
 * or visit www.oracle.com if you need additional information or have any
 * questions.
 *
 */

#ifndef SHARE_VM_OOPS_OOP_HPP
#define SHARE_VM_OOPS_OOP_HPP

#include "gc/shared/barrierSet.hpp"
#include "gc/shared/specialized_oop_closures.hpp"
#include "memory/iterator.hpp"
#include "memory/memRegion.hpp"
#include "oops/access.hpp"
#include "oops/metadata.hpp"
#include "utilities/macros.hpp"

// oopDesc is the top baseclass for objects classes. The {name}Desc classes describe
// the format of Java objects so the fields can be accessed from C++.
// oopDesc is abstract.
// (see oopHierarchy for complete oop class hierarchy)
//
// no virtual functions allowed

extern bool always_do_update_barrier;

// Forward declarations.
class OopClosure;
class ScanClosure;
class FastScanClosure;
class FilteringClosure;
class CMSIsAliveClosure;

class PSPromotionManager;
class ParCompactionManager;

class oopDesc {
  friend class VMStructs;
  friend class JVMCIVMStructs;
 private:
  volatile markOop _mark;
  union _metadata {
    Klass*      _klass;
    narrowKlass _compressed_klass;
  } _metadata;

 public:
  markOop  mark()      const {
    oop p = BarrierSet::barrier_set()->read_barrier((oop) this);
    return p->_mark;
  }
  markOop* mark_addr() const { return (markOop*) &_mark; }

  void set_mark(volatile markOop m) {
    oop p = BarrierSet::barrier_set()->write_barrier(this);
    p->_mark = m;
  }

  inline void release_set_mark(markOop m);
  inline markOop cas_set_mark(markOop new_mark, markOop old_mark);

  // Used only to re-initialize the mark word (e.g., of promoted
  // objects during a GC) -- requires a valid klass pointer
  inline void init_mark();

  inline Klass* klass() const;
  inline Klass* klass_or_null() const volatile;
  inline Klass* klass_or_null_acquire() const volatile;
  inline Klass** klass_addr();
  inline narrowKlass* compressed_klass_addr();

  inline void set_klass(Klass* k);
  inline void release_set_klass(Klass* k);

  // For klass field compression
  inline int klass_gap() const;
  inline void set_klass_gap(int z);
  // For when the klass pointer is being used as a linked list "next" field.
  inline void set_klass_to_list_ptr(oop k);
  inline oop list_ptr_from_klass();

  // size of object header, aligned to platform wordSize
  static int header_size() { return sizeof(oopDesc)/HeapWordSize; }

  // Returns whether this is an instance of k or an instance of a subclass of k
  inline bool is_a(Klass* k) const;

  // Returns the actual oop size of the object
  inline int size();

  // Sometimes (for complicated concurrency-related reasons), it is useful
  // to be able to figure out the size of an object knowing its klass.
  inline int size_given_klass(Klass* klass);

  // type test operations (inlined in oop.inline.hpp)
  inline bool is_instance()            const;
  inline bool is_array()               const;
  inline bool is_objArray()            const;
  inline bool is_typeArray()           const;

  // type test operations that don't require inclusion of oop.inline.hpp.
  bool is_instance_noinline()          const;
  bool is_array_noinline()             const;
  bool is_objArray_noinline()          const;
  bool is_typeArray_noinline()         const;

 protected:
  inline oop        as_oop() const { return const_cast<oopDesc*>(this); }

 private:
  // field addresses in oop
  inline void*      field_base(int offset)          const;

  inline jbyte*     byte_field_addr(int offset)     const;
  inline jchar*     char_field_addr(int offset)     const;
  inline jboolean*  bool_field_addr(int offset)     const;
  inline jint*      int_field_addr(int offset)      const;
  inline jshort*    short_field_addr(int offset)    const;
  inline jlong*     long_field_addr(int offset)     const;
  inline jfloat*    float_field_addr(int offset)    const;
  inline jdouble*   double_field_addr(int offset)   const;
  inline Metadata** metadata_field_addr(int offset) const;

 public:
  // Need this as public for garbage collection.
  template <class T> inline T* obj_field_addr(int offset) const;

  // Needed for javaClasses
  inline address* address_field_addr(int offset) const;

  inline static bool is_null(oop obj)       { return obj == NULL; }
  inline static bool is_null(narrowOop obj) { return obj == 0; }

<<<<<<< HEAD
  inline static bool equals(oop o1, oop o2) {
    return BarrierSet::barrier_set()->obj_equals(o1, o2);
  }

  inline static bool equals(narrowOop o1, narrowOop o2) {
    return BarrierSet::barrier_set()->obj_equals(o1, o2);
  }

  inline static bool safe_equals(oop o1, oop o2) {
#ifdef ASSERT
    BarrierSet::barrier_set()->verify_safe_oop(o1);
    BarrierSet::barrier_set()->verify_safe_oop(o2);
#endif
    return unsafe_equals(o1, o2);
  }

  inline static bool safe_equals(narrowOop o1, narrowOop o2) {
#ifdef ASSERT
    BarrierSet::barrier_set()->verify_safe_oop(o1);
    BarrierSet::barrier_set()->verify_safe_oop(o2);
#endif
    return unsafe_equals(o1, o2);
  }

  inline static bool unsafe_equals(oop o1, oop o2) {
#ifdef CHECK_UNHANDLED_OOPS
    return o1.obj() == o2.obj();
#else
    return o1 == o2;
#endif
  }

  inline static bool unsafe_equals(narrowOop o1, narrowOop o2) {
    return o1 == o2;
=======
  // Standard compare function returns negative value if o1 < o2
  //                                   0              if o1 == o2
  //                                   positive value if o1 > o2
  inline static int  compare(oop o1, oop o2) {
    void* o1_addr = (void*)o1;
    void* o2_addr = (void*)o2;
    if (o1_addr < o2_addr) {
      return -1;
    } else if (o1_addr > o2_addr) {
      return 1;
    } else {
      return 0;
    }
>>>>>>> df648feb
  }

  // Decode an oop pointer from a narrowOop if compressed.
  // These are overloaded for oop and narrowOop as are the other functions
  // below so that they can be called in template functions.
  static inline oop decode_heap_oop_not_null(oop v) { return v; }
  static inline oop decode_heap_oop_not_null(narrowOop v);
  static inline oop decode_heap_oop(oop v) { return v; }
  static inline oop decode_heap_oop(narrowOop v);

  // Encode an oop pointer to a narrow oop. The or_null versions accept
  // null oop pointer, others do not in order to eliminate the
  // null checking branches.
  static inline narrowOop encode_heap_oop_not_null(oop v);
  static inline narrowOop encode_heap_oop(oop v);

  // Load an oop out of the Java heap as is without decoding.
  // Called by GC to check for null before decoding.
  static inline narrowOop load_heap_oop(narrowOop* p);
  static inline oop       load_heap_oop(oop* p);

  // Load an oop out of Java heap and decode it to an uncompressed oop.
  static inline oop load_decode_heap_oop_not_null(narrowOop* p);
  static inline oop load_decode_heap_oop_not_null(oop* p);
  static inline oop load_decode_heap_oop(narrowOop* p);
  static inline oop load_decode_heap_oop(oop* p);

  // Store already encoded heap oop into the heap.
  static inline void store_heap_oop(narrowOop* p, narrowOop v);
  static inline void store_heap_oop(oop* p, oop v);

  // Encode oop if UseCompressedOops and store into the heap.
  static inline void encode_store_heap_oop_not_null(narrowOop* p, oop v);
  static inline void encode_store_heap_oop_not_null(oop* p, oop v);
  static inline void encode_store_heap_oop(narrowOop* p, oop v);
  static inline void encode_store_heap_oop(oop* p, oop v);

  // Access to fields in a instanceOop through these methods.
  template <DecoratorSet decorator>
  oop obj_field_access(int offset) const;
  oop obj_field(int offset) const;
  void obj_field_put(int offset, oop value);
  void obj_field_put_raw(int offset, oop value);
  void obj_field_put_volatile(int offset, oop value);

  Metadata* metadata_field(int offset) const;
  void metadata_field_put(int offset, Metadata* value);

  Metadata* metadata_field_acquire(int offset) const;
  void release_metadata_field_put(int offset, Metadata* value);

  jbyte byte_field(int offset) const;
  void byte_field_put(int offset, jbyte contents);

  jchar char_field(int offset) const;
  void char_field_put(int offset, jchar contents);

  jboolean bool_field(int offset) const;
  void bool_field_put(int offset, jboolean contents);

  jint int_field(int offset) const;
  void int_field_put(int offset, jint contents);

  jshort short_field(int offset) const;
  void short_field_put(int offset, jshort contents);

  jlong long_field(int offset) const;
  void long_field_put(int offset, jlong contents);

  jfloat float_field(int offset) const;
  void float_field_put(int offset, jfloat contents);

  jdouble double_field(int offset) const;
  void double_field_put(int offset, jdouble contents);

  address address_field(int offset) const;
  void address_field_put(int offset, address contents);

  oop obj_field_acquire(int offset) const;
  void release_obj_field_put(int offset, oop value);

  jbyte byte_field_acquire(int offset) const;
  void release_byte_field_put(int offset, jbyte contents);

  jchar char_field_acquire(int offset) const;
  void release_char_field_put(int offset, jchar contents);

  jboolean bool_field_acquire(int offset) const;
  void release_bool_field_put(int offset, jboolean contents);

  jint int_field_acquire(int offset) const;
  void release_int_field_put(int offset, jint contents);

  jshort short_field_acquire(int offset) const;
  void release_short_field_put(int offset, jshort contents);

  jlong long_field_acquire(int offset) const;
  void release_long_field_put(int offset, jlong contents);

  jfloat float_field_acquire(int offset) const;
  void release_float_field_put(int offset, jfloat contents);

  jdouble double_field_acquire(int offset) const;
  void release_double_field_put(int offset, jdouble contents);

  address address_field_acquire(int offset) const;
  void release_address_field_put(int offset, address contents);

  // printing functions for VM debugging
  void print_on(outputStream* st) const;         // First level print
  void print_value_on(outputStream* st) const;   // Second level print.
  void print_address_on(outputStream* st) const; // Address printing

  // printing on default output stream
  void print();
  void print_value();
  void print_address();

  // return the print strings
  char* print_string();
  char* print_value_string();

  // verification operations
  void verify_on(outputStream* st);
  void verify();

  // locking operations
  inline bool is_locked()   const;
  inline bool is_unlocked() const;
  inline bool has_bias_pattern() const;

  // asserts and guarantees
  static bool is_oop(oop obj, bool ignore_mark_word = false);
  static bool is_oop_or_null(oop obj, bool ignore_mark_word = false);
#ifndef PRODUCT
  inline bool is_unlocked_oop() const;
#endif

  // garbage collection
  inline bool is_gc_marked() const;

  inline bool is_scavengable() const;

  // Forward pointer operations for scavenge
  inline bool is_forwarded() const;

  inline void forward_to(oop p);
  inline bool cas_forward_to(oop p, markOop compare);

#if INCLUDE_ALL_GCS
  // Like "forward_to", but inserts the forwarding pointer atomically.
  // Exactly one thread succeeds in inserting the forwarding pointer, and
  // this call returns "NULL" for that thread; any other thread has the
  // value of the forwarding pointer returned and does not modify "this".
  inline oop forward_to_atomic(oop p);
#endif // INCLUDE_ALL_GCS

  inline oop forwardee() const;

  // Age of object during scavenge
  inline uint age() const;
  inline void incr_age();

  // mark-sweep support
  void follow_body(int begin, int end);

  // Garbage Collection support

#if INCLUDE_ALL_GCS
  // Parallel Compact
  inline void pc_follow_contents(ParCompactionManager* cm);
  inline void pc_update_contents(ParCompactionManager* cm);
  // Parallel Scavenge
  inline void ps_push_contents(PSPromotionManager* pm);
#endif


  // iterators, returns size of object
#define OOP_ITERATE_DECL(OopClosureType, nv_suffix)                     \
  inline void oop_iterate(OopClosureType* blk);                         \
  inline void oop_iterate(OopClosureType* blk, MemRegion mr);  // Only in mr.

  ALL_OOP_OOP_ITERATE_CLOSURES_1(OOP_ITERATE_DECL)
  ALL_OOP_OOP_ITERATE_CLOSURES_2(OOP_ITERATE_DECL)

#define OOP_ITERATE_SIZE_DECL(OopClosureType, nv_suffix)                \
  inline int oop_iterate_size(OopClosureType* blk);                     \
  inline int oop_iterate_size(OopClosureType* blk, MemRegion mr);  // Only in mr.

  ALL_OOP_OOP_ITERATE_CLOSURES_1(OOP_ITERATE_SIZE_DECL)
  ALL_OOP_OOP_ITERATE_CLOSURES_2(OOP_ITERATE_SIZE_DECL)


#if INCLUDE_ALL_GCS

#define OOP_ITERATE_BACKWARDS_DECL(OopClosureType, nv_suffix)  \
  inline void oop_iterate_backwards(OopClosureType* blk);

  ALL_OOP_OOP_ITERATE_CLOSURES_1(OOP_ITERATE_BACKWARDS_DECL)
  ALL_OOP_OOP_ITERATE_CLOSURES_2(OOP_ITERATE_BACKWARDS_DECL)

#endif // INCLUDE_ALL_GCS

  inline int oop_iterate_no_header(OopClosure* bk);
  inline int oop_iterate_no_header(OopClosure* bk, MemRegion mr);

  // identity hash; returns the identity hash key (computes it if necessary)
  // NOTE with the introduction of UseBiasedLocking that identity_hash() might reach a
  // safepoint if called on a biased object. Calling code must be aware of that.
  inline intptr_t identity_hash();
  intptr_t slow_identity_hash();

  // Alternate hashing code if string table is rehashed
  unsigned int new_hash(juint seed);

  // marks are forwarded to stack when object is locked
  inline bool    has_displaced_mark() const;
  inline markOop displaced_mark() const;
  inline void    set_displaced_mark(markOop m);

  static bool has_klass_gap();

  // for code generation
  static int mark_offset_in_bytes()      { return offset_of(oopDesc, _mark); }
  static int klass_offset_in_bytes()     { return offset_of(oopDesc, _metadata._klass); }
  static int klass_gap_offset_in_bytes() {
    assert(has_klass_gap(), "only applicable to compressed klass pointers");
    return klass_offset_in_bytes() + sizeof(narrowKlass);
  }

  static bool is_archive_object(oop p) NOT_CDS_JAVA_HEAP_RETURN_(false);
};

#endif // SHARE_VM_OOPS_OOP_HPP<|MERGE_RESOLUTION|>--- conflicted
+++ resolved
@@ -149,42 +149,6 @@
   inline static bool is_null(oop obj)       { return obj == NULL; }
   inline static bool is_null(narrowOop obj) { return obj == 0; }
 
-<<<<<<< HEAD
-  inline static bool equals(oop o1, oop o2) {
-    return BarrierSet::barrier_set()->obj_equals(o1, o2);
-  }
-
-  inline static bool equals(narrowOop o1, narrowOop o2) {
-    return BarrierSet::barrier_set()->obj_equals(o1, o2);
-  }
-
-  inline static bool safe_equals(oop o1, oop o2) {
-#ifdef ASSERT
-    BarrierSet::barrier_set()->verify_safe_oop(o1);
-    BarrierSet::barrier_set()->verify_safe_oop(o2);
-#endif
-    return unsafe_equals(o1, o2);
-  }
-
-  inline static bool safe_equals(narrowOop o1, narrowOop o2) {
-#ifdef ASSERT
-    BarrierSet::barrier_set()->verify_safe_oop(o1);
-    BarrierSet::barrier_set()->verify_safe_oop(o2);
-#endif
-    return unsafe_equals(o1, o2);
-  }
-
-  inline static bool unsafe_equals(oop o1, oop o2) {
-#ifdef CHECK_UNHANDLED_OOPS
-    return o1.obj() == o2.obj();
-#else
-    return o1 == o2;
-#endif
-  }
-
-  inline static bool unsafe_equals(narrowOop o1, narrowOop o2) {
-    return o1 == o2;
-=======
   // Standard compare function returns negative value if o1 < o2
   //                                   0              if o1 == o2
   //                                   positive value if o1 > o2
@@ -198,7 +162,42 @@
     } else {
       return 0;
     }
->>>>>>> df648feb
+  }
+
+  inline static bool equals(oop o1, oop o2) {
+    return BarrierSet::barrier_set()->obj_equals(o1, o2);
+  }
+
+  inline static bool equals(narrowOop o1, narrowOop o2) {
+    return BarrierSet::barrier_set()->obj_equals(o1, o2);
+  }
+
+  inline static bool safe_equals(oop o1, oop o2) {
+#ifdef ASSERT
+    BarrierSet::barrier_set()->verify_safe_oop(o1);
+    BarrierSet::barrier_set()->verify_safe_oop(o2);
+#endif
+    return unsafe_equals(o1, o2);
+  }
+
+  inline static bool safe_equals(narrowOop o1, narrowOop o2) {
+#ifdef ASSERT
+    BarrierSet::barrier_set()->verify_safe_oop(o1);
+    BarrierSet::barrier_set()->verify_safe_oop(o2);
+#endif
+    return unsafe_equals(o1, o2);
+  }
+
+  inline static bool unsafe_equals(oop o1, oop o2) {
+#ifdef CHECK_UNHANDLED_OOPS
+    return o1.obj() == o2.obj();
+#else
+    return o1 == o2;
+#endif
+  }
+
+  inline static bool unsafe_equals(narrowOop o1, narrowOop o2) {
+    return o1 == o2;
   }
 
   // Decode an oop pointer from a narrowOop if compressed.
