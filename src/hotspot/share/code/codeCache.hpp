--- conflicted
+++ resolved
@@ -193,7 +193,6 @@
   static void gc_epilogue();
   static void gc_prologue();
   static void verify_oops();
-<<<<<<< HEAD
 
   // Parallel GC support
   static ParallelCodeCacheIterator parallel_iterator() {
@@ -201,10 +200,7 @@
     return ParallelCodeCacheIterator(_heaps);
   }
 
-  // If "unloading_occurred" is true, then unloads (i.e., breaks root links
-=======
   // If any oops are not marked this method unloads (i.e., breaks root links
->>>>>>> a4f7f435
   // to) any unmarked codeBlobs in the cache.  Sets "marked_for_unloading"
   // to "true" iff some code got unloaded.
   // "unloading_occurred" controls whether metadata should be cleaned because of class unloading.
