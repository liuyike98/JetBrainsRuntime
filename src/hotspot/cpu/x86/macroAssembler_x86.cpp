--- conflicted
+++ resolved
@@ -2801,7 +2801,7 @@
 
 void MacroAssembler::cmpoop(Register src1, Register src2) {
   cmpptr(src1, src2);
-  oopDesc::bs()->asm_acmp_barrier(this, src1, src2);
+  BarrierSet::barrier_set()->asm_acmp_barrier(this, src1, src2);
 }
 
 void MacroAssembler::cmpoop(Register src1, Address src2) {
@@ -2810,8 +2810,8 @@
     Label done;
     jccb(Assembler::equal, done);
     movptr(rscratch2, src2);
-    oopDesc::bs()->interpreter_read_barrier(this, src1);
-    oopDesc::bs()->interpreter_read_barrier(this, rscratch2);
+    BarrierSet::barrier_set()->interpreter_read_barrier(this, src1);
+    BarrierSet::barrier_set()->interpreter_read_barrier(this, rscratch2);
     cmpptr(src1, rscratch2);
     bind(done);
   }
@@ -2821,7 +2821,7 @@
 void MacroAssembler::cmpoop(Register src1, jobject src2) {
   movoop(rscratch1, src2);
   cmpptr(src1, rscratch1);
-  oopDesc::bs()->asm_acmp_barrier(this, src1, rscratch1);
+  BarrierSet::barrier_set()->asm_acmp_barrier(this, src1, rscratch1);
 }
 #endif
 
@@ -3786,7 +3786,6 @@
   movl(as_Address(ArrayAddress(page, index)), tmp);
 }
 
-<<<<<<< HEAD
 // Special Shenandoah CAS implementation that handles false negatives
 // due to concurrent evacuation.
 #ifndef _LP64
@@ -3833,7 +3832,7 @@
   if (UseCompressedOops) {
     decode_heap_oop(tmp1);
   }
-  oopDesc::bs()->interpreter_read_barrier(this, tmp1);
+  BarrierSet::barrier_set()->interpreter_read_barrier(this, tmp1);
 
   if (UseCompressedOops) {
     movl(tmp2, oldval);
@@ -3841,7 +3840,7 @@
   } else {
     movptr(tmp2, oldval);
   }
-  oopDesc::bs()->interpreter_read_barrier(this, tmp2);
+  BarrierSet::barrier_set()->interpreter_read_barrier(this, tmp2);
 
   cmpptr(tmp1, tmp2);
   jcc(Assembler::notEqual, done, true);
@@ -3867,7 +3866,7 @@
   } else {
     movptr(tmp2, oldval);
   }
-  oopDesc::bs()->interpreter_read_barrier(this, tmp2);
+  BarrierSet::barrier_set()->interpreter_read_barrier(this, tmp2);
 
   cmpptr(tmp1, tmp2);
   jcc(Assembler::equal, retry, true);
@@ -3881,7 +3880,8 @@
     movzbl(res, res);
   }
 }
-=======
+#endif
+
 #ifdef _LP64
 void MacroAssembler::safepoint_poll(Label& slow_path, Register thread_reg, Register temp_reg) {
   if (SafepointMechanism::uses_thread_local_poll()) {
@@ -3899,7 +3899,6 @@
       SafepointSynchronize::_not_synchronized);
   jcc(Assembler::notEqual, slow_path);
 }
->>>>>>> e17cf3fc
 #endif
 
 // Calls to C land
@@ -7108,7 +7107,7 @@
 void MacroAssembler::resolve_oop_handle(Register result) {
   // OopHandle::resolve is an indirection.
   movptr(result, Address(result, 0));
-  oopDesc::bs()->interpreter_read_barrier_not_null(this, result);
+  BarrierSet::barrier_set()->interpreter_read_barrier_not_null(this, result);
 }
 
 void MacroAssembler::load_mirror(Register mirror, Register method) {
