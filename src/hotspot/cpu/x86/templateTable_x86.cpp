/*
 * Copyright (c) 1997, 2018, Oracle and/or its affiliates. All rights reserved.
 * DO NOT ALTER OR REMOVE COPYRIGHT NOTICES OR THIS FILE HEADER.
 *
 * This code is free software; you can redistribute it and/or modify it
 * under the terms of the GNU General Public License version 2 only, as
 * published by the Free Software Foundation.
 *
 * This code is distributed in the hope that it will be useful, but WITHOUT
 * ANY WARRANTY; without even the implied warranty of MERCHANTABILITY or
 * FITNESS FOR A PARTICULAR PURPOSE.  See the GNU General Public License
 * version 2 for more details (a copy is included in the LICENSE file that
 * accompanied this code).
 *
 * You should have received a copy of the GNU General Public License version
 * 2 along with this work; if not, write to the Free Software Foundation,
 * Inc., 51 Franklin St, Fifth Floor, Boston, MA 02110-1301 USA.
 *
 * Please contact Oracle, 500 Oracle Parkway, Redwood Shores, CA 94065 USA
 * or visit www.oracle.com if you need additional information or have any
 * questions.
 *
 */

#include "precompiled.hpp"
#include "asm/macroAssembler.hpp"
#include "interpreter/interpreter.hpp"
#include "interpreter/interpreterRuntime.hpp"
#include "interpreter/interp_masm.hpp"
#include "interpreter/templateTable.hpp"
#include "memory/universe.hpp"
#include "oops/methodData.hpp"
#include "oops/objArrayKlass.hpp"
#include "oops/oop.inline.hpp"
#include "prims/methodHandles.hpp"
#include "runtime/frame.inline.hpp"
#include "runtime/safepointMechanism.hpp"
#include "runtime/sharedRuntime.hpp"
#include "runtime/stubRoutines.hpp"
#include "runtime/synchronizer.hpp"
#include "utilities/macros.hpp"

#define __ _masm->

// Global Register Names
static const Register rbcp     = LP64_ONLY(r13) NOT_LP64(rsi);
static const Register rlocals  = LP64_ONLY(r14) NOT_LP64(rdi);

// Platform-dependent initialization
void TemplateTable::pd_initialize() {
  // No x86 specific initialization
}

// Address Computation: local variables
static inline Address iaddress(int n) {
  return Address(rlocals, Interpreter::local_offset_in_bytes(n));
}

static inline Address laddress(int n) {
  return iaddress(n + 1);
}

#ifndef _LP64
static inline Address haddress(int n) {
  return iaddress(n + 0);
}
#endif

static inline Address faddress(int n) {
  return iaddress(n);
}

static inline Address daddress(int n) {
  return laddress(n);
}

static inline Address aaddress(int n) {
  return iaddress(n);
}

static inline Address iaddress(Register r) {
  return Address(rlocals, r, Address::times_ptr);
}

static inline Address laddress(Register r) {
  return Address(rlocals, r, Address::times_ptr, Interpreter::local_offset_in_bytes(1));
}

#ifndef _LP64
static inline Address haddress(Register r)       {
  return Address(rlocals, r, Interpreter::stackElementScale(), Interpreter::local_offset_in_bytes(0));
}
#endif

static inline Address faddress(Register r) {
  return iaddress(r);
}

static inline Address daddress(Register r) {
  return laddress(r);
}

static inline Address aaddress(Register r) {
  return iaddress(r);
}


// expression stack
// (Note: Must not use symmetric equivalents at_rsp_m1/2 since they store
// data beyond the rsp which is potentially unsafe in an MT environment;
// an interrupt may overwrite that data.)
static inline Address at_rsp   () {
  return Address(rsp, 0);
}

// At top of Java expression stack which may be different than esp().  It
// isn't for category 1 objects.
static inline Address at_tos   () {
  return Address(rsp,  Interpreter::expr_offset_in_bytes(0));
}

static inline Address at_tos_p1() {
  return Address(rsp,  Interpreter::expr_offset_in_bytes(1));
}

static inline Address at_tos_p2() {
  return Address(rsp,  Interpreter::expr_offset_in_bytes(2));
}

// Condition conversion
static Assembler::Condition j_not(TemplateTable::Condition cc) {
  switch (cc) {
  case TemplateTable::equal        : return Assembler::notEqual;
  case TemplateTable::not_equal    : return Assembler::equal;
  case TemplateTable::less         : return Assembler::greaterEqual;
  case TemplateTable::less_equal   : return Assembler::greater;
  case TemplateTable::greater      : return Assembler::lessEqual;
  case TemplateTable::greater_equal: return Assembler::less;
  }
  ShouldNotReachHere();
  return Assembler::zero;
}



// Miscelaneous helper routines
// Store an oop (or NULL) at the address described by obj.
// If val == noreg this means store a NULL


static void do_oop_store(InterpreterMacroAssembler* _masm,
                         Address dst,
                         Register val,
                         DecoratorSet decorators = 0) {
  assert(val == noreg || val == rax, "parameter is just for looks");
  __ store_heap_oop(dst, val, rdx, rbx, decorators);
}

static void do_oop_load(InterpreterMacroAssembler* _masm,
                        Address src,
                        Register dst,
                        DecoratorSet decorators = 0) {
  __ load_heap_oop(dst, src, rdx, rbx, decorators);
}

Address TemplateTable::at_bcp(int offset) {
  assert(_desc->uses_bcp(), "inconsistent uses_bcp information");
  return Address(rbcp, offset);
}


void TemplateTable::patch_bytecode(Bytecodes::Code bc, Register bc_reg,
                                   Register temp_reg, bool load_bc_into_bc_reg/*=true*/,
                                   int byte_no) {
  if (!RewriteBytecodes)  return;
  Label L_patch_done;

  switch (bc) {
  case Bytecodes::_fast_aputfield:
  case Bytecodes::_fast_bputfield:
  case Bytecodes::_fast_zputfield:
  case Bytecodes::_fast_cputfield:
  case Bytecodes::_fast_dputfield:
  case Bytecodes::_fast_fputfield:
  case Bytecodes::_fast_iputfield:
  case Bytecodes::_fast_lputfield:
  case Bytecodes::_fast_sputfield:
    {
      // We skip bytecode quickening for putfield instructions when
      // the put_code written to the constant pool cache is zero.
      // This is required so that every execution of this instruction
      // calls out to InterpreterRuntime::resolve_get_put to do
      // additional, required work.
      assert(byte_no == f1_byte || byte_no == f2_byte, "byte_no out of range");
      assert(load_bc_into_bc_reg, "we use bc_reg as temp");
      __ get_cache_and_index_and_bytecode_at_bcp(temp_reg, bc_reg, temp_reg, byte_no, 1);
      __ movl(bc_reg, bc);
      __ cmpl(temp_reg, (int) 0);
      __ jcc(Assembler::zero, L_patch_done);  // don't patch
    }
    break;
  default:
    assert(byte_no == -1, "sanity");
    // the pair bytecodes have already done the load.
    if (load_bc_into_bc_reg) {
      __ movl(bc_reg, bc);
    }
  }

  if (JvmtiExport::can_post_breakpoint()) {
    Label L_fast_patch;
    // if a breakpoint is present we can't rewrite the stream directly
    __ movzbl(temp_reg, at_bcp(0));
    __ cmpl(temp_reg, Bytecodes::_breakpoint);
    __ jcc(Assembler::notEqual, L_fast_patch);
    __ get_method(temp_reg);
    // Let breakpoint table handling rewrite to quicker bytecode
    __ call_VM(noreg, CAST_FROM_FN_PTR(address, InterpreterRuntime::set_original_bytecode_at), temp_reg, rbcp, bc_reg);
#ifndef ASSERT
    __ jmpb(L_patch_done);
#else
    __ jmp(L_patch_done);
#endif
    __ bind(L_fast_patch);
  }

#ifdef ASSERT
  Label L_okay;
  __ load_unsigned_byte(temp_reg, at_bcp(0));
  __ cmpl(temp_reg, (int) Bytecodes::java_code(bc));
  __ jcc(Assembler::equal, L_okay);
  __ cmpl(temp_reg, bc_reg);
  __ jcc(Assembler::equal, L_okay);
  __ stop("patching the wrong bytecode");
  __ bind(L_okay);
#endif

  // patch bytecode
  __ movb(at_bcp(0), bc_reg);
  __ bind(L_patch_done);
}
// Individual instructions


void TemplateTable::nop() {
  transition(vtos, vtos);
  // nothing to do
}

void TemplateTable::shouldnotreachhere() {
  transition(vtos, vtos);
  __ stop("shouldnotreachhere bytecode");
}

void TemplateTable::aconst_null() {
  transition(vtos, atos);
  __ xorl(rax, rax);
}

void TemplateTable::iconst(int value) {
  transition(vtos, itos);
  if (value == 0) {
    __ xorl(rax, rax);
  } else {
    __ movl(rax, value);
  }
}

void TemplateTable::lconst(int value) {
  transition(vtos, ltos);
  if (value == 0) {
    __ xorl(rax, rax);
  } else {
    __ movl(rax, value);
  }
#ifndef _LP64
  assert(value >= 0, "check this code");
  __ xorptr(rdx, rdx);
#endif
}



void TemplateTable::fconst(int value) {
  transition(vtos, ftos);
  if (UseSSE >= 1) {
    static float one = 1.0f, two = 2.0f;
    switch (value) {
    case 0:
      __ xorps(xmm0, xmm0);
      break;
    case 1:
      __ movflt(xmm0, ExternalAddress((address) &one));
      break;
    case 2:
      __ movflt(xmm0, ExternalAddress((address) &two));
      break;
    default:
      ShouldNotReachHere();
      break;
    }
  } else {
#ifdef _LP64
    ShouldNotReachHere();
#else
           if (value == 0) { __ fldz();
    } else if (value == 1) { __ fld1();
    } else if (value == 2) { __ fld1(); __ fld1(); __ faddp(); // should do a better solution here
    } else                 { ShouldNotReachHere();
    }
#endif // _LP64
  }
}

void TemplateTable::dconst(int value) {
  transition(vtos, dtos);
  if (UseSSE >= 2) {
    static double one = 1.0;
    switch (value) {
    case 0:
      __ xorpd(xmm0, xmm0);
      break;
    case 1:
      __ movdbl(xmm0, ExternalAddress((address) &one));
      break;
    default:
      ShouldNotReachHere();
      break;
    }
  } else {
#ifdef _LP64
    ShouldNotReachHere();
#else
           if (value == 0) { __ fldz();
    } else if (value == 1) { __ fld1();
    } else                 { ShouldNotReachHere();
    }
#endif
  }
}

void TemplateTable::bipush() {
  transition(vtos, itos);
  __ load_signed_byte(rax, at_bcp(1));
}

void TemplateTable::sipush() {
  transition(vtos, itos);
  __ load_unsigned_short(rax, at_bcp(1));
  __ bswapl(rax);
  __ sarl(rax, 16);
}

void TemplateTable::ldc(bool wide) {
  transition(vtos, vtos);
  Register rarg = NOT_LP64(rcx) LP64_ONLY(c_rarg1);
  Label call_ldc, notFloat, notClass, notInt, Done;

  if (wide) {
    __ get_unsigned_2_byte_index_at_bcp(rbx, 1);
  } else {
    __ load_unsigned_byte(rbx, at_bcp(1));
  }

  __ get_cpool_and_tags(rcx, rax);
  const int base_offset = ConstantPool::header_size() * wordSize;
  const int tags_offset = Array<u1>::base_offset_in_bytes();

  // get type
  __ movzbl(rdx, Address(rax, rbx, Address::times_1, tags_offset));

  // unresolved class - get the resolved class
  __ cmpl(rdx, JVM_CONSTANT_UnresolvedClass);
  __ jccb(Assembler::equal, call_ldc);

  // unresolved class in error state - call into runtime to throw the error
  // from the first resolution attempt
  __ cmpl(rdx, JVM_CONSTANT_UnresolvedClassInError);
  __ jccb(Assembler::equal, call_ldc);

  // resolved class - need to call vm to get java mirror of the class
  __ cmpl(rdx, JVM_CONSTANT_Class);
  __ jcc(Assembler::notEqual, notClass);

  __ bind(call_ldc);

  __ movl(rarg, wide);
  call_VM(rax, CAST_FROM_FN_PTR(address, InterpreterRuntime::ldc), rarg);

  __ push(atos);
  __ jmp(Done);

  __ bind(notClass);
  __ cmpl(rdx, JVM_CONSTANT_Float);
  __ jccb(Assembler::notEqual, notFloat);

  // ftos
  __ load_float(Address(rcx, rbx, Address::times_ptr, base_offset));
  __ push(ftos);
  __ jmp(Done);

  __ bind(notFloat);
  __ cmpl(rdx, JVM_CONSTANT_Integer);
  __ jccb(Assembler::notEqual, notInt);

  // itos
  __ movl(rax, Address(rcx, rbx, Address::times_ptr, base_offset));
  __ push(itos);
  __ jmp(Done);

  // assume the tag is for condy; if not, the VM runtime will tell us
  __ bind(notInt);
  condy_helper(Done);

  __ bind(Done);
}

// Fast path for caching oop constants.
void TemplateTable::fast_aldc(bool wide) {
  transition(vtos, atos);

  Register result = rax;
  Register tmp = rdx;
  Register rarg = NOT_LP64(rcx) LP64_ONLY(c_rarg1);
  int index_size = wide ? sizeof(u2) : sizeof(u1);

  Label resolved;

  // We are resolved if the resolved reference cache entry contains a
  // non-null object (String, MethodType, etc.)
  assert_different_registers(result, tmp);
  __ get_cache_index_at_bcp(tmp, 1, index_size);
  __ load_resolved_reference_at_index(result, tmp);
  __ testptr(result, result);
  __ jcc(Assembler::notZero, resolved);

  address entry = CAST_FROM_FN_PTR(address, InterpreterRuntime::resolve_ldc);

  // first time invocation - must resolve first
  __ movl(rarg, (int)bytecode());
  __ call_VM(result, entry, rarg);
  __ bind(resolved);

  { // Check for the null sentinel.
    // If we just called the VM, it already did the mapping for us,
    // but it's harmless to retry.
    Label notNull;
    ExternalAddress null_sentinel((address)Universe::the_null_sentinel_addr());
    __ movptr(tmp, null_sentinel);
    __ cmpoop(tmp, result);
    __ jccb(Assembler::notEqual, notNull);
    __ xorptr(result, result);  // NULL object reference
    __ bind(notNull);
  }

  if (VerifyOops) {
    __ verify_oop(result);
  }
}

void TemplateTable::ldc2_w() {
  transition(vtos, vtos);
  Label notDouble, notLong, Done;
  __ get_unsigned_2_byte_index_at_bcp(rbx, 1);

  __ get_cpool_and_tags(rcx, rax);
  const int base_offset = ConstantPool::header_size() * wordSize;
  const int tags_offset = Array<u1>::base_offset_in_bytes();

  // get type
  __ movzbl(rdx, Address(rax, rbx, Address::times_1, tags_offset));
  __ cmpl(rdx, JVM_CONSTANT_Double);
  __ jccb(Assembler::notEqual, notDouble);

  // dtos
  __ load_double(Address(rcx, rbx, Address::times_ptr, base_offset));
  __ push(dtos);

  __ jmp(Done);
  __ bind(notDouble);
  __ cmpl(rdx, JVM_CONSTANT_Long);
  __ jccb(Assembler::notEqual, notLong);

  // ltos
  __ movptr(rax, Address(rcx, rbx, Address::times_ptr, base_offset + 0 * wordSize));
  NOT_LP64(__ movptr(rdx, Address(rcx, rbx, Address::times_ptr, base_offset + 1 * wordSize)));
  __ push(ltos);
  __ jmp(Done);

  __ bind(notLong);
  condy_helper(Done);

  __ bind(Done);
}

void TemplateTable::condy_helper(Label& Done) {
  const Register obj = rax;
  const Register off = rbx;
  const Register flags = rcx;
  const Register rarg = NOT_LP64(rcx) LP64_ONLY(c_rarg1);
  __ movl(rarg, (int)bytecode());
  call_VM(obj, CAST_FROM_FN_PTR(address, InterpreterRuntime::resolve_ldc), rarg);
#ifndef _LP64
  // borrow rdi from locals
  __ get_thread(rdi);
  __ get_vm_result_2(flags, rdi);
  __ restore_locals();
#else
  __ get_vm_result_2(flags, r15_thread);
#endif
  // VMr = obj = base address to find primitive value to push
  // VMr2 = flags = (tos, off) using format of CPCE::_flags
  __ movl(off, flags);
  __ andl(off, ConstantPoolCacheEntry::field_index_mask);
  const Address field(obj, off, Address::times_1, 0*wordSize);

  // What sort of thing are we loading?
  __ shrl(flags, ConstantPoolCacheEntry::tos_state_shift);
  __ andl(flags, ConstantPoolCacheEntry::tos_state_mask);

  switch (bytecode()) {
  case Bytecodes::_ldc:
  case Bytecodes::_ldc_w:
    {
      // tos in (itos, ftos, stos, btos, ctos, ztos)
      Label notInt, notFloat, notShort, notByte, notChar, notBool;
      __ cmpl(flags, itos);
      __ jcc(Assembler::notEqual, notInt);
      // itos
      __ movl(rax, field);
      __ push(itos);
      __ jmp(Done);

      __ bind(notInt);
      __ cmpl(flags, ftos);
      __ jcc(Assembler::notEqual, notFloat);
      // ftos
      __ load_float(field);
      __ push(ftos);
      __ jmp(Done);

      __ bind(notFloat);
      __ cmpl(flags, stos);
      __ jcc(Assembler::notEqual, notShort);
      // stos
      __ load_signed_short(rax, field);
      __ push(stos);
      __ jmp(Done);

      __ bind(notShort);
      __ cmpl(flags, btos);
      __ jcc(Assembler::notEqual, notByte);
      // btos
      __ load_signed_byte(rax, field);
      __ push(btos);
      __ jmp(Done);

      __ bind(notByte);
      __ cmpl(flags, ctos);
      __ jcc(Assembler::notEqual, notChar);
      // ctos
      __ load_unsigned_short(rax, field);
      __ push(ctos);
      __ jmp(Done);

      __ bind(notChar);
      __ cmpl(flags, ztos);
      __ jcc(Assembler::notEqual, notBool);
      // ztos
      __ load_signed_byte(rax, field);
      __ push(ztos);
      __ jmp(Done);

      __ bind(notBool);
      break;
    }

  case Bytecodes::_ldc2_w:
    {
      Label notLong, notDouble;
      __ cmpl(flags, ltos);
      __ jcc(Assembler::notEqual, notLong);
      // ltos
      __ movptr(rax, field);
      NOT_LP64(__ movptr(rdx, field.plus_disp(4)));
      __ push(ltos);
      __ jmp(Done);

      __ bind(notLong);
      __ cmpl(flags, dtos);
      __ jcc(Assembler::notEqual, notDouble);
      // dtos
      __ load_double(field);
      __ push(dtos);
      __ jmp(Done);

      __ bind(notDouble);
      break;
    }

  default:
    ShouldNotReachHere();
  }

  __ stop("bad ldc/condy");
}

void TemplateTable::locals_index(Register reg, int offset) {
  __ load_unsigned_byte(reg, at_bcp(offset));
  __ negptr(reg);
}

void TemplateTable::iload() {
  iload_internal();
}

void TemplateTable::nofast_iload() {
  iload_internal(may_not_rewrite);
}

void TemplateTable::iload_internal(RewriteControl rc) {
  transition(vtos, itos);
  if (RewriteFrequentPairs && rc == may_rewrite) {
    Label rewrite, done;
    const Register bc = LP64_ONLY(c_rarg3) NOT_LP64(rcx);
    LP64_ONLY(assert(rbx != bc, "register damaged"));

    // get next byte
    __ load_unsigned_byte(rbx,
                          at_bcp(Bytecodes::length_for(Bytecodes::_iload)));
    // if _iload, wait to rewrite to iload2.  We only want to rewrite the
    // last two iloads in a pair.  Comparing against fast_iload means that
    // the next bytecode is neither an iload or a caload, and therefore
    // an iload pair.
    __ cmpl(rbx, Bytecodes::_iload);
    __ jcc(Assembler::equal, done);

    __ cmpl(rbx, Bytecodes::_fast_iload);
    __ movl(bc, Bytecodes::_fast_iload2);

    __ jccb(Assembler::equal, rewrite);

    // if _caload, rewrite to fast_icaload
    __ cmpl(rbx, Bytecodes::_caload);
    __ movl(bc, Bytecodes::_fast_icaload);
    __ jccb(Assembler::equal, rewrite);

    // rewrite so iload doesn't check again.
    __ movl(bc, Bytecodes::_fast_iload);

    // rewrite
    // bc: fast bytecode
    __ bind(rewrite);
    patch_bytecode(Bytecodes::_iload, bc, rbx, false);
    __ bind(done);
  }

  // Get the local value into tos
  locals_index(rbx);
  __ movl(rax, iaddress(rbx));
}

void TemplateTable::fast_iload2() {
  transition(vtos, itos);
  locals_index(rbx);
  __ movl(rax, iaddress(rbx));
  __ push(itos);
  locals_index(rbx, 3);
  __ movl(rax, iaddress(rbx));
}

void TemplateTable::fast_iload() {
  transition(vtos, itos);
  locals_index(rbx);
  __ movl(rax, iaddress(rbx));
}

void TemplateTable::lload() {
  transition(vtos, ltos);
  locals_index(rbx);
  __ movptr(rax, laddress(rbx));
  NOT_LP64(__ movl(rdx, haddress(rbx)));
}

void TemplateTable::fload() {
  transition(vtos, ftos);
  locals_index(rbx);
  __ load_float(faddress(rbx));
}

void TemplateTable::dload() {
  transition(vtos, dtos);
  locals_index(rbx);
  __ load_double(daddress(rbx));
}

void TemplateTable::aload() {
  transition(vtos, atos);
  locals_index(rbx);
  __ movptr(rax, aaddress(rbx));
}

void TemplateTable::locals_index_wide(Register reg) {
  __ load_unsigned_short(reg, at_bcp(2));
  __ bswapl(reg);
  __ shrl(reg, 16);
  __ negptr(reg);
}

void TemplateTable::wide_iload() {
  transition(vtos, itos);
  locals_index_wide(rbx);
  __ movl(rax, iaddress(rbx));
}

void TemplateTable::wide_lload() {
  transition(vtos, ltos);
  locals_index_wide(rbx);
  __ movptr(rax, laddress(rbx));
  NOT_LP64(__ movl(rdx, haddress(rbx)));
}

void TemplateTable::wide_fload() {
  transition(vtos, ftos);
  locals_index_wide(rbx);
  __ load_float(faddress(rbx));
}

void TemplateTable::wide_dload() {
  transition(vtos, dtos);
  locals_index_wide(rbx);
  __ load_double(daddress(rbx));
}

void TemplateTable::wide_aload() {
  transition(vtos, atos);
  locals_index_wide(rbx);
  __ movptr(rax, aaddress(rbx));
}

void TemplateTable::index_check(Register array, Register index) {
  // Pop ptr into array
  __ pop_ptr(array);
  index_check_without_pop(array, index);
}

void TemplateTable::index_check_without_pop(Register array, Register index) {
  // destroys rbx
  // check array
  __ null_check(array, arrayOopDesc::length_offset_in_bytes());
  // sign extend index for use by indexed load
  __ movl2ptr(index, index);
  // check index
  __ cmpl(index, Address(array, arrayOopDesc::length_offset_in_bytes()));
  if (index != rbx) {
    // ??? convention: move aberrant index into rbx for exception message
    assert(rbx != array, "different registers");
    __ movl(rbx, index);
  }
  Label skip;
  __ jccb(Assembler::below, skip);
  // Pass array to create more detailed exceptions.
  __ mov(NOT_LP64(rax) LP64_ONLY(c_rarg1), array);
  __ jump(ExternalAddress(Interpreter::_throw_ArrayIndexOutOfBoundsException_entry));
  __ bind(skip);
}

void TemplateTable::iaload() {
  transition(itos, itos);
  // rax: index
  // rdx: array
  index_check(rdx, rax); // kills rbx
  __ access_load_at(T_INT, IN_HEAP | IN_HEAP_ARRAY, rax,
                    Address(rdx, rax, Address::times_4,
                            arrayOopDesc::base_offset_in_bytes(T_INT)),
                    noreg, noreg);
}

void TemplateTable::laload() {
  transition(itos, ltos);
  // rax: index
  // rdx: array
  index_check(rdx, rax); // kills rbx
  NOT_LP64(__ mov(rbx, rax));
  // rbx,: index
  __ access_load_at(T_LONG, IN_HEAP | IN_HEAP_ARRAY, noreg /* ltos */,
                    Address(rdx, rbx, Address::times_8,
                            arrayOopDesc::base_offset_in_bytes(T_LONG)),
                    noreg, noreg);
}



void TemplateTable::faload() {
  transition(itos, ftos);
  // rax: index
  // rdx: array
  index_check(rdx, rax); // kills rbx
  __ access_load_at(T_FLOAT, IN_HEAP | IN_HEAP_ARRAY, noreg /* ftos */,
                    Address(rdx, rax,
                            Address::times_4,
                            arrayOopDesc::base_offset_in_bytes(T_FLOAT)),
                    noreg, noreg);
}

void TemplateTable::daload() {
  transition(itos, dtos);
  // rax: index
  // rdx: array
  index_check(rdx, rax); // kills rbx
  __ access_load_at(T_DOUBLE, IN_HEAP | IN_HEAP_ARRAY, noreg /* dtos */,
                    Address(rdx, rax,
                            Address::times_8,
                            arrayOopDesc::base_offset_in_bytes(T_DOUBLE)),
                    noreg, noreg);
}

void TemplateTable::aaload() {
  transition(itos, atos);
  // rax: index
  // rdx: array
  index_check(rdx, rax); // kills rbx
  do_oop_load(_masm,
              Address(rdx, rax,
                      UseCompressedOops ? Address::times_4 : Address::times_ptr,
                      arrayOopDesc::base_offset_in_bytes(T_OBJECT)),
              rax,
              IN_HEAP_ARRAY);
}

void TemplateTable::baload() {
  transition(itos, itos);
  // rax: index
  // rdx: array
  index_check(rdx, rax); // kills rbx
  __ access_load_at(T_BYTE, IN_HEAP | IN_HEAP_ARRAY, rax,
                    Address(rdx, rax, Address::times_1, arrayOopDesc::base_offset_in_bytes(T_BYTE)),
                    noreg, noreg);
}

void TemplateTable::caload() {
  transition(itos, itos);
  // rax: index
  // rdx: array
  index_check(rdx, rax); // kills rbx
  __ access_load_at(T_CHAR, IN_HEAP | IN_HEAP_ARRAY, rax,
                    Address(rdx, rax, Address::times_2, arrayOopDesc::base_offset_in_bytes(T_CHAR)),
                    noreg, noreg);
}

// iload followed by caload frequent pair
void TemplateTable::fast_icaload() {
  transition(vtos, itos);
  // load index out of locals
  locals_index(rbx);
  __ movl(rax, iaddress(rbx));

  // rax: index
  // rdx: array
  index_check(rdx, rax); // kills rbx
  __ access_load_at(T_CHAR, IN_HEAP | IN_HEAP_ARRAY, rax,
                    Address(rdx, rax, Address::times_2, arrayOopDesc::base_offset_in_bytes(T_CHAR)),
                    noreg, noreg);
}


void TemplateTable::saload() {
  transition(itos, itos);
  // rax: index
  // rdx: array
  index_check(rdx, rax); // kills rbx
  __ access_load_at(T_SHORT, IN_HEAP | IN_HEAP_ARRAY, rax,
                    Address(rdx, rax, Address::times_2, arrayOopDesc::base_offset_in_bytes(T_SHORT)),
                    noreg, noreg);
}

void TemplateTable::iload(int n) {
  transition(vtos, itos);
  __ movl(rax, iaddress(n));
}

void TemplateTable::lload(int n) {
  transition(vtos, ltos);
  __ movptr(rax, laddress(n));
  NOT_LP64(__ movptr(rdx, haddress(n)));
}

void TemplateTable::fload(int n) {
  transition(vtos, ftos);
  __ load_float(faddress(n));
}

void TemplateTable::dload(int n) {
  transition(vtos, dtos);
  __ load_double(daddress(n));
}

void TemplateTable::aload(int n) {
  transition(vtos, atos);
  __ movptr(rax, aaddress(n));
}

void TemplateTable::aload_0() {
  aload_0_internal();
}

void TemplateTable::nofast_aload_0() {
  aload_0_internal(may_not_rewrite);
}

void TemplateTable::aload_0_internal(RewriteControl rc) {
  transition(vtos, atos);
  // According to bytecode histograms, the pairs:
  //
  // _aload_0, _fast_igetfield
  // _aload_0, _fast_agetfield
  // _aload_0, _fast_fgetfield
  //
  // occur frequently. If RewriteFrequentPairs is set, the (slow)
  // _aload_0 bytecode checks if the next bytecode is either
  // _fast_igetfield, _fast_agetfield or _fast_fgetfield and then
  // rewrites the current bytecode into a pair bytecode; otherwise it
  // rewrites the current bytecode into _fast_aload_0 that doesn't do
  // the pair check anymore.
  //
  // Note: If the next bytecode is _getfield, the rewrite must be
  //       delayed, otherwise we may miss an opportunity for a pair.
  //
  // Also rewrite frequent pairs
  //   aload_0, aload_1
  //   aload_0, iload_1
  // These bytecodes with a small amount of code are most profitable
  // to rewrite
  if (RewriteFrequentPairs && rc == may_rewrite) {
    Label rewrite, done;

    const Register bc = LP64_ONLY(c_rarg3) NOT_LP64(rcx);
    LP64_ONLY(assert(rbx != bc, "register damaged"));

    // get next byte
    __ load_unsigned_byte(rbx, at_bcp(Bytecodes::length_for(Bytecodes::_aload_0)));

    // if _getfield then wait with rewrite
    __ cmpl(rbx, Bytecodes::_getfield);
    __ jcc(Assembler::equal, done);

    // if _igetfield then rewrite to _fast_iaccess_0
    assert(Bytecodes::java_code(Bytecodes::_fast_iaccess_0) == Bytecodes::_aload_0, "fix bytecode definition");
    __ cmpl(rbx, Bytecodes::_fast_igetfield);
    __ movl(bc, Bytecodes::_fast_iaccess_0);
    __ jccb(Assembler::equal, rewrite);

    // if _agetfield then rewrite to _fast_aaccess_0
    assert(Bytecodes::java_code(Bytecodes::_fast_aaccess_0) == Bytecodes::_aload_0, "fix bytecode definition");
    __ cmpl(rbx, Bytecodes::_fast_agetfield);
    __ movl(bc, Bytecodes::_fast_aaccess_0);
    __ jccb(Assembler::equal, rewrite);

    // if _fgetfield then rewrite to _fast_faccess_0
    assert(Bytecodes::java_code(Bytecodes::_fast_faccess_0) == Bytecodes::_aload_0, "fix bytecode definition");
    __ cmpl(rbx, Bytecodes::_fast_fgetfield);
    __ movl(bc, Bytecodes::_fast_faccess_0);
    __ jccb(Assembler::equal, rewrite);

    // else rewrite to _fast_aload0
    assert(Bytecodes::java_code(Bytecodes::_fast_aload_0) == Bytecodes::_aload_0, "fix bytecode definition");
    __ movl(bc, Bytecodes::_fast_aload_0);

    // rewrite
    // bc: fast bytecode
    __ bind(rewrite);
    patch_bytecode(Bytecodes::_aload_0, bc, rbx, false);

    __ bind(done);
  }

  // Do actual aload_0 (must do this after patch_bytecode which might call VM and GC might change oop).
  aload(0);
}

void TemplateTable::istore() {
  transition(itos, vtos);
  locals_index(rbx);
  __ movl(iaddress(rbx), rax);
}


void TemplateTable::lstore() {
  transition(ltos, vtos);
  locals_index(rbx);
  __ movptr(laddress(rbx), rax);
  NOT_LP64(__ movptr(haddress(rbx), rdx));
}

void TemplateTable::fstore() {
  transition(ftos, vtos);
  locals_index(rbx);
  __ store_float(faddress(rbx));
}

void TemplateTable::dstore() {
  transition(dtos, vtos);
  locals_index(rbx);
  __ store_double(daddress(rbx));
}

void TemplateTable::astore() {
  transition(vtos, vtos);
  __ pop_ptr(rax);
  locals_index(rbx);
  __ movptr(aaddress(rbx), rax);
}

void TemplateTable::wide_istore() {
  transition(vtos, vtos);
  __ pop_i();
  locals_index_wide(rbx);
  __ movl(iaddress(rbx), rax);
}

void TemplateTable::wide_lstore() {
  transition(vtos, vtos);
  NOT_LP64(__ pop_l(rax, rdx));
  LP64_ONLY(__ pop_l());
  locals_index_wide(rbx);
  __ movptr(laddress(rbx), rax);
  NOT_LP64(__ movl(haddress(rbx), rdx));
}

void TemplateTable::wide_fstore() {
#ifdef _LP64
  transition(vtos, vtos);
  __ pop_f(xmm0);
  locals_index_wide(rbx);
  __ movflt(faddress(rbx), xmm0);
#else
  wide_istore();
#endif
}

void TemplateTable::wide_dstore() {
#ifdef _LP64
  transition(vtos, vtos);
  __ pop_d(xmm0);
  locals_index_wide(rbx);
  __ movdbl(daddress(rbx), xmm0);
#else
  wide_lstore();
#endif
}

void TemplateTable::wide_astore() {
  transition(vtos, vtos);
  __ pop_ptr(rax);
  locals_index_wide(rbx);
  __ movptr(aaddress(rbx), rax);
}

void TemplateTable::iastore() {
  transition(itos, vtos);
  __ pop_i(rbx);
  // rax: value
  // rbx: index
  // rdx: array
  index_check(rdx, rbx); // prefer index in rbx
  __ access_store_at(T_INT, IN_HEAP | IN_HEAP_ARRAY,
                     Address(rdx, rbx, Address::times_4,
                             arrayOopDesc::base_offset_in_bytes(T_INT)),
                     rax, noreg, noreg);
}

void TemplateTable::lastore() {
  transition(ltos, vtos);
  __ pop_i(rbx);
  // rax,: low(value)
  // rcx: array
  // rdx: high(value)
  index_check(rcx, rbx);  // prefer index in rbx,
  // rbx,: index
  __ access_store_at(T_LONG, IN_HEAP | IN_HEAP_ARRAY,
                     Address(rcx, rbx, Address::times_8,
                             arrayOopDesc::base_offset_in_bytes(T_LONG)),
                     noreg /* ltos */, noreg, noreg);
}


void TemplateTable::fastore() {
  transition(ftos, vtos);
  __ pop_i(rbx);
  // value is in UseSSE >= 1 ? xmm0 : ST(0)
  // rbx:  index
  // rdx:  array
  index_check(rdx, rbx); // prefer index in rbx
  __ access_store_at(T_FLOAT, IN_HEAP | IN_HEAP_ARRAY,
                     Address(rdx, rbx, Address::times_4,
                             arrayOopDesc::base_offset_in_bytes(T_FLOAT)),
                     noreg /* ftos */, noreg, noreg);
}

void TemplateTable::dastore() {
  transition(dtos, vtos);
  __ pop_i(rbx);
  // value is in UseSSE >= 2 ? xmm0 : ST(0)
  // rbx:  index
  // rdx:  array
  index_check(rdx, rbx); // prefer index in rbx
  __ access_store_at(T_DOUBLE, IN_HEAP | IN_HEAP_ARRAY,
                     Address(rdx, rbx, Address::times_8,
                             arrayOopDesc::base_offset_in_bytes(T_DOUBLE)),
<<<<<<< HEAD
                     noreg /* ftos */, noreg, noreg);
=======
                     noreg /* dtos */, noreg, noreg);
>>>>>>> a4f7f435
}

void TemplateTable::aastore() {
  Label is_null, ok_is_subtype, done;
  transition(vtos, vtos);
  // stack: ..., array, index, value
  __ movptr(rax, at_tos());    // value
  __ movl(rcx, at_tos_p1()); // index
  __ movptr(rdx, at_tos_p2()); // array

  Address element_address(rdx, rcx,
                          UseCompressedOops? Address::times_4 : Address::times_ptr,
                          arrayOopDesc::base_offset_in_bytes(T_OBJECT));

  index_check_without_pop(rdx, rcx);     // kills rbx
  __ testptr(rax, rax);
  __ jcc(Assembler::zero, is_null);

  // Move subklass into rbx
  __ load_klass(rbx, rax);
  // Move superklass into rax
  __ load_klass(rax, rdx);
  __ movptr(rax, Address(rax,
                         ObjArrayKlass::element_klass_offset()));

  // Generate subtype check.  Blows rcx, rdi
  // Superklass in rax.  Subklass in rbx.
  __ gen_subtype_check(rbx, ok_is_subtype);
  // Come here on failure
  // object is at TOS
  __ jump(ExternalAddress(Interpreter::_throw_ArrayStoreException_entry));

  // Come here on success
  __ bind(ok_is_subtype);

  // Get the value we will store
  __ movptr(rax, at_tos());
  __ movl(rcx, at_tos_p1()); // index
  // Now store using the appropriate barrier
  do_oop_store(_masm, element_address, rax, IN_HEAP_ARRAY);
  __ jmp(done);

  // Have a NULL in rax, rdx=array, ecx=index.  Store NULL at ary[idx]
  __ bind(is_null);
  __ profile_null_seen(rbx);

  // Store a NULL
  do_oop_store(_masm, element_address, noreg, IN_HEAP_ARRAY);

  // Pop stack arguments
  __ bind(done);
  __ addptr(rsp, 3 * Interpreter::stackElementSize);
}

void TemplateTable::bastore() {
  transition(itos, vtos);
  __ pop_i(rbx);
  // rax: value
  // rbx: index
  // rdx: array
  index_check(rdx, rbx); // prefer index in rbx
  // Need to check whether array is boolean or byte
  // since both types share the bastore bytecode.
  __ load_klass(rcx, rdx);
  __ movl(rcx, Address(rcx, Klass::layout_helper_offset()));
  int diffbit = Klass::layout_helper_boolean_diffbit();
  __ testl(rcx, diffbit);
  Label L_skip;
  __ jccb(Assembler::zero, L_skip);
  __ andl(rax, 1);  // if it is a T_BOOLEAN array, mask the stored value to 0/1
  __ bind(L_skip);
  __ access_store_at(T_BYTE, IN_HEAP | IN_HEAP_ARRAY,
                     Address(rdx, rbx,Address::times_1,
                             arrayOopDesc::base_offset_in_bytes(T_BYTE)),
                     rax, noreg, noreg);
}

void TemplateTable::castore() {
  transition(itos, vtos);
  __ pop_i(rbx);
  // rax: value
  // rbx: index
  // rdx: array
  index_check(rdx, rbx);  // prefer index in rbx
  __ access_store_at(T_CHAR, IN_HEAP | IN_HEAP_ARRAY,
                     Address(rdx, rbx, Address::times_2,
                             arrayOopDesc::base_offset_in_bytes(T_CHAR)),
                     rax, noreg, noreg);
}


void TemplateTable::sastore() {
  castore();
}

void TemplateTable::istore(int n) {
  transition(itos, vtos);
  __ movl(iaddress(n), rax);
}

void TemplateTable::lstore(int n) {
  transition(ltos, vtos);
  __ movptr(laddress(n), rax);
  NOT_LP64(__ movptr(haddress(n), rdx));
}

void TemplateTable::fstore(int n) {
  transition(ftos, vtos);
  __ store_float(faddress(n));
}

void TemplateTable::dstore(int n) {
  transition(dtos, vtos);
  __ store_double(daddress(n));
}


void TemplateTable::astore(int n) {
  transition(vtos, vtos);
  __ pop_ptr(rax);
  __ movptr(aaddress(n), rax);
}

void TemplateTable::pop() {
  transition(vtos, vtos);
  __ addptr(rsp, Interpreter::stackElementSize);
}

void TemplateTable::pop2() {
  transition(vtos, vtos);
  __ addptr(rsp, 2 * Interpreter::stackElementSize);
}


void TemplateTable::dup() {
  transition(vtos, vtos);
  __ load_ptr(0, rax);
  __ push_ptr(rax);
  // stack: ..., a, a
}

void TemplateTable::dup_x1() {
  transition(vtos, vtos);
  // stack: ..., a, b
  __ load_ptr( 0, rax);  // load b
  __ load_ptr( 1, rcx);  // load a
  __ store_ptr(1, rax);  // store b
  __ store_ptr(0, rcx);  // store a
  __ push_ptr(rax);      // push b
  // stack: ..., b, a, b
}

void TemplateTable::dup_x2() {
  transition(vtos, vtos);
  // stack: ..., a, b, c
  __ load_ptr( 0, rax);  // load c
  __ load_ptr( 2, rcx);  // load a
  __ store_ptr(2, rax);  // store c in a
  __ push_ptr(rax);      // push c
  // stack: ..., c, b, c, c
  __ load_ptr( 2, rax);  // load b
  __ store_ptr(2, rcx);  // store a in b
  // stack: ..., c, a, c, c
  __ store_ptr(1, rax);  // store b in c
  // stack: ..., c, a, b, c
}

void TemplateTable::dup2() {
  transition(vtos, vtos);
  // stack: ..., a, b
  __ load_ptr(1, rax);  // load a
  __ push_ptr(rax);     // push a
  __ load_ptr(1, rax);  // load b
  __ push_ptr(rax);     // push b
  // stack: ..., a, b, a, b
}


void TemplateTable::dup2_x1() {
  transition(vtos, vtos);
  // stack: ..., a, b, c
  __ load_ptr( 0, rcx);  // load c
  __ load_ptr( 1, rax);  // load b
  __ push_ptr(rax);      // push b
  __ push_ptr(rcx);      // push c
  // stack: ..., a, b, c, b, c
  __ store_ptr(3, rcx);  // store c in b
  // stack: ..., a, c, c, b, c
  __ load_ptr( 4, rcx);  // load a
  __ store_ptr(2, rcx);  // store a in 2nd c
  // stack: ..., a, c, a, b, c
  __ store_ptr(4, rax);  // store b in a
  // stack: ..., b, c, a, b, c
}

void TemplateTable::dup2_x2() {
  transition(vtos, vtos);
  // stack: ..., a, b, c, d
  __ load_ptr( 0, rcx);  // load d
  __ load_ptr( 1, rax);  // load c
  __ push_ptr(rax);      // push c
  __ push_ptr(rcx);      // push d
  // stack: ..., a, b, c, d, c, d
  __ load_ptr( 4, rax);  // load b
  __ store_ptr(2, rax);  // store b in d
  __ store_ptr(4, rcx);  // store d in b
  // stack: ..., a, d, c, b, c, d
  __ load_ptr( 5, rcx);  // load a
  __ load_ptr( 3, rax);  // load c
  __ store_ptr(3, rcx);  // store a in c
  __ store_ptr(5, rax);  // store c in a
  // stack: ..., c, d, a, b, c, d
}

void TemplateTable::swap() {
  transition(vtos, vtos);
  // stack: ..., a, b
  __ load_ptr( 1, rcx);  // load a
  __ load_ptr( 0, rax);  // load b
  __ store_ptr(0, rcx);  // store a in b
  __ store_ptr(1, rax);  // store b in a
  // stack: ..., b, a
}

void TemplateTable::iop2(Operation op) {
  transition(itos, itos);
  switch (op) {
  case add  :                    __ pop_i(rdx); __ addl (rax, rdx); break;
  case sub  : __ movl(rdx, rax); __ pop_i(rax); __ subl (rax, rdx); break;
  case mul  :                    __ pop_i(rdx); __ imull(rax, rdx); break;
  case _and :                    __ pop_i(rdx); __ andl (rax, rdx); break;
  case _or  :                    __ pop_i(rdx); __ orl  (rax, rdx); break;
  case _xor :                    __ pop_i(rdx); __ xorl (rax, rdx); break;
  case shl  : __ movl(rcx, rax); __ pop_i(rax); __ shll (rax);      break;
  case shr  : __ movl(rcx, rax); __ pop_i(rax); __ sarl (rax);      break;
  case ushr : __ movl(rcx, rax); __ pop_i(rax); __ shrl (rax);      break;
  default   : ShouldNotReachHere();
  }
}

void TemplateTable::lop2(Operation op) {
  transition(ltos, ltos);
#ifdef _LP64
  switch (op) {
  case add  :                    __ pop_l(rdx); __ addptr(rax, rdx); break;
  case sub  : __ mov(rdx, rax);  __ pop_l(rax); __ subptr(rax, rdx); break;
  case _and :                    __ pop_l(rdx); __ andptr(rax, rdx); break;
  case _or  :                    __ pop_l(rdx); __ orptr (rax, rdx); break;
  case _xor :                    __ pop_l(rdx); __ xorptr(rax, rdx); break;
  default   : ShouldNotReachHere();
  }
#else
  __ pop_l(rbx, rcx);
  switch (op) {
    case add  : __ addl(rax, rbx); __ adcl(rdx, rcx); break;
    case sub  : __ subl(rbx, rax); __ sbbl(rcx, rdx);
                __ mov (rax, rbx); __ mov (rdx, rcx); break;
    case _and : __ andl(rax, rbx); __ andl(rdx, rcx); break;
    case _or  : __ orl (rax, rbx); __ orl (rdx, rcx); break;
    case _xor : __ xorl(rax, rbx); __ xorl(rdx, rcx); break;
    default   : ShouldNotReachHere();
  }
#endif
}

void TemplateTable::idiv() {
  transition(itos, itos);
  __ movl(rcx, rax);
  __ pop_i(rax);
  // Note: could xor rax and ecx and compare with (-1 ^ min_int). If
  //       they are not equal, one could do a normal division (no correction
  //       needed), which may speed up this implementation for the common case.
  //       (see also JVM spec., p.243 & p.271)
  __ corrected_idivl(rcx);
}

void TemplateTable::irem() {
  transition(itos, itos);
  __ movl(rcx, rax);
  __ pop_i(rax);
  // Note: could xor rax and ecx and compare with (-1 ^ min_int). If
  //       they are not equal, one could do a normal division (no correction
  //       needed), which may speed up this implementation for the common case.
  //       (see also JVM spec., p.243 & p.271)
  __ corrected_idivl(rcx);
  __ movl(rax, rdx);
}

void TemplateTable::lmul() {
  transition(ltos, ltos);
#ifdef _LP64
  __ pop_l(rdx);
  __ imulq(rax, rdx);
#else
  __ pop_l(rbx, rcx);
  __ push(rcx); __ push(rbx);
  __ push(rdx); __ push(rax);
  __ lmul(2 * wordSize, 0);
  __ addptr(rsp, 4 * wordSize);  // take off temporaries
#endif
}

void TemplateTable::ldiv() {
  transition(ltos, ltos);
#ifdef _LP64
  __ mov(rcx, rax);
  __ pop_l(rax);
  // generate explicit div0 check
  __ testq(rcx, rcx);
  __ jump_cc(Assembler::zero,
             ExternalAddress(Interpreter::_throw_ArithmeticException_entry));
  // Note: could xor rax and rcx and compare with (-1 ^ min_int). If
  //       they are not equal, one could do a normal division (no correction
  //       needed), which may speed up this implementation for the common case.
  //       (see also JVM spec., p.243 & p.271)
  __ corrected_idivq(rcx); // kills rbx
#else
  __ pop_l(rbx, rcx);
  __ push(rcx); __ push(rbx);
  __ push(rdx); __ push(rax);
  // check if y = 0
  __ orl(rax, rdx);
  __ jump_cc(Assembler::zero,
             ExternalAddress(Interpreter::_throw_ArithmeticException_entry));
  __ call_VM_leaf(CAST_FROM_FN_PTR(address, SharedRuntime::ldiv));
  __ addptr(rsp, 4 * wordSize);  // take off temporaries
#endif
}

void TemplateTable::lrem() {
  transition(ltos, ltos);
#ifdef _LP64
  __ mov(rcx, rax);
  __ pop_l(rax);
  __ testq(rcx, rcx);
  __ jump_cc(Assembler::zero,
             ExternalAddress(Interpreter::_throw_ArithmeticException_entry));
  // Note: could xor rax and rcx and compare with (-1 ^ min_int). If
  //       they are not equal, one could do a normal division (no correction
  //       needed), which may speed up this implementation for the common case.
  //       (see also JVM spec., p.243 & p.271)
  __ corrected_idivq(rcx); // kills rbx
  __ mov(rax, rdx);
#else
  __ pop_l(rbx, rcx);
  __ push(rcx); __ push(rbx);
  __ push(rdx); __ push(rax);
  // check if y = 0
  __ orl(rax, rdx);
  __ jump_cc(Assembler::zero,
             ExternalAddress(Interpreter::_throw_ArithmeticException_entry));
  __ call_VM_leaf(CAST_FROM_FN_PTR(address, SharedRuntime::lrem));
  __ addptr(rsp, 4 * wordSize);
#endif
}

void TemplateTable::lshl() {
  transition(itos, ltos);
  __ movl(rcx, rax);                             // get shift count
  #ifdef _LP64
  __ pop_l(rax);                                 // get shift value
  __ shlq(rax);
#else
  __ pop_l(rax, rdx);                            // get shift value
  __ lshl(rdx, rax);
#endif
}

void TemplateTable::lshr() {
#ifdef _LP64
  transition(itos, ltos);
  __ movl(rcx, rax);                             // get shift count
  __ pop_l(rax);                                 // get shift value
  __ sarq(rax);
#else
  transition(itos, ltos);
  __ mov(rcx, rax);                              // get shift count
  __ pop_l(rax, rdx);                            // get shift value
  __ lshr(rdx, rax, true);
#endif
}

void TemplateTable::lushr() {
  transition(itos, ltos);
#ifdef _LP64
  __ movl(rcx, rax);                             // get shift count
  __ pop_l(rax);                                 // get shift value
  __ shrq(rax);
#else
  __ mov(rcx, rax);                              // get shift count
  __ pop_l(rax, rdx);                            // get shift value
  __ lshr(rdx, rax);
#endif
}

void TemplateTable::fop2(Operation op) {
  transition(ftos, ftos);

  if (UseSSE >= 1) {
    switch (op) {
    case add:
      __ addss(xmm0, at_rsp());
      __ addptr(rsp, Interpreter::stackElementSize);
      break;
    case sub:
      __ movflt(xmm1, xmm0);
      __ pop_f(xmm0);
      __ subss(xmm0, xmm1);
      break;
    case mul:
      __ mulss(xmm0, at_rsp());
      __ addptr(rsp, Interpreter::stackElementSize);
      break;
    case div:
      __ movflt(xmm1, xmm0);
      __ pop_f(xmm0);
      __ divss(xmm0, xmm1);
      break;
    case rem:
      // On x86_64 platforms the SharedRuntime::frem method is called to perform the
      // modulo operation. The frem method calls the function
      // double fmod(double x, double y) in math.h. The documentation of fmod states:
      // "If x or y is a NaN, a NaN is returned." without specifying what type of NaN
      // (signalling or quiet) is returned.
      //
      // On x86_32 platforms the FPU is used to perform the modulo operation. The
      // reason is that on 32-bit Windows the sign of modulo operations diverges from
      // what is considered the standard (e.g., -0.0f % -3.14f is 0.0f (and not -0.0f).
      // The fprem instruction used on x86_32 is functionally equivalent to
      // SharedRuntime::frem in that it returns a NaN.
#ifdef _LP64
      __ movflt(xmm1, xmm0);
      __ pop_f(xmm0);
      __ call_VM_leaf(CAST_FROM_FN_PTR(address, SharedRuntime::frem), 2);
#else
      __ push_f(xmm0);
      __ pop_f();
      __ fld_s(at_rsp());
      __ fremr(rax);
      __ f2ieee();
      __ pop(rax);  // pop second operand off the stack
      __ push_f();
      __ pop_f(xmm0);
#endif
      break;
    default:
      ShouldNotReachHere();
      break;
    }
  } else {
#ifdef _LP64
    ShouldNotReachHere();
#else
    switch (op) {
    case add: __ fadd_s (at_rsp());                break;
    case sub: __ fsubr_s(at_rsp());                break;
    case mul: __ fmul_s (at_rsp());                break;
    case div: __ fdivr_s(at_rsp());                break;
    case rem: __ fld_s  (at_rsp()); __ fremr(rax); break;
    default : ShouldNotReachHere();
    }
    __ f2ieee();
    __ pop(rax);  // pop second operand off the stack
#endif // _LP64
  }
}

void TemplateTable::dop2(Operation op) {
  transition(dtos, dtos);
  if (UseSSE >= 2) {
    switch (op) {
    case add:
      __ addsd(xmm0, at_rsp());
      __ addptr(rsp, 2 * Interpreter::stackElementSize);
      break;
    case sub:
      __ movdbl(xmm1, xmm0);
      __ pop_d(xmm0);
      __ subsd(xmm0, xmm1);
      break;
    case mul:
      __ mulsd(xmm0, at_rsp());
      __ addptr(rsp, 2 * Interpreter::stackElementSize);
      break;
    case div:
      __ movdbl(xmm1, xmm0);
      __ pop_d(xmm0);
      __ divsd(xmm0, xmm1);
      break;
    case rem:
      // Similar to fop2(), the modulo operation is performed using the
      // SharedRuntime::drem method (on x86_64 platforms) or using the
      // FPU (on x86_32 platforms) for the same reasons as mentioned in fop2().
#ifdef _LP64
      __ movdbl(xmm1, xmm0);
      __ pop_d(xmm0);
      __ call_VM_leaf(CAST_FROM_FN_PTR(address, SharedRuntime::drem), 2);
#else
      __ push_d(xmm0);
      __ pop_d();
      __ fld_d(at_rsp());
      __ fremr(rax);
      __ d2ieee();
      __ pop(rax);
      __ pop(rdx);
      __ push_d();
      __ pop_d(xmm0);
#endif
      break;
    default:
      ShouldNotReachHere();
      break;
    }
  } else {
#ifdef _LP64
    ShouldNotReachHere();
#else
    switch (op) {
    case add: __ fadd_d (at_rsp());                break;
    case sub: __ fsubr_d(at_rsp());                break;
    case mul: {
      Label L_strict;
      Label L_join;
      const Address access_flags      (rcx, Method::access_flags_offset());
      __ get_method(rcx);
      __ movl(rcx, access_flags);
      __ testl(rcx, JVM_ACC_STRICT);
      __ jccb(Assembler::notZero, L_strict);
      __ fmul_d (at_rsp());
      __ jmpb(L_join);
      __ bind(L_strict);
      __ fld_x(ExternalAddress(StubRoutines::addr_fpu_subnormal_bias1()));
      __ fmulp();
      __ fmul_d (at_rsp());
      __ fld_x(ExternalAddress(StubRoutines::addr_fpu_subnormal_bias2()));
      __ fmulp();
      __ bind(L_join);
      break;
    }
    case div: {
      Label L_strict;
      Label L_join;
      const Address access_flags      (rcx, Method::access_flags_offset());
      __ get_method(rcx);
      __ movl(rcx, access_flags);
      __ testl(rcx, JVM_ACC_STRICT);
      __ jccb(Assembler::notZero, L_strict);
      __ fdivr_d(at_rsp());
      __ jmp(L_join);
      __ bind(L_strict);
      __ fld_x(ExternalAddress(StubRoutines::addr_fpu_subnormal_bias1()));
      __ fmul_d (at_rsp());
      __ fdivrp();
      __ fld_x(ExternalAddress(StubRoutines::addr_fpu_subnormal_bias2()));
      __ fmulp();
      __ bind(L_join);
      break;
    }
    case rem: __ fld_d  (at_rsp()); __ fremr(rax); break;
    default : ShouldNotReachHere();
    }
    __ d2ieee();
    // Pop double precision number from rsp.
    __ pop(rax);
    __ pop(rdx);
#endif
  }
}

void TemplateTable::ineg() {
  transition(itos, itos);
  __ negl(rax);
}

void TemplateTable::lneg() {
  transition(ltos, ltos);
  LP64_ONLY(__ negq(rax));
  NOT_LP64(__ lneg(rdx, rax));
}

// Note: 'double' and 'long long' have 32-bits alignment on x86.
static jlong* double_quadword(jlong *adr, jlong lo, jlong hi) {
  // Use the expression (adr)&(~0xF) to provide 128-bits aligned address
  // of 128-bits operands for SSE instructions.
  jlong *operand = (jlong*)(((intptr_t)adr)&((intptr_t)(~0xF)));
  // Store the value to a 128-bits operand.
  operand[0] = lo;
  operand[1] = hi;
  return operand;
}

// Buffer for 128-bits masks used by SSE instructions.
static jlong float_signflip_pool[2*2];
static jlong double_signflip_pool[2*2];

void TemplateTable::fneg() {
  transition(ftos, ftos);
  if (UseSSE >= 1) {
    static jlong *float_signflip  = double_quadword(&float_signflip_pool[1],  CONST64(0x8000000080000000),  CONST64(0x8000000080000000));
    __ xorps(xmm0, ExternalAddress((address) float_signflip));
  } else {
    LP64_ONLY(ShouldNotReachHere());
    NOT_LP64(__ fchs());
  }
}

void TemplateTable::dneg() {
  transition(dtos, dtos);
  if (UseSSE >= 2) {
    static jlong *double_signflip =
      double_quadword(&double_signflip_pool[1], CONST64(0x8000000000000000), CONST64(0x8000000000000000));
    __ xorpd(xmm0, ExternalAddress((address) double_signflip));
  } else {
#ifdef _LP64
    ShouldNotReachHere();
#else
    __ fchs();
#endif
  }
}

void TemplateTable::iinc() {
  transition(vtos, vtos);
  __ load_signed_byte(rdx, at_bcp(2)); // get constant
  locals_index(rbx);
  __ addl(iaddress(rbx), rdx);
}

void TemplateTable::wide_iinc() {
  transition(vtos, vtos);
  __ movl(rdx, at_bcp(4)); // get constant
  locals_index_wide(rbx);
  __ bswapl(rdx); // swap bytes & sign-extend constant
  __ sarl(rdx, 16);
  __ addl(iaddress(rbx), rdx);
  // Note: should probably use only one movl to get both
  //       the index and the constant -> fix this
}

void TemplateTable::convert() {
#ifdef _LP64
  // Checking
#ifdef ASSERT
  {
    TosState tos_in  = ilgl;
    TosState tos_out = ilgl;
    switch (bytecode()) {
    case Bytecodes::_i2l: // fall through
    case Bytecodes::_i2f: // fall through
    case Bytecodes::_i2d: // fall through
    case Bytecodes::_i2b: // fall through
    case Bytecodes::_i2c: // fall through
    case Bytecodes::_i2s: tos_in = itos; break;
    case Bytecodes::_l2i: // fall through
    case Bytecodes::_l2f: // fall through
    case Bytecodes::_l2d: tos_in = ltos; break;
    case Bytecodes::_f2i: // fall through
    case Bytecodes::_f2l: // fall through
    case Bytecodes::_f2d: tos_in = ftos; break;
    case Bytecodes::_d2i: // fall through
    case Bytecodes::_d2l: // fall through
    case Bytecodes::_d2f: tos_in = dtos; break;
    default             : ShouldNotReachHere();
    }
    switch (bytecode()) {
    case Bytecodes::_l2i: // fall through
    case Bytecodes::_f2i: // fall through
    case Bytecodes::_d2i: // fall through
    case Bytecodes::_i2b: // fall through
    case Bytecodes::_i2c: // fall through
    case Bytecodes::_i2s: tos_out = itos; break;
    case Bytecodes::_i2l: // fall through
    case Bytecodes::_f2l: // fall through
    case Bytecodes::_d2l: tos_out = ltos; break;
    case Bytecodes::_i2f: // fall through
    case Bytecodes::_l2f: // fall through
    case Bytecodes::_d2f: tos_out = ftos; break;
    case Bytecodes::_i2d: // fall through
    case Bytecodes::_l2d: // fall through
    case Bytecodes::_f2d: tos_out = dtos; break;
    default             : ShouldNotReachHere();
    }
    transition(tos_in, tos_out);
  }
#endif // ASSERT

  static const int64_t is_nan = 0x8000000000000000L;

  // Conversion
  switch (bytecode()) {
  case Bytecodes::_i2l:
    __ movslq(rax, rax);
    break;
  case Bytecodes::_i2f:
    __ cvtsi2ssl(xmm0, rax);
    break;
  case Bytecodes::_i2d:
    __ cvtsi2sdl(xmm0, rax);
    break;
  case Bytecodes::_i2b:
    __ movsbl(rax, rax);
    break;
  case Bytecodes::_i2c:
    __ movzwl(rax, rax);
    break;
  case Bytecodes::_i2s:
    __ movswl(rax, rax);
    break;
  case Bytecodes::_l2i:
    __ movl(rax, rax);
    break;
  case Bytecodes::_l2f:
    __ cvtsi2ssq(xmm0, rax);
    break;
  case Bytecodes::_l2d:
    __ cvtsi2sdq(xmm0, rax);
    break;
  case Bytecodes::_f2i:
  {
    Label L;
    __ cvttss2sil(rax, xmm0);
    __ cmpl(rax, 0x80000000); // NaN or overflow/underflow?
    __ jcc(Assembler::notEqual, L);
    __ call_VM_leaf(CAST_FROM_FN_PTR(address, SharedRuntime::f2i), 1);
    __ bind(L);
  }
    break;
  case Bytecodes::_f2l:
  {
    Label L;
    __ cvttss2siq(rax, xmm0);
    // NaN or overflow/underflow?
    __ cmp64(rax, ExternalAddress((address) &is_nan));
    __ jcc(Assembler::notEqual, L);
    __ call_VM_leaf(CAST_FROM_FN_PTR(address, SharedRuntime::f2l), 1);
    __ bind(L);
  }
    break;
  case Bytecodes::_f2d:
    __ cvtss2sd(xmm0, xmm0);
    break;
  case Bytecodes::_d2i:
  {
    Label L;
    __ cvttsd2sil(rax, xmm0);
    __ cmpl(rax, 0x80000000); // NaN or overflow/underflow?
    __ jcc(Assembler::notEqual, L);
    __ call_VM_leaf(CAST_FROM_FN_PTR(address, SharedRuntime::d2i), 1);
    __ bind(L);
  }
    break;
  case Bytecodes::_d2l:
  {
    Label L;
    __ cvttsd2siq(rax, xmm0);
    // NaN or overflow/underflow?
    __ cmp64(rax, ExternalAddress((address) &is_nan));
    __ jcc(Assembler::notEqual, L);
    __ call_VM_leaf(CAST_FROM_FN_PTR(address, SharedRuntime::d2l), 1);
    __ bind(L);
  }
    break;
  case Bytecodes::_d2f:
    __ cvtsd2ss(xmm0, xmm0);
    break;
  default:
    ShouldNotReachHere();
  }
#else
  // Checking
#ifdef ASSERT
  { TosState tos_in  = ilgl;
    TosState tos_out = ilgl;
    switch (bytecode()) {
      case Bytecodes::_i2l: // fall through
      case Bytecodes::_i2f: // fall through
      case Bytecodes::_i2d: // fall through
      case Bytecodes::_i2b: // fall through
      case Bytecodes::_i2c: // fall through
      case Bytecodes::_i2s: tos_in = itos; break;
      case Bytecodes::_l2i: // fall through
      case Bytecodes::_l2f: // fall through
      case Bytecodes::_l2d: tos_in = ltos; break;
      case Bytecodes::_f2i: // fall through
      case Bytecodes::_f2l: // fall through
      case Bytecodes::_f2d: tos_in = ftos; break;
      case Bytecodes::_d2i: // fall through
      case Bytecodes::_d2l: // fall through
      case Bytecodes::_d2f: tos_in = dtos; break;
      default             : ShouldNotReachHere();
    }
    switch (bytecode()) {
      case Bytecodes::_l2i: // fall through
      case Bytecodes::_f2i: // fall through
      case Bytecodes::_d2i: // fall through
      case Bytecodes::_i2b: // fall through
      case Bytecodes::_i2c: // fall through
      case Bytecodes::_i2s: tos_out = itos; break;
      case Bytecodes::_i2l: // fall through
      case Bytecodes::_f2l: // fall through
      case Bytecodes::_d2l: tos_out = ltos; break;
      case Bytecodes::_i2f: // fall through
      case Bytecodes::_l2f: // fall through
      case Bytecodes::_d2f: tos_out = ftos; break;
      case Bytecodes::_i2d: // fall through
      case Bytecodes::_l2d: // fall through
      case Bytecodes::_f2d: tos_out = dtos; break;
      default             : ShouldNotReachHere();
    }
    transition(tos_in, tos_out);
  }
#endif // ASSERT

  // Conversion
  // (Note: use push(rcx)/pop(rcx) for 1/2-word stack-ptr manipulation)
  switch (bytecode()) {
    case Bytecodes::_i2l:
      __ extend_sign(rdx, rax);
      break;
    case Bytecodes::_i2f:
      if (UseSSE >= 1) {
        __ cvtsi2ssl(xmm0, rax);
      } else {
        __ push(rax);          // store int on tos
        __ fild_s(at_rsp());   // load int to ST0
        __ f2ieee();           // truncate to float size
        __ pop(rcx);           // adjust rsp
      }
      break;
    case Bytecodes::_i2d:
      if (UseSSE >= 2) {
        __ cvtsi2sdl(xmm0, rax);
      } else {
      __ push(rax);          // add one slot for d2ieee()
      __ push(rax);          // store int on tos
      __ fild_s(at_rsp());   // load int to ST0
      __ d2ieee();           // truncate to double size
      __ pop(rcx);           // adjust rsp
      __ pop(rcx);
      }
      break;
    case Bytecodes::_i2b:
      __ shll(rax, 24);      // truncate upper 24 bits
      __ sarl(rax, 24);      // and sign-extend byte
      LP64_ONLY(__ movsbl(rax, rax));
      break;
    case Bytecodes::_i2c:
      __ andl(rax, 0xFFFF);  // truncate upper 16 bits
      LP64_ONLY(__ movzwl(rax, rax));
      break;
    case Bytecodes::_i2s:
      __ shll(rax, 16);      // truncate upper 16 bits
      __ sarl(rax, 16);      // and sign-extend short
      LP64_ONLY(__ movswl(rax, rax));
      break;
    case Bytecodes::_l2i:
      /* nothing to do */
      break;
    case Bytecodes::_l2f:
      // On 64-bit platforms, the cvtsi2ssq instruction is used to convert
      // 64-bit long values to floats. On 32-bit platforms it is not possible
      // to use that instruction with 64-bit operands, therefore the FPU is
      // used to perform the conversion.
      __ push(rdx);          // store long on tos
      __ push(rax);
      __ fild_d(at_rsp());   // load long to ST0
      __ f2ieee();           // truncate to float size
      __ pop(rcx);           // adjust rsp
      __ pop(rcx);
      if (UseSSE >= 1) {
        __ push_f();
        __ pop_f(xmm0);
      }
      break;
    case Bytecodes::_l2d:
      // On 32-bit platforms the FPU is used for conversion because on
      // 32-bit platforms it is not not possible to use the cvtsi2sdq
      // instruction with 64-bit operands.
      __ push(rdx);          // store long on tos
      __ push(rax);
      __ fild_d(at_rsp());   // load long to ST0
      __ d2ieee();           // truncate to double size
      __ pop(rcx);           // adjust rsp
      __ pop(rcx);
      if (UseSSE >= 2) {
        __ push_d();
        __ pop_d(xmm0);
      }
      break;
    case Bytecodes::_f2i:
      // SharedRuntime::f2i does not differentiate between sNaNs and qNaNs
      // as it returns 0 for any NaN.
      if (UseSSE >= 1) {
        __ push_f(xmm0);
      } else {
        __ push(rcx);          // reserve space for argument
        __ fstp_s(at_rsp());   // pass float argument on stack
      }
      __ call_VM_leaf(CAST_FROM_FN_PTR(address, SharedRuntime::f2i), 1);
      break;
    case Bytecodes::_f2l:
      // SharedRuntime::f2l does not differentiate between sNaNs and qNaNs
      // as it returns 0 for any NaN.
      if (UseSSE >= 1) {
       __ push_f(xmm0);
      } else {
        __ push(rcx);          // reserve space for argument
        __ fstp_s(at_rsp());   // pass float argument on stack
      }
      __ call_VM_leaf(CAST_FROM_FN_PTR(address, SharedRuntime::f2l), 1);
      break;
    case Bytecodes::_f2d:
      if (UseSSE < 1) {
        /* nothing to do */
      } else if (UseSSE == 1) {
        __ push_f(xmm0);
        __ pop_f();
      } else { // UseSSE >= 2
        __ cvtss2sd(xmm0, xmm0);
      }
      break;
    case Bytecodes::_d2i:
      if (UseSSE >= 2) {
        __ push_d(xmm0);
      } else {
        __ push(rcx);          // reserve space for argument
        __ push(rcx);
        __ fstp_d(at_rsp());   // pass double argument on stack
      }
      __ call_VM_leaf(CAST_FROM_FN_PTR(address, SharedRuntime::d2i), 2);
      break;
    case Bytecodes::_d2l:
      if (UseSSE >= 2) {
        __ push_d(xmm0);
      } else {
        __ push(rcx);          // reserve space for argument
        __ push(rcx);
        __ fstp_d(at_rsp());   // pass double argument on stack
      }
      __ call_VM_leaf(CAST_FROM_FN_PTR(address, SharedRuntime::d2l), 2);
      break;
    case Bytecodes::_d2f:
      if (UseSSE <= 1) {
        __ push(rcx);          // reserve space for f2ieee()
        __ f2ieee();           // truncate to float size
        __ pop(rcx);           // adjust rsp
        if (UseSSE == 1) {
          // The cvtsd2ss instruction is not available if UseSSE==1, therefore
          // the conversion is performed using the FPU in this case.
          __ push_f();
          __ pop_f(xmm0);
        }
      } else { // UseSSE >= 2
        __ cvtsd2ss(xmm0, xmm0);
      }
      break;
    default             :
      ShouldNotReachHere();
  }
#endif
}

void TemplateTable::lcmp() {
  transition(ltos, itos);
#ifdef _LP64
  Label done;
  __ pop_l(rdx);
  __ cmpq(rdx, rax);
  __ movl(rax, -1);
  __ jccb(Assembler::less, done);
  __ setb(Assembler::notEqual, rax);
  __ movzbl(rax, rax);
  __ bind(done);
#else

  // y = rdx:rax
  __ pop_l(rbx, rcx);             // get x = rcx:rbx
  __ lcmp2int(rcx, rbx, rdx, rax);// rcx := cmp(x, y)
  __ mov(rax, rcx);
#endif
}

void TemplateTable::float_cmp(bool is_float, int unordered_result) {
  if ((is_float && UseSSE >= 1) ||
      (!is_float && UseSSE >= 2)) {
    Label done;
    if (is_float) {
      // XXX get rid of pop here, use ... reg, mem32
      __ pop_f(xmm1);
      __ ucomiss(xmm1, xmm0);
    } else {
      // XXX get rid of pop here, use ... reg, mem64
      __ pop_d(xmm1);
      __ ucomisd(xmm1, xmm0);
    }
    if (unordered_result < 0) {
      __ movl(rax, -1);
      __ jccb(Assembler::parity, done);
      __ jccb(Assembler::below, done);
      __ setb(Assembler::notEqual, rdx);
      __ movzbl(rax, rdx);
    } else {
      __ movl(rax, 1);
      __ jccb(Assembler::parity, done);
      __ jccb(Assembler::above, done);
      __ movl(rax, 0);
      __ jccb(Assembler::equal, done);
      __ decrementl(rax);
    }
    __ bind(done);
  } else {
#ifdef _LP64
    ShouldNotReachHere();
#else
    if (is_float) {
      __ fld_s(at_rsp());
    } else {
      __ fld_d(at_rsp());
      __ pop(rdx);
    }
    __ pop(rcx);
    __ fcmp2int(rax, unordered_result < 0);
#endif // _LP64
  }
}

void TemplateTable::branch(bool is_jsr, bool is_wide) {
  __ get_method(rcx); // rcx holds method
  __ profile_taken_branch(rax, rbx); // rax holds updated MDP, rbx
                                     // holds bumped taken count

  const ByteSize be_offset = MethodCounters::backedge_counter_offset() +
                             InvocationCounter::counter_offset();
  const ByteSize inv_offset = MethodCounters::invocation_counter_offset() +
                              InvocationCounter::counter_offset();

  // Load up edx with the branch displacement
  if (is_wide) {
    __ movl(rdx, at_bcp(1));
  } else {
    __ load_signed_short(rdx, at_bcp(1));
  }
  __ bswapl(rdx);

  if (!is_wide) {
    __ sarl(rdx, 16);
  }
  LP64_ONLY(__ movl2ptr(rdx, rdx));

  // Handle all the JSR stuff here, then exit.
  // It's much shorter and cleaner than intermingling with the non-JSR
  // normal-branch stuff occurring below.
  if (is_jsr) {
    // Pre-load the next target bytecode into rbx
    __ load_unsigned_byte(rbx, Address(rbcp, rdx, Address::times_1, 0));

    // compute return address as bci in rax
    __ lea(rax, at_bcp((is_wide ? 5 : 3) -
                        in_bytes(ConstMethod::codes_offset())));
    __ subptr(rax, Address(rcx, Method::const_offset()));
    // Adjust the bcp in r13 by the displacement in rdx
    __ addptr(rbcp, rdx);
    // jsr returns atos that is not an oop
    __ push_i(rax);
    __ dispatch_only(vtos, true);
    return;
  }

  // Normal (non-jsr) branch handling

  // Adjust the bcp in r13 by the displacement in rdx
  __ addptr(rbcp, rdx);

  assert(UseLoopCounter || !UseOnStackReplacement,
         "on-stack-replacement requires loop counters");
  Label backedge_counter_overflow;
  Label profile_method;
  Label dispatch;
  if (UseLoopCounter) {
    // increment backedge counter for backward branches
    // rax: MDO
    // rbx: MDO bumped taken-count
    // rcx: method
    // rdx: target offset
    // r13: target bcp
    // r14: locals pointer
    __ testl(rdx, rdx);             // check if forward or backward branch
    __ jcc(Assembler::positive, dispatch); // count only if backward branch

    // check if MethodCounters exists
    Label has_counters;
    __ movptr(rax, Address(rcx, Method::method_counters_offset()));
    __ testptr(rax, rax);
    __ jcc(Assembler::notZero, has_counters);
    __ push(rdx);
    __ push(rcx);
    __ call_VM(noreg, CAST_FROM_FN_PTR(address, InterpreterRuntime::build_method_counters),
               rcx);
    __ pop(rcx);
    __ pop(rdx);
    __ movptr(rax, Address(rcx, Method::method_counters_offset()));
    __ testptr(rax, rax);
    __ jcc(Assembler::zero, dispatch);
    __ bind(has_counters);

    if (TieredCompilation) {
      Label no_mdo;
      int increment = InvocationCounter::count_increment;
      if (ProfileInterpreter) {
        // Are we profiling?
        __ movptr(rbx, Address(rcx, in_bytes(Method::method_data_offset())));
        __ testptr(rbx, rbx);
        __ jccb(Assembler::zero, no_mdo);
        // Increment the MDO backedge counter
        const Address mdo_backedge_counter(rbx, in_bytes(MethodData::backedge_counter_offset()) +
                                           in_bytes(InvocationCounter::counter_offset()));
        const Address mask(rbx, in_bytes(MethodData::backedge_mask_offset()));
        __ increment_mask_and_jump(mdo_backedge_counter, increment, mask,
                                   rax, false, Assembler::zero, &backedge_counter_overflow);
        __ jmp(dispatch);
      }
      __ bind(no_mdo);
      // Increment backedge counter in MethodCounters*
      __ movptr(rcx, Address(rcx, Method::method_counters_offset()));
      const Address mask(rcx, in_bytes(MethodCounters::backedge_mask_offset()));
      __ increment_mask_and_jump(Address(rcx, be_offset), increment, mask,
                                 rax, false, Assembler::zero, &backedge_counter_overflow);
    } else { // not TieredCompilation
      // increment counter
      __ movptr(rcx, Address(rcx, Method::method_counters_offset()));
      __ movl(rax, Address(rcx, be_offset));        // load backedge counter
      __ incrementl(rax, InvocationCounter::count_increment); // increment counter
      __ movl(Address(rcx, be_offset), rax);        // store counter

      __ movl(rax, Address(rcx, inv_offset));    // load invocation counter

      __ andl(rax, InvocationCounter::count_mask_value); // and the status bits
      __ addl(rax, Address(rcx, be_offset));        // add both counters

      if (ProfileInterpreter) {
        // Test to see if we should create a method data oop
        __ cmp32(rax, Address(rcx, in_bytes(MethodCounters::interpreter_profile_limit_offset())));
        __ jcc(Assembler::less, dispatch);

        // if no method data exists, go to profile method
        __ test_method_data_pointer(rax, profile_method);

        if (UseOnStackReplacement) {
          // check for overflow against rbx which is the MDO taken count
          __ cmp32(rbx, Address(rcx, in_bytes(MethodCounters::interpreter_backward_branch_limit_offset())));
          __ jcc(Assembler::below, dispatch);

          // When ProfileInterpreter is on, the backedge_count comes
          // from the MethodData*, which value does not get reset on
          // the call to frequency_counter_overflow().  To avoid
          // excessive calls to the overflow routine while the method is
          // being compiled, add a second test to make sure the overflow
          // function is called only once every overflow_frequency.
          const int overflow_frequency = 1024;
          __ andl(rbx, overflow_frequency - 1);
          __ jcc(Assembler::zero, backedge_counter_overflow);

        }
      } else {
        if (UseOnStackReplacement) {
          // check for overflow against rax, which is the sum of the
          // counters
          __ cmp32(rax, Address(rcx, in_bytes(MethodCounters::interpreter_backward_branch_limit_offset())));
          __ jcc(Assembler::aboveEqual, backedge_counter_overflow);

        }
      }
    }
    __ bind(dispatch);
  }

  // Pre-load the next target bytecode into rbx
  __ load_unsigned_byte(rbx, Address(rbcp, 0));

  // continue with the bytecode @ target
  // rax: return bci for jsr's, unused otherwise
  // rbx: target bytecode
  // r13: target bcp
  __ dispatch_only(vtos, true);

  if (UseLoopCounter) {
    if (ProfileInterpreter) {
      // Out-of-line code to allocate method data oop.
      __ bind(profile_method);
      __ call_VM(noreg, CAST_FROM_FN_PTR(address, InterpreterRuntime::profile_method));
      __ set_method_data_pointer_for_bcp();
      __ jmp(dispatch);
    }

    if (UseOnStackReplacement) {
      // invocation counter overflow
      __ bind(backedge_counter_overflow);
      __ negptr(rdx);
      __ addptr(rdx, rbcp); // branch bcp
      // IcoResult frequency_counter_overflow([JavaThread*], address branch_bcp)
      __ call_VM(noreg,
                 CAST_FROM_FN_PTR(address,
                                  InterpreterRuntime::frequency_counter_overflow),
                 rdx);

      // rax: osr nmethod (osr ok) or NULL (osr not possible)
      // rdx: scratch
      // r14: locals pointer
      // r13: bcp
      __ testptr(rax, rax);                        // test result
      __ jcc(Assembler::zero, dispatch);         // no osr if null
      // nmethod may have been invalidated (VM may block upon call_VM return)
      __ cmpb(Address(rax, nmethod::state_offset()), nmethod::in_use);
      __ jcc(Assembler::notEqual, dispatch);

      // We have the address of an on stack replacement routine in rax.
      // In preparation of invoking it, first we must migrate the locals
      // and monitors from off the interpreter frame on the stack.
      // Ensure to save the osr nmethod over the migration call,
      // it will be preserved in rbx.
      __ mov(rbx, rax);

      NOT_LP64(__ get_thread(rcx));

      call_VM(noreg, CAST_FROM_FN_PTR(address, SharedRuntime::OSR_migration_begin));

      // rax is OSR buffer, move it to expected parameter location
      LP64_ONLY(__ mov(j_rarg0, rax));
      NOT_LP64(__ mov(rcx, rax));
      // We use j_rarg definitions here so that registers don't conflict as parameter
      // registers change across platforms as we are in the midst of a calling
      // sequence to the OSR nmethod and we don't want collision. These are NOT parameters.

      const Register retaddr   = LP64_ONLY(j_rarg2) NOT_LP64(rdi);
      const Register sender_sp = LP64_ONLY(j_rarg1) NOT_LP64(rdx);

      // pop the interpreter frame
      __ movptr(sender_sp, Address(rbp, frame::interpreter_frame_sender_sp_offset * wordSize)); // get sender sp
      __ leave();                                // remove frame anchor
      __ pop(retaddr);                           // get return address
      __ mov(rsp, sender_sp);                   // set sp to sender sp
      // Ensure compiled code always sees stack at proper alignment
      __ andptr(rsp, -(StackAlignmentInBytes));

      // unlike x86 we need no specialized return from compiled code
      // to the interpreter or the call stub.

      // push the return address
      __ push(retaddr);

      // and begin the OSR nmethod
      __ jmp(Address(rbx, nmethod::osr_entry_point_offset()));
    }
  }
}

void TemplateTable::if_0cmp(Condition cc) {
  transition(itos, vtos);
  // assume branch is more often taken than not (loops use backward branches)
  Label not_taken;
  __ testl(rax, rax);
  __ jcc(j_not(cc), not_taken);
  branch(false, false);
  __ bind(not_taken);
  __ profile_not_taken_branch(rax);
}

void TemplateTable::if_icmp(Condition cc) {
  transition(itos, vtos);
  // assume branch is more often taken than not (loops use backward branches)
  Label not_taken;
  __ pop_i(rdx);
  __ cmpl(rdx, rax);
  __ jcc(j_not(cc), not_taken);
  branch(false, false);
  __ bind(not_taken);
  __ profile_not_taken_branch(rax);
}

void TemplateTable::if_nullcmp(Condition cc) {
  transition(atos, vtos);
  // assume branch is more often taken than not (loops use backward branches)
  Label not_taken;
  __ testptr(rax, rax);
  __ jcc(j_not(cc), not_taken);
  branch(false, false);
  __ bind(not_taken);
  __ profile_not_taken_branch(rax);
}

void TemplateTable::if_acmp(Condition cc) {
  transition(atos, vtos);
  // assume branch is more often taken than not (loops use backward branches)
  Label not_taken;
  __ pop_ptr(rdx);
  __ cmpoop(rdx, rax);
  __ jcc(j_not(cc), not_taken);
  branch(false, false);
  __ bind(not_taken);
  __ profile_not_taken_branch(rax);
}

void TemplateTable::ret() {
  transition(vtos, vtos);
  locals_index(rbx);
  LP64_ONLY(__ movslq(rbx, iaddress(rbx))); // get return bci, compute return bcp
  NOT_LP64(__ movptr(rbx, iaddress(rbx)));
  __ profile_ret(rbx, rcx);
  __ get_method(rax);
  __ movptr(rbcp, Address(rax, Method::const_offset()));
  __ lea(rbcp, Address(rbcp, rbx, Address::times_1,
                      ConstMethod::codes_offset()));
  __ dispatch_next(vtos, 0, true);
}

void TemplateTable::wide_ret() {
  transition(vtos, vtos);
  locals_index_wide(rbx);
  __ movptr(rbx, aaddress(rbx)); // get return bci, compute return bcp
  __ profile_ret(rbx, rcx);
  __ get_method(rax);
  __ movptr(rbcp, Address(rax, Method::const_offset()));
  __ lea(rbcp, Address(rbcp, rbx, Address::times_1, ConstMethod::codes_offset()));
  __ dispatch_next(vtos, 0, true);
}

void TemplateTable::tableswitch() {
  Label default_case, continue_execution;
  transition(itos, vtos);

  // align r13/rsi
  __ lea(rbx, at_bcp(BytesPerInt));
  __ andptr(rbx, -BytesPerInt);
  // load lo & hi
  __ movl(rcx, Address(rbx, BytesPerInt));
  __ movl(rdx, Address(rbx, 2 * BytesPerInt));
  __ bswapl(rcx);
  __ bswapl(rdx);
  // check against lo & hi
  __ cmpl(rax, rcx);
  __ jcc(Assembler::less, default_case);
  __ cmpl(rax, rdx);
  __ jcc(Assembler::greater, default_case);
  // lookup dispatch offset
  __ subl(rax, rcx);
  __ movl(rdx, Address(rbx, rax, Address::times_4, 3 * BytesPerInt));
  __ profile_switch_case(rax, rbx, rcx);
  // continue execution
  __ bind(continue_execution);
  __ bswapl(rdx);
  LP64_ONLY(__ movl2ptr(rdx, rdx));
  __ load_unsigned_byte(rbx, Address(rbcp, rdx, Address::times_1));
  __ addptr(rbcp, rdx);
  __ dispatch_only(vtos, true);
  // handle default
  __ bind(default_case);
  __ profile_switch_default(rax);
  __ movl(rdx, Address(rbx, 0));
  __ jmp(continue_execution);
}

void TemplateTable::lookupswitch() {
  transition(itos, itos);
  __ stop("lookupswitch bytecode should have been rewritten");
}

void TemplateTable::fast_linearswitch() {
  transition(itos, vtos);
  Label loop_entry, loop, found, continue_execution;
  // bswap rax so we can avoid bswapping the table entries
  __ bswapl(rax);
  // align r13
  __ lea(rbx, at_bcp(BytesPerInt)); // btw: should be able to get rid of
                                    // this instruction (change offsets
                                    // below)
  __ andptr(rbx, -BytesPerInt);
  // set counter
  __ movl(rcx, Address(rbx, BytesPerInt));
  __ bswapl(rcx);
  __ jmpb(loop_entry);
  // table search
  __ bind(loop);
  __ cmpl(rax, Address(rbx, rcx, Address::times_8, 2 * BytesPerInt));
  __ jcc(Assembler::equal, found);
  __ bind(loop_entry);
  __ decrementl(rcx);
  __ jcc(Assembler::greaterEqual, loop);
  // default case
  __ profile_switch_default(rax);
  __ movl(rdx, Address(rbx, 0));
  __ jmp(continue_execution);
  // entry found -> get offset
  __ bind(found);
  __ movl(rdx, Address(rbx, rcx, Address::times_8, 3 * BytesPerInt));
  __ profile_switch_case(rcx, rax, rbx);
  // continue execution
  __ bind(continue_execution);
  __ bswapl(rdx);
  __ movl2ptr(rdx, rdx);
  __ load_unsigned_byte(rbx, Address(rbcp, rdx, Address::times_1));
  __ addptr(rbcp, rdx);
  __ dispatch_only(vtos, true);
}

void TemplateTable::fast_binaryswitch() {
  transition(itos, vtos);
  // Implementation using the following core algorithm:
  //
  // int binary_search(int key, LookupswitchPair* array, int n) {
  //   // Binary search according to "Methodik des Programmierens" by
  //   // Edsger W. Dijkstra and W.H.J. Feijen, Addison Wesley Germany 1985.
  //   int i = 0;
  //   int j = n;
  //   while (i+1 < j) {
  //     // invariant P: 0 <= i < j <= n and (a[i] <= key < a[j] or Q)
  //     // with      Q: for all i: 0 <= i < n: key < a[i]
  //     // where a stands for the array and assuming that the (inexisting)
  //     // element a[n] is infinitely big.
  //     int h = (i + j) >> 1;
  //     // i < h < j
  //     if (key < array[h].fast_match()) {
  //       j = h;
  //     } else {
  //       i = h;
  //     }
  //   }
  //   // R: a[i] <= key < a[i+1] or Q
  //   // (i.e., if key is within array, i is the correct index)
  //   return i;
  // }

  // Register allocation
  const Register key   = rax; // already set (tosca)
  const Register array = rbx;
  const Register i     = rcx;
  const Register j     = rdx;
  const Register h     = rdi;
  const Register temp  = rsi;

  // Find array start
  NOT_LP64(__ save_bcp());

  __ lea(array, at_bcp(3 * BytesPerInt)); // btw: should be able to
                                          // get rid of this
                                          // instruction (change
                                          // offsets below)
  __ andptr(array, -BytesPerInt);

  // Initialize i & j
  __ xorl(i, i);                            // i = 0;
  __ movl(j, Address(array, -BytesPerInt)); // j = length(array);

  // Convert j into native byteordering
  __ bswapl(j);

  // And start
  Label entry;
  __ jmp(entry);

  // binary search loop
  {
    Label loop;
    __ bind(loop);
    // int h = (i + j) >> 1;
    __ leal(h, Address(i, j, Address::times_1)); // h = i + j;
    __ sarl(h, 1);                               // h = (i + j) >> 1;
    // if (key < array[h].fast_match()) {
    //   j = h;
    // } else {
    //   i = h;
    // }
    // Convert array[h].match to native byte-ordering before compare
    __ movl(temp, Address(array, h, Address::times_8));
    __ bswapl(temp);
    __ cmpl(key, temp);
    // j = h if (key <  array[h].fast_match())
    __ cmov32(Assembler::less, j, h);
    // i = h if (key >= array[h].fast_match())
    __ cmov32(Assembler::greaterEqual, i, h);
    // while (i+1 < j)
    __ bind(entry);
    __ leal(h, Address(i, 1)); // i+1
    __ cmpl(h, j);             // i+1 < j
    __ jcc(Assembler::less, loop);
  }

  // end of binary search, result index is i (must check again!)
  Label default_case;
  // Convert array[i].match to native byte-ordering before compare
  __ movl(temp, Address(array, i, Address::times_8));
  __ bswapl(temp);
  __ cmpl(key, temp);
  __ jcc(Assembler::notEqual, default_case);

  // entry found -> j = offset
  __ movl(j , Address(array, i, Address::times_8, BytesPerInt));
  __ profile_switch_case(i, key, array);
  __ bswapl(j);
  LP64_ONLY(__ movslq(j, j));

  NOT_LP64(__ restore_bcp());
  NOT_LP64(__ restore_locals());                           // restore rdi

  __ load_unsigned_byte(rbx, Address(rbcp, j, Address::times_1));
  __ addptr(rbcp, j);
  __ dispatch_only(vtos, true);

  // default case -> j = default offset
  __ bind(default_case);
  __ profile_switch_default(i);
  __ movl(j, Address(array, -2 * BytesPerInt));
  __ bswapl(j);
  LP64_ONLY(__ movslq(j, j));

  NOT_LP64(__ restore_bcp());
  NOT_LP64(__ restore_locals());

  __ load_unsigned_byte(rbx, Address(rbcp, j, Address::times_1));
  __ addptr(rbcp, j);
  __ dispatch_only(vtos, true);
}

void TemplateTable::_return(TosState state) {
  transition(state, state);

  assert(_desc->calls_vm(),
         "inconsistent calls_vm information"); // call in remove_activation

  if (_desc->bytecode() == Bytecodes::_return_register_finalizer) {
    assert(state == vtos, "only valid state");
    Register robj = LP64_ONLY(c_rarg1) NOT_LP64(rax);
    __ movptr(robj, aaddress(0));
    __ load_klass(rdi, robj);
    __ movl(rdi, Address(rdi, Klass::access_flags_offset()));
    __ testl(rdi, JVM_ACC_HAS_FINALIZER);
    Label skip_register_finalizer;
    __ jcc(Assembler::zero, skip_register_finalizer);

    __ call_VM(noreg, CAST_FROM_FN_PTR(address, InterpreterRuntime::register_finalizer), robj);

    __ bind(skip_register_finalizer);
  }

  if (SafepointMechanism::uses_thread_local_poll() && _desc->bytecode() != Bytecodes::_return_register_finalizer) {
    Label no_safepoint;
    NOT_PRODUCT(__ block_comment("Thread-local Safepoint poll"));
#ifdef _LP64
    __ testb(Address(r15_thread, Thread::polling_page_offset()), SafepointMechanism::poll_bit());
#else
    const Register thread = rdi;
    __ get_thread(thread);
    __ testb(Address(thread, Thread::polling_page_offset()), SafepointMechanism::poll_bit());
#endif
    __ jcc(Assembler::zero, no_safepoint);
    __ push(state);
    __ call_VM(noreg, CAST_FROM_FN_PTR(address,
                                    InterpreterRuntime::at_safepoint));
    __ pop(state);
    __ bind(no_safepoint);
  }

  // Narrow result if state is itos but result type is smaller.
  // Need to narrow in the return bytecode rather than in generate_return_entry
  // since compiled code callers expect the result to already be narrowed.
  if (state == itos) {
    __ narrow(rax);
  }
  __ remove_activation(state, rbcp);

  __ jmp(rbcp);
}

// ----------------------------------------------------------------------------
// Volatile variables demand their effects be made known to all CPU's
// in order.  Store buffers on most chips allow reads & writes to
// reorder; the JMM's ReadAfterWrite.java test fails in -Xint mode
// without some kind of memory barrier (i.e., it's not sufficient that
// the interpreter does not reorder volatile references, the hardware
// also must not reorder them).
//
// According to the new Java Memory Model (JMM):
// (1) All volatiles are serialized wrt to each other.  ALSO reads &
//     writes act as aquire & release, so:
// (2) A read cannot let unrelated NON-volatile memory refs that
//     happen after the read float up to before the read.  It's OK for
//     non-volatile memory refs that happen before the volatile read to
//     float down below it.
// (3) Similar a volatile write cannot let unrelated NON-volatile
//     memory refs that happen BEFORE the write float down to after the
//     write.  It's OK for non-volatile memory refs that happen after the
//     volatile write to float up before it.
//
// We only put in barriers around volatile refs (they are expensive),
// not _between_ memory refs (that would require us to track the
// flavor of the previous memory refs).  Requirements (2) and (3)
// require some barriers before volatile stores and after volatile
// loads.  These nearly cover requirement (1) but miss the
// volatile-store-volatile-load case.  This final case is placed after
// volatile-stores although it could just as well go before
// volatile-loads.

void TemplateTable::volatile_barrier(Assembler::Membar_mask_bits order_constraint ) {
  // Helper function to insert a is-volatile test and memory barrier
  if(!os::is_MP()) return;    // Not needed on single CPU
  __ membar(order_constraint);
}

void TemplateTable::resolve_cache_and_index(int byte_no,
                                            Register Rcache,
                                            Register index,
                                            size_t index_size) {
  const Register temp = rbx;
  assert_different_registers(Rcache, index, temp);

  Label resolved;

  Bytecodes::Code code = bytecode();
  switch (code) {
  case Bytecodes::_nofast_getfield: code = Bytecodes::_getfield; break;
  case Bytecodes::_nofast_putfield: code = Bytecodes::_putfield; break;
  default: break;
  }

  assert(byte_no == f1_byte || byte_no == f2_byte, "byte_no out of range");
  __ get_cache_and_index_and_bytecode_at_bcp(Rcache, index, temp, byte_no, 1, index_size);
  __ cmpl(temp, code);  // have we resolved this bytecode?
  __ jcc(Assembler::equal, resolved);

  // resolve first time through
  address entry = CAST_FROM_FN_PTR(address, InterpreterRuntime::resolve_from_cache);
  __ movl(temp, code);
  __ call_VM(noreg, entry, temp);
  // Update registers with resolved info
  __ get_cache_and_index_at_bcp(Rcache, index, 1, index_size);
  __ bind(resolved);
}

// The cache and index registers must be set before call
void TemplateTable::load_field_cp_cache_entry(Register obj,
                                              Register cache,
                                              Register index,
                                              Register off,
                                              Register flags,
                                              bool is_static = false) {
  assert_different_registers(cache, index, flags, off);

  ByteSize cp_base_offset = ConstantPoolCache::base_offset();
  // Field offset
  __ movptr(off, Address(cache, index, Address::times_ptr,
                         in_bytes(cp_base_offset +
                                  ConstantPoolCacheEntry::f2_offset())));
  // Flags
  __ movl(flags, Address(cache, index, Address::times_ptr,
                         in_bytes(cp_base_offset +
                                  ConstantPoolCacheEntry::flags_offset())));

  // klass overwrite register
  if (is_static) {
    __ movptr(obj, Address(cache, index, Address::times_ptr,
                           in_bytes(cp_base_offset +
                                    ConstantPoolCacheEntry::f1_offset())));
    const int mirror_offset = in_bytes(Klass::java_mirror_offset());
    __ movptr(obj, Address(obj, mirror_offset));
    __ resolve_oop_handle(obj);
  }
}

void TemplateTable::load_invoke_cp_cache_entry(int byte_no,
                                               Register method,
                                               Register itable_index,
                                               Register flags,
                                               bool is_invokevirtual,
                                               bool is_invokevfinal, /*unused*/
                                               bool is_invokedynamic) {
  // setup registers
  const Register cache = rcx;
  const Register index = rdx;
  assert_different_registers(method, flags);
  assert_different_registers(method, cache, index);
  assert_different_registers(itable_index, flags);
  assert_different_registers(itable_index, cache, index);
  // determine constant pool cache field offsets
  assert(is_invokevirtual == (byte_no == f2_byte), "is_invokevirtual flag redundant");
  const int method_offset = in_bytes(
    ConstantPoolCache::base_offset() +
      ((byte_no == f2_byte)
       ? ConstantPoolCacheEntry::f2_offset()
       : ConstantPoolCacheEntry::f1_offset()));
  const int flags_offset = in_bytes(ConstantPoolCache::base_offset() +
                                    ConstantPoolCacheEntry::flags_offset());
  // access constant pool cache fields
  const int index_offset = in_bytes(ConstantPoolCache::base_offset() +
                                    ConstantPoolCacheEntry::f2_offset());

  size_t index_size = (is_invokedynamic ? sizeof(u4) : sizeof(u2));
  resolve_cache_and_index(byte_no, cache, index, index_size);
    __ movptr(method, Address(cache, index, Address::times_ptr, method_offset));

  if (itable_index != noreg) {
    // pick up itable or appendix index from f2 also:
    __ movptr(itable_index, Address(cache, index, Address::times_ptr, index_offset));
  }
  __ movl(flags, Address(cache, index, Address::times_ptr, flags_offset));
}

// The registers cache and index expected to be set before call.
// Correct values of the cache and index registers are preserved.
void TemplateTable::jvmti_post_field_access(Register cache,
                                            Register index,
                                            bool is_static,
                                            bool has_tos) {
  if (JvmtiExport::can_post_field_access()) {
    // Check to see if a field access watch has been set before we take
    // the time to call into the VM.
    Label L1;
    assert_different_registers(cache, index, rax);
    __ mov32(rax, ExternalAddress((address) JvmtiExport::get_field_access_count_addr()));
    __ testl(rax,rax);
    __ jcc(Assembler::zero, L1);

    // cache entry pointer
    __ addptr(cache, in_bytes(ConstantPoolCache::base_offset()));
    __ shll(index, LogBytesPerWord);
    __ addptr(cache, index);
    if (is_static) {
      __ xorptr(rax, rax);      // NULL object reference
    } else {
      __ pop(atos);         // Get the object
      __ verify_oop(rax);
      __ push(atos);        // Restore stack state
    }
    // rax,:   object pointer or NULL
    // cache: cache entry pointer
    __ call_VM(noreg, CAST_FROM_FN_PTR(address, InterpreterRuntime::post_field_access),
               rax, cache);
    __ get_cache_and_index_at_bcp(cache, index, 1);
    __ bind(L1);
  }
}

void TemplateTable::pop_and_check_object(Register r) {
  __ pop_ptr(r);
  __ null_check(r);  // for field access must check obj.
  __ verify_oop(r);
}

void TemplateTable::getfield_or_static(int byte_no, bool is_static, RewriteControl rc) {
  transition(vtos, vtos);

  const Register cache = rcx;
  const Register index = rdx;
  const Register obj   = LP64_ONLY(c_rarg3) NOT_LP64(rcx);
  const Register off   = rbx;
  const Register flags = rax;
  const Register bc    = LP64_ONLY(c_rarg3) NOT_LP64(rcx); // uses same reg as obj, so don't mix them

  resolve_cache_and_index(byte_no, cache, index, sizeof(u2));
  jvmti_post_field_access(cache, index, is_static, false);
  load_field_cp_cache_entry(obj, cache, index, off, flags, is_static);

  if (!is_static) pop_and_check_object(obj);

  const Address field(obj, off, Address::times_1, 0*wordSize);

  Label Done, notByte, notBool, notInt, notShort, notChar, notLong, notFloat, notObj, notDouble;

  __ shrl(flags, ConstantPoolCacheEntry::tos_state_shift);
  // Make sure we don't need to mask edx after the above shift
  assert(btos == 0, "change code, btos != 0");

  __ andl(flags, ConstantPoolCacheEntry::tos_state_mask);

  __ jcc(Assembler::notZero, notByte);
  // btos
  __ access_load_at(T_BYTE, IN_HEAP, rax, field, noreg, noreg);
  __ push(btos);
  // Rewrite bytecode to be faster
  if (!is_static && rc == may_rewrite) {
    patch_bytecode(Bytecodes::_fast_bgetfield, bc, rbx);
  }
  __ jmp(Done);

  __ bind(notByte);
  __ cmpl(flags, ztos);
  __ jcc(Assembler::notEqual, notBool);

  // ztos (same code as btos)
  __ access_load_at(T_BOOLEAN, IN_HEAP, rax, field, noreg, noreg);
  __ push(ztos);
  // Rewrite bytecode to be faster
  if (!is_static && rc == may_rewrite) {
    // use btos rewriting, no truncating to t/f bit is needed for getfield.
    patch_bytecode(Bytecodes::_fast_bgetfield, bc, rbx);
  }
  __ jmp(Done);

  __ bind(notBool);
  __ cmpl(flags, atos);
  __ jcc(Assembler::notEqual, notObj);
  // atos
  do_oop_load(_masm, field, rax);
  __ push(atos);
  if (!is_static && rc == may_rewrite) {
    patch_bytecode(Bytecodes::_fast_agetfield, bc, rbx);
  }
  __ jmp(Done);

  __ bind(notObj);
  __ cmpl(flags, itos);
  __ jcc(Assembler::notEqual, notInt);
  // itos
  __ access_load_at(T_INT, IN_HEAP, rax, field, noreg, noreg);
  __ push(itos);
  // Rewrite bytecode to be faster
  if (!is_static && rc == may_rewrite) {
    patch_bytecode(Bytecodes::_fast_igetfield, bc, rbx);
  }
  __ jmp(Done);

  __ bind(notInt);
  __ cmpl(flags, ctos);
  __ jcc(Assembler::notEqual, notChar);
  // ctos
  __ access_load_at(T_CHAR, IN_HEAP, rax, field, noreg, noreg);
  __ push(ctos);
  // Rewrite bytecode to be faster
  if (!is_static && rc == may_rewrite) {
    patch_bytecode(Bytecodes::_fast_cgetfield, bc, rbx);
  }
  __ jmp(Done);

  __ bind(notChar);
  __ cmpl(flags, stos);
  __ jcc(Assembler::notEqual, notShort);
  // stos
  __ access_load_at(T_SHORT, IN_HEAP, rax, field, noreg, noreg);
  __ push(stos);
  // Rewrite bytecode to be faster
  if (!is_static && rc == may_rewrite) {
    patch_bytecode(Bytecodes::_fast_sgetfield, bc, rbx);
  }
  __ jmp(Done);

  __ bind(notShort);
  __ cmpl(flags, ltos);
  __ jcc(Assembler::notEqual, notLong);
  // ltos
    // Generate code as if volatile (x86_32).  There just aren't enough registers to
    // save that information and this code is faster than the test.
  __ access_load_at(T_LONG, IN_HEAP | MO_RELAXED, noreg /* ltos */, field, noreg, noreg);
  __ push(ltos);

  // Rewrite bytecode to be faster
  LP64_ONLY(if (!is_static && rc == may_rewrite) patch_bytecode(Bytecodes::_fast_lgetfield, bc, rbx));
  __ jmp(Done);

  __ bind(notLong);
  __ cmpl(flags, ftos);
  __ jcc(Assembler::notEqual, notFloat);
  // ftos

  __ access_load_at(T_FLOAT, IN_HEAP, noreg /* ftos */, field, noreg, noreg);
<<<<<<< HEAD
  __ load_float(field);
=======
>>>>>>> a4f7f435
  __ push(ftos);
  // Rewrite bytecode to be faster
  if (!is_static && rc == may_rewrite) {
    patch_bytecode(Bytecodes::_fast_fgetfield, bc, rbx);
  }
  __ jmp(Done);

  __ bind(notFloat);
#ifdef ASSERT
  __ cmpl(flags, dtos);
  __ jcc(Assembler::notEqual, notDouble);
#endif
  // dtos
<<<<<<< HEAD
  __ access_load_at(T_DOUBLE, IN_HEAP, noreg /* ftos */, field, noreg, noreg);
=======
  __ access_load_at(T_DOUBLE, IN_HEAP, noreg /* dtos */, field, noreg, noreg);
>>>>>>> a4f7f435
  __ push(dtos);
  // Rewrite bytecode to be faster
  if (!is_static && rc == may_rewrite) {
    patch_bytecode(Bytecodes::_fast_dgetfield, bc, rbx);
  }
#ifdef ASSERT
  __ jmp(Done);


  __ bind(notDouble);
  __ stop("Bad state");
#endif

  __ bind(Done);
  // [jk] not needed currently
  // volatile_barrier(Assembler::Membar_mask_bits(Assembler::LoadLoad |
  //                                              Assembler::LoadStore));
}

void TemplateTable::getfield(int byte_no) {
  getfield_or_static(byte_no, false);
}

void TemplateTable::nofast_getfield(int byte_no) {
  getfield_or_static(byte_no, false, may_not_rewrite);
}

void TemplateTable::getstatic(int byte_no) {
  getfield_or_static(byte_no, true);
}


// The registers cache and index expected to be set before call.
// The function may destroy various registers, just not the cache and index registers.
void TemplateTable::jvmti_post_field_mod(Register cache, Register index, bool is_static) {

  const Register robj = LP64_ONLY(c_rarg2)   NOT_LP64(rax);
  const Register RBX  = LP64_ONLY(c_rarg1)   NOT_LP64(rbx);
  const Register RCX  = LP64_ONLY(c_rarg3)   NOT_LP64(rcx);
  const Register RDX  = LP64_ONLY(rscratch1) NOT_LP64(rdx);

  ByteSize cp_base_offset = ConstantPoolCache::base_offset();

  if (JvmtiExport::can_post_field_modification()) {
    // Check to see if a field modification watch has been set before
    // we take the time to call into the VM.
    Label L1;
    assert_different_registers(cache, index, rax);
    __ mov32(rax, ExternalAddress((address)JvmtiExport::get_field_modification_count_addr()));
    __ testl(rax, rax);
    __ jcc(Assembler::zero, L1);

    __ get_cache_and_index_at_bcp(robj, RDX, 1);


    if (is_static) {
      // Life is simple.  Null out the object pointer.
      __ xorl(RBX, RBX);

    } else {
      // Life is harder. The stack holds the value on top, followed by
      // the object.  We don't know the size of the value, though; it
      // could be one or two words depending on its type. As a result,
      // we must find the type to determine where the object is.
#ifndef _LP64
      Label two_word, valsize_known;
#endif
      __ movl(RCX, Address(robj, RDX,
                           Address::times_ptr,
                           in_bytes(cp_base_offset +
                                     ConstantPoolCacheEntry::flags_offset())));
      NOT_LP64(__ mov(rbx, rsp));
      __ shrl(RCX, ConstantPoolCacheEntry::tos_state_shift);

      // Make sure we don't need to mask rcx after the above shift
      ConstantPoolCacheEntry::verify_tos_state_shift();
#ifdef _LP64
      __ movptr(c_rarg1, at_tos_p1());  // initially assume a one word jvalue
      __ cmpl(c_rarg3, ltos);
      __ cmovptr(Assembler::equal,
                 c_rarg1, at_tos_p2()); // ltos (two word jvalue)
      __ cmpl(c_rarg3, dtos);
      __ cmovptr(Assembler::equal,
                 c_rarg1, at_tos_p2()); // dtos (two word jvalue)
#else
      __ cmpl(rcx, ltos);
      __ jccb(Assembler::equal, two_word);
      __ cmpl(rcx, dtos);
      __ jccb(Assembler::equal, two_word);
      __ addptr(rbx, Interpreter::expr_offset_in_bytes(1)); // one word jvalue (not ltos, dtos)
      __ jmpb(valsize_known);

      __ bind(two_word);
      __ addptr(rbx, Interpreter::expr_offset_in_bytes(2)); // two words jvalue

      __ bind(valsize_known);
      // setup object pointer
      __ movptr(rbx, Address(rbx, 0));
#endif
    }
    // cache entry pointer
    __ addptr(robj, in_bytes(cp_base_offset));
    __ shll(RDX, LogBytesPerWord);
    __ addptr(robj, RDX);
    // object (tos)
    __ mov(RCX, rsp);
    // c_rarg1: object pointer set up above (NULL if static)
    // c_rarg2: cache entry pointer
    // c_rarg3: jvalue object on the stack
    __ call_VM(noreg,
               CAST_FROM_FN_PTR(address,
                                InterpreterRuntime::post_field_modification),
               RBX, robj, RCX);
    __ get_cache_and_index_at_bcp(cache, index, 1);
    __ bind(L1);
  }
}

void TemplateTable::putfield_or_static(int byte_no, bool is_static, RewriteControl rc) {
  transition(vtos, vtos);

  const Register cache = rcx;
  const Register index = rdx;
  const Register obj   = rcx;
  const Register off   = rbx;
  const Register flags = rax;
  const Register bc    = LP64_ONLY(c_rarg3) NOT_LP64(rcx);

  resolve_cache_and_index(byte_no, cache, index, sizeof(u2));
  jvmti_post_field_mod(cache, index, is_static);
  load_field_cp_cache_entry(obj, cache, index, off, flags, is_static);

  // [jk] not needed currently
  // volatile_barrier(Assembler::Membar_mask_bits(Assembler::LoadStore |
  //                                              Assembler::StoreStore));

  Label notVolatile, Done;
  __ movl(rdx, flags);
  __ shrl(rdx, ConstantPoolCacheEntry::is_volatile_shift);
  __ andl(rdx, 0x1);

  // field addresses
  const Address field(obj, off, Address::times_1, 0*wordSize);
  NOT_LP64( const Address hi(obj, off, Address::times_1, 1*wordSize);)

  Label notByte, notBool, notInt, notShort, notChar,
        notLong, notFloat, notObj, notDouble;

  __ shrl(flags, ConstantPoolCacheEntry::tos_state_shift);

  assert(btos == 0, "change code, btos != 0");
  __ andl(flags, ConstantPoolCacheEntry::tos_state_mask);
  __ jcc(Assembler::notZero, notByte);

  // btos
  {
    __ pop(btos);
    if (!is_static) pop_and_check_object(obj);
    __ access_store_at(T_BYTE, IN_HEAP, field, rax, noreg, noreg);
    if (!is_static && rc == may_rewrite) {
      patch_bytecode(Bytecodes::_fast_bputfield, bc, rbx, true, byte_no);
    }
    __ jmp(Done);
  }

  __ bind(notByte);
  __ cmpl(flags, ztos);
  __ jcc(Assembler::notEqual, notBool);

  // ztos
  {
    __ pop(ztos);
    if (!is_static) pop_and_check_object(obj);
    __ access_store_at(T_BOOLEAN, IN_HEAP, field, rax, noreg, noreg);
    if (!is_static && rc == may_rewrite) {
      patch_bytecode(Bytecodes::_fast_zputfield, bc, rbx, true, byte_no);
    }
    __ jmp(Done);
  }

  __ bind(notBool);
  __ cmpl(flags, atos);
  __ jcc(Assembler::notEqual, notObj);

  // atos
  {
    __ pop(atos);
    if (!is_static) pop_and_check_object(obj);
    // Store into the field
    do_oop_store(_masm, field, rax);
    if (!is_static && rc == may_rewrite) {
      patch_bytecode(Bytecodes::_fast_aputfield, bc, rbx, true, byte_no);
    }
    __ jmp(Done);
  }

  __ bind(notObj);
  __ cmpl(flags, itos);
  __ jcc(Assembler::notEqual, notInt);

  // itos
  {
    __ pop(itos);
    if (!is_static) pop_and_check_object(obj);
    __ access_store_at(T_INT, IN_HEAP, field, rax, noreg, noreg);
    if (!is_static && rc == may_rewrite) {
      patch_bytecode(Bytecodes::_fast_iputfield, bc, rbx, true, byte_no);
    }
    __ jmp(Done);
  }

  __ bind(notInt);
  __ cmpl(flags, ctos);
  __ jcc(Assembler::notEqual, notChar);

  // ctos
  {
    __ pop(ctos);
    if (!is_static) pop_and_check_object(obj);
    __ access_store_at(T_CHAR, IN_HEAP, field, rax, noreg, noreg);
    if (!is_static && rc == may_rewrite) {
      patch_bytecode(Bytecodes::_fast_cputfield, bc, rbx, true, byte_no);
    }
    __ jmp(Done);
  }

  __ bind(notChar);
  __ cmpl(flags, stos);
  __ jcc(Assembler::notEqual, notShort);

  // stos
  {
    __ pop(stos);
    if (!is_static) pop_and_check_object(obj);
    __ access_store_at(T_SHORT, IN_HEAP, field, rax, noreg, noreg);
    if (!is_static && rc == may_rewrite) {
      patch_bytecode(Bytecodes::_fast_sputfield, bc, rbx, true, byte_no);
    }
    __ jmp(Done);
  }

  __ bind(notShort);
  __ cmpl(flags, ltos);
  __ jcc(Assembler::notEqual, notLong);

  // ltos
#ifdef _LP64
  {
    __ pop(ltos);
    if (!is_static) pop_and_check_object(obj);
    __ access_store_at(T_LONG, IN_HEAP, field, noreg /* ltos*/, noreg, noreg);
    if (!is_static && rc == may_rewrite) {
      patch_bytecode(Bytecodes::_fast_lputfield, bc, rbx, true, byte_no);
    }
    __ jmp(Done);
  }
#else
  {
    Label notVolatileLong;
    __ testl(rdx, rdx);
    __ jcc(Assembler::zero, notVolatileLong);

    __ pop(ltos);  // overwrites rdx, do this after testing volatile.
    if (!is_static) pop_and_check_object(obj);

    // Replace with real volatile test
    __ access_store_at(T_LONG, IN_HEAP | MO_RELAXED, field, noreg /* ltos */, noreg, noreg);
    // volatile_barrier();
    volatile_barrier(Assembler::Membar_mask_bits(Assembler::StoreLoad |
                                                 Assembler::StoreStore));
    // Don't rewrite volatile version
    __ jmp(notVolatile);

    __ bind(notVolatileLong);

    __ pop(ltos);  // overwrites rdx
    if (!is_static) pop_and_check_object(obj);
<<<<<<< HEAD

    __ access_store_at(T_LONG, IN_HEAP | MO_RELAXED, field, noreg /* ltos */, noreg, noreg);
=======
    __ access_store_at(T_LONG, IN_HEAP, field, noreg /* ltos */, noreg, noreg);
>>>>>>> a4f7f435
    // Don't rewrite to _fast_lputfield for potential volatile case.
    __ jmp(notVolatile);
  }
#endif // _LP64

  __ bind(notLong);
  __ cmpl(flags, ftos);
  __ jcc(Assembler::notEqual, notFloat);

  // ftos
  {
    __ pop(ftos);
    if (!is_static) pop_and_check_object(obj);
    __ access_store_at(T_FLOAT, IN_HEAP, field, noreg /* ftos */, noreg, noreg);
    if (!is_static && rc == may_rewrite) {
      patch_bytecode(Bytecodes::_fast_fputfield, bc, rbx, true, byte_no);
    }
    __ jmp(Done);
  }

  __ bind(notFloat);
#ifdef ASSERT
  __ cmpl(flags, dtos);
  __ jcc(Assembler::notEqual, notDouble);
#endif

  // dtos
  {
    __ pop(dtos);
    if (!is_static) pop_and_check_object(obj);
<<<<<<< HEAD
    __ access_store_at(T_DOUBLE, IN_HEAP, field, noreg /* ftos */, noreg, noreg);
=======
    __ access_store_at(T_DOUBLE, IN_HEAP, field, noreg /* dtos */, noreg, noreg);
>>>>>>> a4f7f435
    if (!is_static && rc == may_rewrite) {
      patch_bytecode(Bytecodes::_fast_dputfield, bc, rbx, true, byte_no);
    }
  }

#ifdef ASSERT
  __ jmp(Done);

  __ bind(notDouble);
  __ stop("Bad state");
#endif

  __ bind(Done);

  // Check for volatile store
  __ testl(rdx, rdx);
  __ jcc(Assembler::zero, notVolatile);
  volatile_barrier(Assembler::Membar_mask_bits(Assembler::StoreLoad |
                                               Assembler::StoreStore));
  __ bind(notVolatile);
}

void TemplateTable::putfield(int byte_no) {
  putfield_or_static(byte_no, false);
}

void TemplateTable::nofast_putfield(int byte_no) {
  putfield_or_static(byte_no, false, may_not_rewrite);
}

void TemplateTable::putstatic(int byte_no) {
  putfield_or_static(byte_no, true);
}

void TemplateTable::jvmti_post_fast_field_mod() {

  const Register scratch = LP64_ONLY(c_rarg3) NOT_LP64(rcx);

  if (JvmtiExport::can_post_field_modification()) {
    // Check to see if a field modification watch has been set before
    // we take the time to call into the VM.
    Label L2;
    __ mov32(scratch, ExternalAddress((address)JvmtiExport::get_field_modification_count_addr()));
    __ testl(scratch, scratch);
    __ jcc(Assembler::zero, L2);
    __ pop_ptr(rbx);                  // copy the object pointer from tos
    __ verify_oop(rbx);
    __ push_ptr(rbx);                 // put the object pointer back on tos
    // Save tos values before call_VM() clobbers them. Since we have
    // to do it for every data type, we use the saved values as the
    // jvalue object.
    switch (bytecode()) {          // load values into the jvalue object
    case Bytecodes::_fast_aputfield: __ push_ptr(rax); break;
    case Bytecodes::_fast_bputfield: // fall through
    case Bytecodes::_fast_zputfield: // fall through
    case Bytecodes::_fast_sputfield: // fall through
    case Bytecodes::_fast_cputfield: // fall through
    case Bytecodes::_fast_iputfield: __ push_i(rax); break;
    case Bytecodes::_fast_dputfield: __ push(dtos); break;
    case Bytecodes::_fast_fputfield: __ push(ftos); break;
    case Bytecodes::_fast_lputfield: __ push_l(rax); break;

    default:
      ShouldNotReachHere();
    }
    __ mov(scratch, rsp);             // points to jvalue on the stack
    // access constant pool cache entry
    LP64_ONLY(__ get_cache_entry_pointer_at_bcp(c_rarg2, rax, 1));
    NOT_LP64(__ get_cache_entry_pointer_at_bcp(rax, rdx, 1));
    __ verify_oop(rbx);
    // rbx: object pointer copied above
    // c_rarg2: cache entry pointer
    // c_rarg3: jvalue object on the stack
    LP64_ONLY(__ call_VM(noreg, CAST_FROM_FN_PTR(address, InterpreterRuntime::post_field_modification), rbx, c_rarg2, c_rarg3));
    NOT_LP64(__ call_VM(noreg, CAST_FROM_FN_PTR(address, InterpreterRuntime::post_field_modification), rbx, rax, rcx));

    switch (bytecode()) {             // restore tos values
    case Bytecodes::_fast_aputfield: __ pop_ptr(rax); break;
    case Bytecodes::_fast_bputfield: // fall through
    case Bytecodes::_fast_zputfield: // fall through
    case Bytecodes::_fast_sputfield: // fall through
    case Bytecodes::_fast_cputfield: // fall through
    case Bytecodes::_fast_iputfield: __ pop_i(rax); break;
    case Bytecodes::_fast_dputfield: __ pop(dtos); break;
    case Bytecodes::_fast_fputfield: __ pop(ftos); break;
    case Bytecodes::_fast_lputfield: __ pop_l(rax); break;
    default: break;
    }
    __ bind(L2);
  }
}

void TemplateTable::fast_storefield(TosState state) {
  transition(state, vtos);

  ByteSize base = ConstantPoolCache::base_offset();

  jvmti_post_fast_field_mod();

  // access constant pool cache
  __ get_cache_and_index_at_bcp(rcx, rbx, 1);

  // test for volatile with rdx but rdx is tos register for lputfield.
  __ movl(rdx, Address(rcx, rbx, Address::times_ptr,
                       in_bytes(base +
                                ConstantPoolCacheEntry::flags_offset())));

  // replace index with field offset from cache entry
  __ movptr(rbx, Address(rcx, rbx, Address::times_ptr,
                         in_bytes(base + ConstantPoolCacheEntry::f2_offset())));

  // [jk] not needed currently
  // volatile_barrier(Assembler::Membar_mask_bits(Assembler::LoadStore |
  //                                              Assembler::StoreStore));

  Label notVolatile;
  __ shrl(rdx, ConstantPoolCacheEntry::is_volatile_shift);
  __ andl(rdx, 0x1);

  // Get object from stack
  pop_and_check_object(rcx);

  // field address
  const Address field(rcx, rbx, Address::times_1);

  // access field
  switch (bytecode()) {
  case Bytecodes::_fast_aputfield:
    do_oop_store(_masm, field, rax);
    break;
  case Bytecodes::_fast_lputfield:
#ifdef _LP64
    __ access_store_at(T_LONG, IN_HEAP, field, noreg /* ltos */, noreg, noreg);
#else
    __ stop("should not be rewritten");
#endif
    break;
  case Bytecodes::_fast_iputfield:
    __ access_store_at(T_INT, IN_HEAP, field, rax, noreg, noreg);
    break;
  case Bytecodes::_fast_zputfield:
    __ access_store_at(T_BOOLEAN, IN_HEAP, field, rax, noreg, noreg);
    break;
  case Bytecodes::_fast_bputfield:
    __ access_store_at(T_BYTE, IN_HEAP, field, rax, noreg, noreg);
    break;
  case Bytecodes::_fast_sputfield:
    __ access_store_at(T_SHORT, IN_HEAP, field, rax, noreg, noreg);
    break;
  case Bytecodes::_fast_cputfield:
    __ access_store_at(T_CHAR, IN_HEAP, field, rax, noreg, noreg);
    break;
  case Bytecodes::_fast_fputfield:
    __ access_store_at(T_FLOAT, IN_HEAP, field, noreg /* ftos*/, noreg, noreg);
    break;
  case Bytecodes::_fast_dputfield:
<<<<<<< HEAD
    __ access_store_at(T_DOUBLE, IN_HEAP, field, noreg /* ftos*/, noreg, noreg);
=======
    __ access_store_at(T_DOUBLE, IN_HEAP, field, noreg /* dtos*/, noreg, noreg);
>>>>>>> a4f7f435
    break;
  default:
    ShouldNotReachHere();
  }

  // Check for volatile store
  __ testl(rdx, rdx);
  __ jcc(Assembler::zero, notVolatile);
  volatile_barrier(Assembler::Membar_mask_bits(Assembler::StoreLoad |
                                               Assembler::StoreStore));
  __ bind(notVolatile);
}

void TemplateTable::fast_accessfield(TosState state) {
  transition(atos, state);

  // Do the JVMTI work here to avoid disturbing the register state below
  if (JvmtiExport::can_post_field_access()) {
    // Check to see if a field access watch has been set before we
    // take the time to call into the VM.
    Label L1;
    __ mov32(rcx, ExternalAddress((address) JvmtiExport::get_field_access_count_addr()));
    __ testl(rcx, rcx);
    __ jcc(Assembler::zero, L1);
    // access constant pool cache entry
    LP64_ONLY(__ get_cache_entry_pointer_at_bcp(c_rarg2, rcx, 1));
    NOT_LP64(__ get_cache_entry_pointer_at_bcp(rcx, rdx, 1));
    __ verify_oop(rax);
    __ push_ptr(rax);  // save object pointer before call_VM() clobbers it
    LP64_ONLY(__ mov(c_rarg1, rax));
    // c_rarg1: object pointer copied above
    // c_rarg2: cache entry pointer
    LP64_ONLY(__ call_VM(noreg, CAST_FROM_FN_PTR(address, InterpreterRuntime::post_field_access), c_rarg1, c_rarg2));
    NOT_LP64(__ call_VM(noreg, CAST_FROM_FN_PTR(address, InterpreterRuntime::post_field_access), rax, rcx));
    __ pop_ptr(rax); // restore object pointer
    __ bind(L1);
  }

  // access constant pool cache
  __ get_cache_and_index_at_bcp(rcx, rbx, 1);
  // replace index with field offset from cache entry
  // [jk] not needed currently
  // if (os::is_MP()) {
  //   __ movl(rdx, Address(rcx, rbx, Address::times_8,
  //                        in_bytes(ConstantPoolCache::base_offset() +
  //                                 ConstantPoolCacheEntry::flags_offset())));
  //   __ shrl(rdx, ConstantPoolCacheEntry::is_volatile_shift);
  //   __ andl(rdx, 0x1);
  // }
  __ movptr(rbx, Address(rcx, rbx, Address::times_ptr,
                         in_bytes(ConstantPoolCache::base_offset() +
                                  ConstantPoolCacheEntry::f2_offset())));

  // rax: object
  __ verify_oop(rax);
  __ null_check(rax);
  Address field(rax, rbx, Address::times_1);

  // access field
  switch (bytecode()) {
  case Bytecodes::_fast_agetfield:
    do_oop_load(_masm, field, rax);
    __ verify_oop(rax);
    break;
  case Bytecodes::_fast_lgetfield:
#ifdef _LP64
    __ access_load_at(T_LONG, IN_HEAP, noreg /* ltos */, field, noreg, noreg);
#else
  __ stop("should not be rewritten");
#endif
    break;
  case Bytecodes::_fast_igetfield:
    __ access_load_at(T_INT, IN_HEAP, rax, field, noreg, noreg);
    break;
  case Bytecodes::_fast_bgetfield:
    __ access_load_at(T_BYTE, IN_HEAP, rax, field, noreg, noreg);
    break;
  case Bytecodes::_fast_sgetfield:
    __ access_load_at(T_SHORT, IN_HEAP, rax, field, noreg, noreg);
    break;
  case Bytecodes::_fast_cgetfield:
    __ access_load_at(T_CHAR, IN_HEAP, rax, field, noreg, noreg);
    break;
  case Bytecodes::_fast_fgetfield:
    __ access_load_at(T_FLOAT, IN_HEAP, noreg /* ftos */, field, noreg, noreg);
    break;
  case Bytecodes::_fast_dgetfield:
<<<<<<< HEAD
    __ access_load_at(T_DOUBLE, IN_HEAP, noreg /* ftos */, field, noreg, noreg);
=======
    __ access_load_at(T_DOUBLE, IN_HEAP, noreg /* dtos */, field, noreg, noreg);
>>>>>>> a4f7f435
    break;
  default:
    ShouldNotReachHere();
  }
  // [jk] not needed currently
  // if (os::is_MP()) {
  //   Label notVolatile;
  //   __ testl(rdx, rdx);
  //   __ jcc(Assembler::zero, notVolatile);
  //   __ membar(Assembler::LoadLoad);
  //   __ bind(notVolatile);
  //};
}

void TemplateTable::fast_xaccess(TosState state) {
  transition(vtos, state);

  // get receiver
  __ movptr(rax, aaddress(0));
  // access constant pool cache
  __ get_cache_and_index_at_bcp(rcx, rdx, 2);
  __ movptr(rbx,
            Address(rcx, rdx, Address::times_ptr,
                    in_bytes(ConstantPoolCache::base_offset() +
                             ConstantPoolCacheEntry::f2_offset())));
  // make sure exception is reported in correct bcp range (getfield is
  // next instruction)
  __ increment(rbcp);
  __ null_check(rax);
  const Address field = Address(rax, rbx, Address::times_1, 0*wordSize);
  switch (state) {
  case itos:
    __ access_load_at(T_INT, IN_HEAP, rax, field, noreg, noreg);
    break;
  case atos:
    do_oop_load(_masm, field, rax);
    __ verify_oop(rax);
    break;
  case ftos:
    __ access_load_at(T_FLOAT, IN_HEAP, noreg /* ftos */, field, noreg, noreg);
    break;
  default:
    ShouldNotReachHere();
  }

  // [jk] not needed currently
  // if (os::is_MP()) {
  //   Label notVolatile;
  //   __ movl(rdx, Address(rcx, rdx, Address::times_8,
  //                        in_bytes(ConstantPoolCache::base_offset() +
  //                                 ConstantPoolCacheEntry::flags_offset())));
  //   __ shrl(rdx, ConstantPoolCacheEntry::is_volatile_shift);
  //   __ testl(rdx, 0x1);
  //   __ jcc(Assembler::zero, notVolatile);
  //   __ membar(Assembler::LoadLoad);
  //   __ bind(notVolatile);
  // }

  __ decrement(rbcp);
}

//-----------------------------------------------------------------------------
// Calls

void TemplateTable::count_calls(Register method, Register temp) {
  // implemented elsewhere
  ShouldNotReachHere();
}

void TemplateTable::prepare_invoke(int byte_no,
                                   Register method,  // linked method (or i-klass)
                                   Register index,   // itable index, MethodType, etc.
                                   Register recv,    // if caller wants to see it
                                   Register flags    // if caller wants to test it
                                   ) {
  // determine flags
  const Bytecodes::Code code = bytecode();
  const bool is_invokeinterface  = code == Bytecodes::_invokeinterface;
  const bool is_invokedynamic    = code == Bytecodes::_invokedynamic;
  const bool is_invokehandle     = code == Bytecodes::_invokehandle;
  const bool is_invokevirtual    = code == Bytecodes::_invokevirtual;
  const bool is_invokespecial    = code == Bytecodes::_invokespecial;
  const bool load_receiver       = (recv  != noreg);
  const bool save_flags          = (flags != noreg);
  assert(load_receiver == (code != Bytecodes::_invokestatic && code != Bytecodes::_invokedynamic), "");
  assert(save_flags    == (is_invokeinterface || is_invokevirtual), "need flags for vfinal");
  assert(flags == noreg || flags == rdx, "");
  assert(recv  == noreg || recv  == rcx, "");

  // setup registers & access constant pool cache
  if (recv  == noreg)  recv  = rcx;
  if (flags == noreg)  flags = rdx;
  assert_different_registers(method, index, recv, flags);

  // save 'interpreter return address'
  __ save_bcp();

  load_invoke_cp_cache_entry(byte_no, method, index, flags, is_invokevirtual, false, is_invokedynamic);

  // maybe push appendix to arguments (just before return address)
  if (is_invokedynamic || is_invokehandle) {
    Label L_no_push;
    __ testl(flags, (1 << ConstantPoolCacheEntry::has_appendix_shift));
    __ jcc(Assembler::zero, L_no_push);
    // Push the appendix as a trailing parameter.
    // This must be done before we get the receiver,
    // since the parameter_size includes it.
    __ push(rbx);
    __ mov(rbx, index);
    assert(ConstantPoolCacheEntry::_indy_resolved_references_appendix_offset == 0, "appendix expected at index+0");
    __ load_resolved_reference_at_index(index, rbx);
    __ pop(rbx);
    __ push(index);  // push appendix (MethodType, CallSite, etc.)
    __ bind(L_no_push);
  }

  // load receiver if needed (after appendix is pushed so parameter size is correct)
  // Note: no return address pushed yet
  if (load_receiver) {
    __ movl(recv, flags);
    __ andl(recv, ConstantPoolCacheEntry::parameter_size_mask);
    const int no_return_pc_pushed_yet = -1;  // argument slot correction before we push return address
    const int receiver_is_at_end      = -1;  // back off one slot to get receiver
    Address recv_addr = __ argument_address(recv, no_return_pc_pushed_yet + receiver_is_at_end);
    __ movptr(recv, recv_addr);
    __ verify_oop(recv);
  }

  if (save_flags) {
    __ movl(rbcp, flags);
  }

  // compute return type
  __ shrl(flags, ConstantPoolCacheEntry::tos_state_shift);
  // Make sure we don't need to mask flags after the above shift
  ConstantPoolCacheEntry::verify_tos_state_shift();
  // load return address
  {
    const address table_addr = (address) Interpreter::invoke_return_entry_table_for(code);
    ExternalAddress table(table_addr);
    LP64_ONLY(__ lea(rscratch1, table));
    LP64_ONLY(__ movptr(flags, Address(rscratch1, flags, Address::times_ptr)));
    NOT_LP64(__ movptr(flags, ArrayAddress(table, Address(noreg, flags, Address::times_ptr))));
  }

  // push return address
  __ push(flags);

  // Restore flags value from the constant pool cache, and restore rsi
  // for later null checks.  r13 is the bytecode pointer
  if (save_flags) {
    __ movl(flags, rbcp);
    __ restore_bcp();
  }
}

void TemplateTable::invokevirtual_helper(Register index,
                                         Register recv,
                                         Register flags) {
  // Uses temporary registers rax, rdx
  assert_different_registers(index, recv, rax, rdx);
  assert(index == rbx, "");
  assert(recv  == rcx, "");

  // Test for an invoke of a final method
  Label notFinal;
  __ movl(rax, flags);
  __ andl(rax, (1 << ConstantPoolCacheEntry::is_vfinal_shift));
  __ jcc(Assembler::zero, notFinal);

  const Register method = index;  // method must be rbx
  assert(method == rbx,
         "Method* must be rbx for interpreter calling convention");

  // do the call - the index is actually the method to call
  // that is, f2 is a vtable index if !is_vfinal, else f2 is a Method*

  // It's final, need a null check here!
  __ null_check(recv);

  // profile this call
  __ profile_final_call(rax);
  __ profile_arguments_type(rax, method, rbcp, true);

  __ jump_from_interpreted(method, rax);

  __ bind(notFinal);

  // get receiver klass
  __ null_check(recv, oopDesc::klass_offset_in_bytes());
  __ load_klass(rax, recv);

  // profile this call
  __ profile_virtual_call(rax, rlocals, rdx);
  // get target Method* & entry point
  __ lookup_virtual_method(rax, index, method);
  __ profile_called_method(method, rdx, rbcp);

  __ profile_arguments_type(rdx, method, rbcp, true);
  __ jump_from_interpreted(method, rdx);
}

void TemplateTable::invokevirtual(int byte_no) {
  transition(vtos, vtos);
  assert(byte_no == f2_byte, "use this argument");
  prepare_invoke(byte_no,
                 rbx,    // method or vtable index
                 noreg,  // unused itable index
                 rcx, rdx); // recv, flags

  // rbx: index
  // rcx: receiver
  // rdx: flags

  invokevirtual_helper(rbx, rcx, rdx);
}

void TemplateTable::invokespecial(int byte_no) {
  transition(vtos, vtos);
  assert(byte_no == f1_byte, "use this argument");
  prepare_invoke(byte_no, rbx, noreg,  // get f1 Method*
                 rcx);  // get receiver also for null check
  __ verify_oop(rcx);
  __ null_check(rcx);
  // do the call
  __ profile_call(rax);
  __ profile_arguments_type(rax, rbx, rbcp, false);
  __ jump_from_interpreted(rbx, rax);
}

void TemplateTable::invokestatic(int byte_no) {
  transition(vtos, vtos);
  assert(byte_no == f1_byte, "use this argument");
  prepare_invoke(byte_no, rbx);  // get f1 Method*
  // do the call
  __ profile_call(rax);
  __ profile_arguments_type(rax, rbx, rbcp, false);
  __ jump_from_interpreted(rbx, rax);
}


void TemplateTable::fast_invokevfinal(int byte_no) {
  transition(vtos, vtos);
  assert(byte_no == f2_byte, "use this argument");
  __ stop("fast_invokevfinal not used on x86");
}


void TemplateTable::invokeinterface(int byte_no) {
  transition(vtos, vtos);
  assert(byte_no == f1_byte, "use this argument");
  prepare_invoke(byte_no, rax, rbx,  // get f1 Klass*, f2 Method*
                 rcx, rdx); // recv, flags

  // rax: reference klass (from f1)
  // rbx: method (from f2)
  // rcx: receiver
  // rdx: flags

  // Special case of invokeinterface called for virtual method of
  // java.lang.Object.  See cpCacheOop.cpp for details.
  // This code isn't produced by javac, but could be produced by
  // another compliant java compiler.
  Label notMethod;
  __ movl(rlocals, rdx);
  __ andl(rlocals, (1 << ConstantPoolCacheEntry::is_forced_virtual_shift));

  __ jcc(Assembler::zero, notMethod);

  invokevirtual_helper(rbx, rcx, rdx);
  __ bind(notMethod);

  // Get receiver klass into rdx - also a null check
  __ restore_locals();  // restore r14
  __ null_check(rcx, oopDesc::klass_offset_in_bytes());
  __ load_klass(rdx, rcx);

  Label no_such_interface, no_such_method;

  // Preserve method for throw_AbstractMethodErrorVerbose.
  __ mov(rcx, rbx);
  // Receiver subtype check against REFC.
  // Superklass in rax. Subklass in rdx. Blows rcx, rdi.
  __ lookup_interface_method(// inputs: rec. class, interface, itable index
                             rdx, rax, noreg,
                             // outputs: scan temp. reg, scan temp. reg
                             rbcp, rlocals,
                             no_such_interface,
                             /*return_method=*/false);

  // profile this call
  __ restore_bcp(); // rbcp was destroyed by receiver type check
  __ profile_virtual_call(rdx, rbcp, rlocals);

  // Get declaring interface class from method, and itable index
  __ movptr(rax, Address(rbx, Method::const_offset()));
  __ movptr(rax, Address(rax, ConstMethod::constants_offset()));
  __ movptr(rax, Address(rax, ConstantPool::pool_holder_offset_in_bytes()));
  __ movl(rbx, Address(rbx, Method::itable_index_offset()));
  __ subl(rbx, Method::itable_index_max);
  __ negl(rbx);

  // Preserve recvKlass for throw_AbstractMethodErrorVerbose.
  __ mov(rlocals, rdx);
  __ lookup_interface_method(// inputs: rec. class, interface, itable index
                             rlocals, rax, rbx,
                             // outputs: method, scan temp. reg
                             rbx, rbcp,
                             no_such_interface);

  // rbx: Method* to call
  // rcx: receiver
  // Check for abstract method error
  // Note: This should be done more efficiently via a throw_abstract_method_error
  //       interpreter entry point and a conditional jump to it in case of a null
  //       method.
  __ testptr(rbx, rbx);
  __ jcc(Assembler::zero, no_such_method);

  __ profile_called_method(rbx, rbcp, rdx);
  __ profile_arguments_type(rdx, rbx, rbcp, true);

  // do the call
  // rcx: receiver
  // rbx,: Method*
  __ jump_from_interpreted(rbx, rdx);
  __ should_not_reach_here();

  // exception handling code follows...
  // note: must restore interpreter registers to canonical
  //       state for exception handling to work correctly!

  __ bind(no_such_method);
  // throw exception
  __ pop(rbx);           // pop return address (pushed by prepare_invoke)
  __ restore_bcp();      // rbcp must be correct for exception handler   (was destroyed)
  __ restore_locals();   // make sure locals pointer is correct as well (was destroyed)
  // Pass arguments for generating a verbose error message.
#ifdef _LP64
  Register recvKlass = c_rarg1;
  Register method    = c_rarg2;
  if (recvKlass != rdx) { __ movq(recvKlass, rdx); }
  if (method != rcx)    { __ movq(method, rcx);    }
#else
  Register recvKlass = rdx;
  Register method    = rcx;
#endif
  __ call_VM(noreg, CAST_FROM_FN_PTR(address, InterpreterRuntime::throw_AbstractMethodErrorVerbose),
             recvKlass, method);
  // The call_VM checks for exception, so we should never return here.
  __ should_not_reach_here();

  __ bind(no_such_interface);
  // throw exception
  __ pop(rbx);           // pop return address (pushed by prepare_invoke)
  __ restore_bcp();      // rbcp must be correct for exception handler   (was destroyed)
  __ restore_locals();   // make sure locals pointer is correct as well (was destroyed)
  // Pass arguments for generating a verbose error message.
  LP64_ONLY( if (recvKlass != rdx) { __ movq(recvKlass, rdx); } )
  __ call_VM(noreg, CAST_FROM_FN_PTR(address, InterpreterRuntime::throw_IncompatibleClassChangeErrorVerbose),
             recvKlass, rax);
  // the call_VM checks for exception, so we should never return here.
  __ should_not_reach_here();
}

void TemplateTable::invokehandle(int byte_no) {
  transition(vtos, vtos);
  assert(byte_no == f1_byte, "use this argument");
  const Register rbx_method = rbx;
  const Register rax_mtype  = rax;
  const Register rcx_recv   = rcx;
  const Register rdx_flags  = rdx;

  prepare_invoke(byte_no, rbx_method, rax_mtype, rcx_recv);
  __ verify_method_ptr(rbx_method);
  __ verify_oop(rcx_recv);
  __ null_check(rcx_recv);

  // rax: MethodType object (from cpool->resolved_references[f1], if necessary)
  // rbx: MH.invokeExact_MT method (from f2)

  // Note:  rax_mtype is already pushed (if necessary) by prepare_invoke

  // FIXME: profile the LambdaForm also
  __ profile_final_call(rax);
  __ profile_arguments_type(rdx, rbx_method, rbcp, true);

  __ jump_from_interpreted(rbx_method, rdx);
}

void TemplateTable::invokedynamic(int byte_no) {
  transition(vtos, vtos);
  assert(byte_no == f1_byte, "use this argument");

  const Register rbx_method   = rbx;
  const Register rax_callsite = rax;

  prepare_invoke(byte_no, rbx_method, rax_callsite);

  // rax: CallSite object (from cpool->resolved_references[f1])
  // rbx: MH.linkToCallSite method (from f2)

  // Note:  rax_callsite is already pushed by prepare_invoke

  // %%% should make a type profile for any invokedynamic that takes a ref argument
  // profile this call
  __ profile_call(rbcp);
  __ profile_arguments_type(rdx, rbx_method, rbcp, false);

  __ verify_oop(rax_callsite);

  __ jump_from_interpreted(rbx_method, rdx);
}

//-----------------------------------------------------------------------------
// Allocation

void TemplateTable::_new() {
  transition(vtos, atos);
  __ get_unsigned_2_byte_index_at_bcp(rdx, 1);
  Label slow_case;
  Label slow_case_no_pop;
  Label done;
  Label initialize_header;
  Label initialize_object;  // including clearing the fields

  __ get_cpool_and_tags(rcx, rax);

  // Make sure the class we're about to instantiate has been resolved.
  // This is done before loading InstanceKlass to be consistent with the order
  // how Constant Pool is updated (see ConstantPool::klass_at_put)
  const int tags_offset = Array<u1>::base_offset_in_bytes();
  __ cmpb(Address(rax, rdx, Address::times_1, tags_offset), JVM_CONSTANT_Class);
  __ jcc(Assembler::notEqual, slow_case_no_pop);

  // get InstanceKlass
  __ load_resolved_klass_at_index(rcx, rdx, rcx);
  __ push(rcx);  // save the contexts of klass for initializing the header

  // make sure klass is initialized & doesn't have finalizer
  // make sure klass is fully initialized
  __ cmpb(Address(rcx, InstanceKlass::init_state_offset()), InstanceKlass::fully_initialized);
  __ jcc(Assembler::notEqual, slow_case);

  // get instance_size in InstanceKlass (scaled to a count of bytes)
  __ movl(rdx, Address(rcx, Klass::layout_helper_offset()));
  // test to see if it has a finalizer or is malformed in some way
  __ testl(rdx, Klass::_lh_instance_slow_path_bit);
  __ jcc(Assembler::notZero, slow_case);

  // Allocate the instance:
  //  If TLAB is enabled:
  //    Try to allocate in the TLAB.
  //    If fails, go to the slow path.
  //  Else If inline contiguous allocations are enabled:
  //    Try to allocate in eden.
  //    If fails due to heap end, go to slow path.
  //
  //  If TLAB is enabled OR inline contiguous is enabled:
  //    Initialize the allocation.
  //    Exit.
  //
  //  Go to slow path.

  const bool allow_shared_alloc =
    Universe::heap()->supports_inline_contig_alloc();

  const Register thread = LP64_ONLY(r15_thread) NOT_LP64(rcx);
#ifndef _LP64
  if (UseTLAB || allow_shared_alloc) {
    __ get_thread(thread);
  }
#endif // _LP64

  if (UseTLAB) {
    uint oop_extra_words = Universe::heap()->oop_extra_words();
    if (oop_extra_words > 0) {
      __ addptr(rdx, oop_extra_words * HeapWordSize);
    }

    __ movptr(rax, Address(thread, in_bytes(JavaThread::tlab_top_offset())));
    __ lea(rbx, Address(rax, rdx, Address::times_1));
    __ cmpptr(rbx, Address(thread, in_bytes(JavaThread::tlab_end_offset())));
    __ jcc(Assembler::above, slow_case);
    __ movptr(Address(thread, in_bytes(JavaThread::tlab_top_offset())), rbx);
    Universe::heap()->compile_prepare_oop(_masm, rax);
    if (ZeroTLAB) {
      // the fields have been already cleared
      __ jmp(initialize_header);
    } else {
      // initialize both the header and fields
      __ jmp(initialize_object);
    }
  } else {
    // Allocation in the shared Eden, if allowed.
    //
    // rdx: instance size in bytes
    if (allow_shared_alloc) {
      ExternalAddress heap_top((address)Universe::heap()->top_addr());
      ExternalAddress heap_end((address)Universe::heap()->end_addr());

      Label retry;
      __ bind(retry);
      __ movptr(rax, heap_top);
      __ lea(rbx, Address(rax, rdx, Address::times_1));
      __ cmpptr(rbx, heap_end);
      __ jcc(Assembler::above, slow_case);

      // Compare rax, with the top addr, and if still equal, store the new
      // top addr in rbx, at the address of the top addr pointer. Sets ZF if was
      // equal, and clears it otherwise. Use lock prefix for atomicity on MPs.
      //
      // rax,: object begin
      // rbx,: object end
      // rdx: instance size in bytes
      __ locked_cmpxchgptr(rbx, heap_top);

      // if someone beat us on the allocation, try again, otherwise continue
      __ jcc(Assembler::notEqual, retry);

      __ incr_allocated_bytes(thread, rdx, 0);
    }
  }

  // If UseTLAB or allow_shared_alloc are true, the object is created above and
  // there is an initialize need. Otherwise, skip and go to the slow path.
  if (UseTLAB || allow_shared_alloc) {
    // The object is initialized before the header.  If the object size is
    // zero, go directly to the header initialization.
    __ bind(initialize_object);
    __ decrement(rdx, sizeof(oopDesc));
    __ jcc(Assembler::zero, initialize_header);

    // Initialize topmost object field, divide rdx by 8, check if odd and
    // test if zero.
    __ xorl(rcx, rcx);    // use zero reg to clear memory (shorter code)
    __ shrl(rdx, LogBytesPerLong); // divide by 2*oopSize and set carry flag if odd

    // rdx must have been multiple of 8
#ifdef ASSERT
    // make sure rdx was multiple of 8
    Label L;
    // Ignore partial flag stall after shrl() since it is debug VM
    __ jccb(Assembler::carryClear, L);
    __ stop("object size is not multiple of 2 - adjust this code");
    __ bind(L);
    // rdx must be > 0, no extra check needed here
#endif

    // initialize remaining object fields: rdx was a multiple of 8
    { Label loop;
    __ bind(loop);
    __ movptr(Address(rax, rdx, Address::times_8, sizeof(oopDesc) - 1*oopSize), rcx);
    NOT_LP64(__ movptr(Address(rax, rdx, Address::times_8, sizeof(oopDesc) - 2*oopSize), rcx));
    __ decrement(rdx);
    __ jcc(Assembler::notZero, loop);
    }

    // initialize object header only.
    __ bind(initialize_header);
    if (UseBiasedLocking) {
      __ pop(rcx);   // get saved klass back in the register.
      __ movptr(rbx, Address(rcx, Klass::prototype_header_offset()));
      __ movptr(Address(rax, oopDesc::mark_offset_in_bytes ()), rbx);
    } else {
      __ movptr(Address(rax, oopDesc::mark_offset_in_bytes ()),
                (intptr_t)markOopDesc::prototype()); // header
      __ pop(rcx);   // get saved klass back in the register.
    }
#ifdef _LP64
    __ xorl(rsi, rsi); // use zero reg to clear memory (shorter code)
    __ store_klass_gap(rax, rsi);  // zero klass gap for compressed oops
#endif
    __ store_klass(rax, rcx);  // klass

    {
      SkipIfEqual skip_if(_masm, &DTraceAllocProbes, 0);
      // Trigger dtrace event for fastpath
      __ push(atos);
      __ call_VM_leaf(
           CAST_FROM_FN_PTR(address, SharedRuntime::dtrace_object_alloc), rax);
      __ pop(atos);
    }

    __ jmp(done);
  }

  // slow case
  __ bind(slow_case);
  __ pop(rcx);   // restore stack pointer to what it was when we came in.
  __ bind(slow_case_no_pop);

  Register rarg1 = LP64_ONLY(c_rarg1) NOT_LP64(rax);
  Register rarg2 = LP64_ONLY(c_rarg2) NOT_LP64(rdx);

  __ get_constant_pool(rarg1);
  __ get_unsigned_2_byte_index_at_bcp(rarg2, 1);
  call_VM(rax, CAST_FROM_FN_PTR(address, InterpreterRuntime::_new), rarg1, rarg2);
   __ verify_oop(rax);

  // continue
  __ bind(done);
}

void TemplateTable::newarray() {
  transition(itos, atos);
  Register rarg1 = LP64_ONLY(c_rarg1) NOT_LP64(rdx);
  __ load_unsigned_byte(rarg1, at_bcp(1));
  call_VM(rax, CAST_FROM_FN_PTR(address, InterpreterRuntime::newarray),
          rarg1, rax);
}

void TemplateTable::anewarray() {
  transition(itos, atos);

  Register rarg1 = LP64_ONLY(c_rarg1) NOT_LP64(rcx);
  Register rarg2 = LP64_ONLY(c_rarg2) NOT_LP64(rdx);

  __ get_unsigned_2_byte_index_at_bcp(rarg2, 1);
  __ get_constant_pool(rarg1);
  call_VM(rax, CAST_FROM_FN_PTR(address, InterpreterRuntime::anewarray),
          rarg1, rarg2, rax);
}

void TemplateTable::arraylength() {
  transition(atos, itos);
  __ null_check(rax, arrayOopDesc::length_offset_in_bytes());
  __ movl(rax, Address(rax, arrayOopDesc::length_offset_in_bytes()));
}

void TemplateTable::checkcast() {
  transition(atos, atos);
  Label done, is_null, ok_is_subtype, quicked, resolved;
  __ testptr(rax, rax); // object is in rax
  __ jcc(Assembler::zero, is_null);

  // Get cpool & tags index
  __ get_cpool_and_tags(rcx, rdx); // rcx=cpool, rdx=tags array
  __ get_unsigned_2_byte_index_at_bcp(rbx, 1); // rbx=index
  // See if bytecode has already been quicked
  __ cmpb(Address(rdx, rbx,
                  Address::times_1,
                  Array<u1>::base_offset_in_bytes()),
          JVM_CONSTANT_Class);
  __ jcc(Assembler::equal, quicked);
  __ push(atos); // save receiver for result, and for GC
  call_VM(noreg, CAST_FROM_FN_PTR(address, InterpreterRuntime::quicken_io_cc));

  // vm_result_2 has metadata result
#ifndef _LP64
  // borrow rdi from locals
  __ get_thread(rdi);
  __ get_vm_result_2(rax, rdi);
  __ restore_locals();
#else
  __ get_vm_result_2(rax, r15_thread);
#endif

  __ pop_ptr(rdx); // restore receiver
  __ jmpb(resolved);

  // Get superklass in rax and subklass in rbx
  __ bind(quicked);
  __ mov(rdx, rax); // Save object in rdx; rax needed for subtype check
  __ load_resolved_klass_at_index(rcx, rbx, rax);

  __ bind(resolved);
  __ load_klass(rbx, rdx);

  // Generate subtype check.  Blows rcx, rdi.  Object in rdx.
  // Superklass in rax.  Subklass in rbx.
  __ gen_subtype_check(rbx, ok_is_subtype);

  // Come here on failure
  __ push_ptr(rdx);
  // object is at TOS
  __ jump(ExternalAddress(Interpreter::_throw_ClassCastException_entry));

  // Come here on success
  __ bind(ok_is_subtype);
  __ mov(rax, rdx); // Restore object in rdx

  // Collect counts on whether this check-cast sees NULLs a lot or not.
  if (ProfileInterpreter) {
    __ jmp(done);
    __ bind(is_null);
    __ profile_null_seen(rcx);
  } else {
    __ bind(is_null);   // same as 'done'
  }
  __ bind(done);
}

void TemplateTable::instanceof() {
  transition(atos, itos);
  Label done, is_null, ok_is_subtype, quicked, resolved;
  __ testptr(rax, rax);
  __ jcc(Assembler::zero, is_null);

  // Get cpool & tags index
  __ get_cpool_and_tags(rcx, rdx); // rcx=cpool, rdx=tags array
  __ get_unsigned_2_byte_index_at_bcp(rbx, 1); // rbx=index
  // See if bytecode has already been quicked
  __ cmpb(Address(rdx, rbx,
                  Address::times_1,
                  Array<u1>::base_offset_in_bytes()),
          JVM_CONSTANT_Class);
  __ jcc(Assembler::equal, quicked);

  __ push(atos); // save receiver for result, and for GC
  call_VM(noreg, CAST_FROM_FN_PTR(address, InterpreterRuntime::quicken_io_cc));
  // vm_result_2 has metadata result

#ifndef _LP64
  // borrow rdi from locals
  __ get_thread(rdi);
  __ get_vm_result_2(rax, rdi);
  __ restore_locals();
#else
  __ get_vm_result_2(rax, r15_thread);
#endif

  __ pop_ptr(rdx); // restore receiver
  __ verify_oop(rdx);
  __ load_klass(rdx, rdx);
  __ jmpb(resolved);

  // Get superklass in rax and subklass in rdx
  __ bind(quicked);
  __ load_klass(rdx, rax);
  __ load_resolved_klass_at_index(rcx, rbx, rax);

  __ bind(resolved);

  // Generate subtype check.  Blows rcx, rdi
  // Superklass in rax.  Subklass in rdx.
  __ gen_subtype_check(rdx, ok_is_subtype);

  // Come here on failure
  __ xorl(rax, rax);
  __ jmpb(done);
  // Come here on success
  __ bind(ok_is_subtype);
  __ movl(rax, 1);

  // Collect counts on whether this test sees NULLs a lot or not.
  if (ProfileInterpreter) {
    __ jmp(done);
    __ bind(is_null);
    __ profile_null_seen(rcx);
  } else {
    __ bind(is_null);   // same as 'done'
  }
  __ bind(done);
  // rax = 0: obj == NULL or  obj is not an instanceof the specified klass
  // rax = 1: obj != NULL and obj is     an instanceof the specified klass
}


//----------------------------------------------------------------------------------------------------
// Breakpoints
void TemplateTable::_breakpoint() {
  // Note: We get here even if we are single stepping..
  // jbug insists on setting breakpoints at every bytecode
  // even if we are in single step mode.

  transition(vtos, vtos);

  Register rarg = LP64_ONLY(c_rarg1) NOT_LP64(rcx);

  // get the unpatched byte code
  __ get_method(rarg);
  __ call_VM(noreg,
             CAST_FROM_FN_PTR(address,
                              InterpreterRuntime::get_original_bytecode_at),
             rarg, rbcp);
  __ mov(rbx, rax);  // why?

  // post the breakpoint event
  __ get_method(rarg);
  __ call_VM(noreg,
             CAST_FROM_FN_PTR(address, InterpreterRuntime::_breakpoint),
             rarg, rbcp);

  // complete the execution of original bytecode
  __ dispatch_only_normal(vtos);
}

//-----------------------------------------------------------------------------
// Exceptions

void TemplateTable::athrow() {
  transition(atos, vtos);
  __ null_check(rax);
  __ jump(ExternalAddress(Interpreter::throw_exception_entry()));
}

//-----------------------------------------------------------------------------
// Synchronization
//
// Note: monitorenter & exit are symmetric routines; which is reflected
//       in the assembly code structure as well
//
// Stack layout:
//
// [expressions  ] <--- rsp               = expression stack top
// ..
// [expressions  ]
// [monitor entry] <--- monitor block top = expression stack bot
// ..
// [monitor entry]
// [frame data   ] <--- monitor block bot
// ...
// [saved rbp    ] <--- rbp
void TemplateTable::monitorenter() {
  transition(atos, vtos);

  // check for NULL object
  __ null_check(rax);

  __ resolve_for_write(OOP_NOT_NULL, rax);

  const Address monitor_block_top(
        rbp, frame::interpreter_frame_monitor_block_top_offset * wordSize);
  const Address monitor_block_bot(
        rbp, frame::interpreter_frame_initial_sp_offset * wordSize);
  const int entry_size = frame::interpreter_frame_monitor_size() * wordSize;

  Label allocated;

  Register rtop = LP64_ONLY(c_rarg3) NOT_LP64(rcx);
  Register rbot = LP64_ONLY(c_rarg2) NOT_LP64(rbx);
  Register rmon = LP64_ONLY(c_rarg1) NOT_LP64(rdx);

  // initialize entry pointer
  __ xorl(rmon, rmon); // points to free slot or NULL

  // find a free slot in the monitor block (result in rmon)
  {
    Label entry, loop, exit;
    __ movptr(rtop, monitor_block_top); // points to current entry,
                                        // starting with top-most entry
    __ lea(rbot, monitor_block_bot);    // points to word before bottom
                                        // of monitor block
    __ jmpb_if_possible(entry);

    __ bind(loop);
    // check if current entry is used
    __ cmpptr(Address(rtop, BasicObjectLock::obj_offset_in_bytes()), (int32_t) NULL_WORD);
    // if not used then remember entry in rmon
    __ cmovptr(Assembler::equal, rmon, rtop);   // cmov => cmovptr
    // check if current entry is for same object
    __ cmpptr(rax, Address(rtop, BasicObjectLock::obj_offset_in_bytes()));
    // if same object then stop searching
    __ jccb(Assembler::equal, exit);
    // otherwise advance to next entry
    __ addptr(rtop, entry_size);
    __ bind(entry);
    // check if bottom reached
    __ cmpptr(rtop, rbot);
    // if not at bottom then check this entry
    __ jcc(Assembler::notEqual, loop);
    __ bind(exit);
  }

  __ testptr(rmon, rmon); // check if a slot has been found
  __ jcc(Assembler::notZero, allocated); // if found, continue with that one

  // allocate one if there's no free slot
  {
    Label entry, loop;
    // 1. compute new pointers          // rsp: old expression stack top
    __ movptr(rmon, monitor_block_bot); // rmon: old expression stack bottom
    __ subptr(rsp, entry_size);         // move expression stack top
    __ subptr(rmon, entry_size);        // move expression stack bottom
    __ mov(rtop, rsp);                  // set start value for copy loop
    __ movptr(monitor_block_bot, rmon); // set new monitor block bottom
    __ jmp(entry);
    // 2. move expression stack contents
    __ bind(loop);
    __ movptr(rbot, Address(rtop, entry_size)); // load expression stack
                                                // word from old location
    __ movptr(Address(rtop, 0), rbot);          // and store it at new location
    __ addptr(rtop, wordSize);                  // advance to next word
    __ bind(entry);
    __ cmpptr(rtop, rmon);                      // check if bottom reached
    __ jcc(Assembler::notEqual, loop);          // if not at bottom then
                                                // copy next word
  }

  // call run-time routine
  // rmon: points to monitor entry
  __ bind(allocated);

  // Increment bcp to point to the next bytecode, so exception
  // handling for async. exceptions work correctly.
  // The object has already been poped from the stack, so the
  // expression stack looks correct.
  __ increment(rbcp);

  // store object
  __ movptr(Address(rmon, BasicObjectLock::obj_offset_in_bytes()), rax);
  __ lock_object(rmon);

  // check to make sure this monitor doesn't cause stack overflow after locking
  __ save_bcp();  // in case of exception
  __ generate_stack_overflow_check(0);

  // The bcp has already been incremented. Just need to dispatch to
  // next instruction.
  __ dispatch_next(vtos);
}

void TemplateTable::monitorexit() {
  transition(atos, vtos);

  // check for NULL object
  __ null_check(rax);

  __ resolve_for_write(OOP_NOT_NULL, rax);

  const Address monitor_block_top(
        rbp, frame::interpreter_frame_monitor_block_top_offset * wordSize);
  const Address monitor_block_bot(
        rbp, frame::interpreter_frame_initial_sp_offset * wordSize);
  const int entry_size = frame::interpreter_frame_monitor_size() * wordSize;

  Register rtop = LP64_ONLY(c_rarg1) NOT_LP64(rdx);
  Register rbot = LP64_ONLY(c_rarg2) NOT_LP64(rbx);

  Label found;

  // find matching slot
  {
    Label entry, loop;
    __ movptr(rtop, monitor_block_top); // points to current entry,
                                        // starting with top-most entry
    __ lea(rbot, monitor_block_bot);    // points to word before bottom
                                        // of monitor block
    __ jmpb_if_possible(entry);

    __ bind(loop);
    // check if current entry is for same object
    __ cmpptr(rax, Address(rtop, BasicObjectLock::obj_offset_in_bytes()));
    // if same object then stop searching
    __ jcc(Assembler::equal, found);
    // otherwise advance to next entry
    __ addptr(rtop, entry_size);
    __ bind(entry);
    // check if bottom reached
    __ cmpptr(rtop, rbot);
    // if not at bottom then check this entry
    __ jcc(Assembler::notEqual, loop);
  }

  // error handling. Unlocking was not block-structured
  __ call_VM(noreg, CAST_FROM_FN_PTR(address,
                   InterpreterRuntime::throw_illegal_monitor_state_exception));
  __ should_not_reach_here();

  // call run-time routine
  __ bind(found);
  __ push_ptr(rax); // make sure object is on stack (contract with oopMaps)
  __ unlock_object(rtop);
  __ pop_ptr(rax); // discard object
}

// Wide instructions
void TemplateTable::wide() {
  transition(vtos, vtos);
  __ load_unsigned_byte(rbx, at_bcp(1));
  ExternalAddress wtable((address)Interpreter::_wentry_point);
  __ jump(ArrayAddress(wtable, Address(noreg, rbx, Address::times_ptr)));
  // Note: the rbcp increment step is part of the individual wide bytecode implementations
}

// Multi arrays
void TemplateTable::multianewarray() {
  transition(vtos, atos);

  Register rarg = LP64_ONLY(c_rarg1) NOT_LP64(rax);
  __ load_unsigned_byte(rax, at_bcp(3)); // get number of dimensions
  // last dim is on top of stack; we want address of first one:
  // first_addr = last_addr + (ndims - 1) * stackElementSize - 1*wordsize
  // the latter wordSize to point to the beginning of the array.
  __ lea(rarg, Address(rsp, rax, Interpreter::stackElementScale(), -wordSize));
  call_VM(rax, CAST_FROM_FN_PTR(address, InterpreterRuntime::multianewarray), rarg);
  __ load_unsigned_byte(rbx, at_bcp(3));
  __ lea(rsp, Address(rsp, rbx, Interpreter::stackElementScale()));  // get rid of counts
}<|MERGE_RESOLUTION|>--- conflicted
+++ resolved
@@ -1107,11 +1107,7 @@
   __ access_store_at(T_DOUBLE, IN_HEAP | IN_HEAP_ARRAY,
                      Address(rdx, rbx, Address::times_8,
                              arrayOopDesc::base_offset_in_bytes(T_DOUBLE)),
-<<<<<<< HEAD
-                     noreg /* ftos */, noreg, noreg);
-=======
                      noreg /* dtos */, noreg, noreg);
->>>>>>> a4f7f435
 }
 
 void TemplateTable::aastore() {
@@ -2974,10 +2970,6 @@
   // ftos
 
   __ access_load_at(T_FLOAT, IN_HEAP, noreg /* ftos */, field, noreg, noreg);
-<<<<<<< HEAD
-  __ load_float(field);
-=======
->>>>>>> a4f7f435
   __ push(ftos);
   // Rewrite bytecode to be faster
   if (!is_static && rc == may_rewrite) {
@@ -2991,11 +2983,7 @@
   __ jcc(Assembler::notEqual, notDouble);
 #endif
   // dtos
-<<<<<<< HEAD
-  __ access_load_at(T_DOUBLE, IN_HEAP, noreg /* ftos */, field, noreg, noreg);
-=======
   __ access_load_at(T_DOUBLE, IN_HEAP, noreg /* dtos */, field, noreg, noreg);
->>>>>>> a4f7f435
   __ push(dtos);
   // Rewrite bytecode to be faster
   if (!is_static && rc == may_rewrite) {
@@ -3273,12 +3261,7 @@
 
     __ pop(ltos);  // overwrites rdx
     if (!is_static) pop_and_check_object(obj);
-<<<<<<< HEAD
-
-    __ access_store_at(T_LONG, IN_HEAP | MO_RELAXED, field, noreg /* ltos */, noreg, noreg);
-=======
     __ access_store_at(T_LONG, IN_HEAP, field, noreg /* ltos */, noreg, noreg);
->>>>>>> a4f7f435
     // Don't rewrite to _fast_lputfield for potential volatile case.
     __ jmp(notVolatile);
   }
@@ -3309,11 +3292,7 @@
   {
     __ pop(dtos);
     if (!is_static) pop_and_check_object(obj);
-<<<<<<< HEAD
-    __ access_store_at(T_DOUBLE, IN_HEAP, field, noreg /* ftos */, noreg, noreg);
-=======
     __ access_store_at(T_DOUBLE, IN_HEAP, field, noreg /* dtos */, noreg, noreg);
->>>>>>> a4f7f435
     if (!is_static && rc == may_rewrite) {
       patch_bytecode(Bytecodes::_fast_dputfield, bc, rbx, true, byte_no);
     }
@@ -3470,11 +3449,7 @@
     __ access_store_at(T_FLOAT, IN_HEAP, field, noreg /* ftos*/, noreg, noreg);
     break;
   case Bytecodes::_fast_dputfield:
-<<<<<<< HEAD
-    __ access_store_at(T_DOUBLE, IN_HEAP, field, noreg /* ftos*/, noreg, noreg);
-=======
     __ access_store_at(T_DOUBLE, IN_HEAP, field, noreg /* dtos*/, noreg, noreg);
->>>>>>> a4f7f435
     break;
   default:
     ShouldNotReachHere();
@@ -3562,11 +3537,7 @@
     __ access_load_at(T_FLOAT, IN_HEAP, noreg /* ftos */, field, noreg, noreg);
     break;
   case Bytecodes::_fast_dgetfield:
-<<<<<<< HEAD
-    __ access_load_at(T_DOUBLE, IN_HEAP, noreg /* ftos */, field, noreg, noreg);
-=======
     __ access_load_at(T_DOUBLE, IN_HEAP, noreg /* dtos */, field, noreg, noreg);
->>>>>>> a4f7f435
     break;
   default:
     ShouldNotReachHere();
