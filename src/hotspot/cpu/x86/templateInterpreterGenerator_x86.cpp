--- conflicted
+++ resolved
@@ -24,7 +24,6 @@
 
 #include "precompiled.hpp"
 #include "asm/macroAssembler.hpp"
-#include "gc/shared/barrierSetAssembler.hpp"
 #include "interpreter/bytecodeHistogram.hpp"
 #include "interpreter/interp_masm.hpp"
 #include "interpreter/interpreter.hpp"
@@ -634,7 +633,7 @@
 #endif // ASSERT
 
     __ bind(done);
-    BarrierSet::barrier_set()->interpreter_write_barrier(_masm, rax);
+    __ resolve_for_write(0, rax);
   }
 
   // add space for monitor & lock
@@ -721,34 +720,15 @@
   const int referent_offset = java_lang_ref_Reference::referent_offset;
   guarantee(referent_offset > 0, "referent offset not initialized");
 
-<<<<<<< HEAD
-  if (UseG1GC || UseShenandoahGC) {
-    Label slow_path;
-    // rbx: method
-
-    // Check if local 0 != NULL
-    // If the receiver is null then it is OK to jump to the slow path.
-    __ movptr(rax, Address(rsp, wordSize));
-=======
   Label slow_path;
   // rbx: method
->>>>>>> 7d987653
 
   // Check if local 0 != NULL
   // If the receiver is null then it is OK to jump to the slow path.
   __ movptr(rax, Address(rsp, wordSize));
 
-<<<<<<< HEAD
-    BarrierSet::barrier_set()->interpreter_read_barrier_not_null(_masm, rax);
-
-    // rax: local 0
-    // rbx: method (but can be used as scratch now)
-    // rdx: scratch
-    // rdi: scratch
-=======
   __ testptr(rax, rax);
   __ jcc(Assembler::zero, slow_path);
->>>>>>> 7d987653
 
   // rax: local 0
   // rbx: method (but can be used as scratch now)
@@ -760,30 +740,10 @@
   NOT_LP64(__ push(rsi));
 
   // Load the value of the referent field.
+  __ resolve_for_read(OOP_NOT_NULL, rax);
   const Address field_address(rax, referent_offset);
   __ load_heap_oop(rax, field_address, /*tmp1*/ rbx, /*tmp_thread*/ rdx, ON_WEAK_OOP_REF);
 
-<<<<<<< HEAD
-    // Generate the G1 pre-barrier code to log the value of
-    // the referent field in an SATB buffer.
-    __ keep_alive_barrier(rax /* pre_val */,
-                          thread /* thread */,
-                          rbx /* tmp */);
-
-    // _areturn
-    NOT_LP64(__ pop(rsi));      // get sender sp
-    __ pop(rdi);                // get return address
-    __ mov(rsp, sender_sp);     // set sp to sender sp
-    __ jmp(rdi);
-    __ ret(0);
-
-    // generate a vanilla interpreter entry as the slow path
-    __ bind(slow_path);
-    __ jump_to_entry(Interpreter::entry_for_kind(Interpreter::zerolocals));
-    return entry;
-  }
-#endif // INCLUDE_ALL_GCS
-=======
   // _areturn
   const Register sender_sp = NOT_LP64(rsi) LP64_ONLY(r13);
   NOT_LP64(__ pop(rsi));      // get sender sp
@@ -791,7 +751,6 @@
   __ mov(rsp, sender_sp);     // set sp to sender sp
   __ jmp(rdi);
   __ ret(0);
->>>>>>> 7d987653
 
   // generate a vanilla interpreter entry as the slow path
   __ bind(slow_path);
