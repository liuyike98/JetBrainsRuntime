--- conflicted
+++ resolved
@@ -82,11 +82,7 @@
  * @test TestAllocHumongousFragment
  * @summary Make sure Shenandoah can recover from humongous allocation fragmentation
  * @key randomness
-<<<<<<< HEAD
- * @requires vm.gc.Shenandoah & !vm.graal.enabled
-=======
- * @requires vm.gc.Shenandoah
->>>>>>> 43339420
+ * @requires vm.gc.Shenandoah
  * @library /test/lib
  *
  * @run main/othervm -Xmx1g -Xms1g -Xlog:gc -XX:+UnlockDiagnosticVMOptions -XX:+UnlockExperimentalVMOptions -XX:ShenandoahTargetNumRegions=2048
@@ -103,11 +99,7 @@
  * @test TestAllocHumongousFragment
  * @summary Make sure Shenandoah can recover from humongous allocation fragmentation
  * @key randomness
-<<<<<<< HEAD
- * @requires vm.gc.Shenandoah & !vm.graal.enabled
-=======
- * @requires vm.gc.Shenandoah
->>>>>>> 43339420
+ * @requires vm.gc.Shenandoah
  * @library /test/lib
  *
  * @run main/othervm -Xmx1g -Xms1g -Xlog:gc -XX:+UnlockDiagnosticVMOptions -XX:+UnlockExperimentalVMOptions -XX:ShenandoahTargetNumRegions=2048
@@ -119,11 +111,7 @@
  * @test TestAllocHumongousFragment
  * @summary Make sure Shenandoah can recover from humongous allocation fragmentation
  * @key randomness
-<<<<<<< HEAD
- * @requires vm.gc.Shenandoah & !vm.graal.enabled
-=======
- * @requires vm.gc.Shenandoah
->>>>>>> 43339420
+ * @requires vm.gc.Shenandoah
  * @library /test/lib
  *
  * @run main/othervm -Xmx1g -Xms1g -Xlog:gc -XX:+UnlockDiagnosticVMOptions -XX:+UnlockExperimentalVMOptions -XX:ShenandoahTargetNumRegions=2048
@@ -163,11 +151,7 @@
  * @test TestAllocHumongousFragment
  * @summary Make sure Shenandoah can recover from humongous allocation fragmentation
  * @key randomness
-<<<<<<< HEAD
- * @requires vm.gc.Shenandoah & !vm.graal.enabled
-=======
- * @requires vm.gc.Shenandoah
->>>>>>> 43339420
+ * @requires vm.gc.Shenandoah
  * @library /test/lib
  *
  * @run main/othervm -Xlog:gc -XX:+UnlockDiagnosticVMOptions -XX:+UnlockExperimentalVMOptions -Xmx1g -Xms1g -XX:ShenandoahTargetNumRegions=2048
