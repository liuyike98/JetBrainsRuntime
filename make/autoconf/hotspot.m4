--- conflicted
+++ resolved
@@ -447,13 +447,9 @@
   fi
 
   # All variants but minimal (and custom) get these features
-<<<<<<< HEAD
   NON_MINIMAL_FEATURES="$NON_MINIMAL_FEATURES cmsgc g1gc parallelgc serialgc epsilongc shenandoahgc jni-check jvmti management nmt services vm-structs"
-=======
-  NON_MINIMAL_FEATURES="$NON_MINIMAL_FEATURES cmsgc g1gc parallelgc serialgc epsilongc jni-check jvmti management nmt services vm-structs"
 
   AC_MSG_CHECKING([if cds should be enabled])
->>>>>>> 927615a4
   if test "x$ENABLE_CDS" = "xtrue"; then
     if test "x$enable_cds" = "xyes"; then
       AC_MSG_RESULT([yes, forced])
