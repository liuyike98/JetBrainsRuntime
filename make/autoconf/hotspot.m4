--- conflicted
+++ resolved
@@ -25,11 +25,7 @@
 
 # All valid JVM features, regardless of platform
 VALID_JVM_FEATURES="compiler1 compiler2 zero minimal dtrace jvmti jvmci \
-<<<<<<< HEAD
-    graal vm-structs jni-check services management cmsgc g1gc parallelgc serialgc shenandoahgc nmt cds \
-=======
-    graal vm-structs jni-check services management cmsgc epsilongc g1gc parallelgc serialgc zgc nmt cds \
->>>>>>> c444168e
+    graal vm-structs jni-check services management cmsgc epsilongc g1gc parallelgc serialgc shenandoahgc zgc nmt cds \
     static-build link-time-opt aot jfr"
 
 # Deprecated JVM features (these are ignored, but with a warning)
@@ -427,11 +423,7 @@
   fi
 
   # All variants but minimal (and custom) get these features
-<<<<<<< HEAD
-  NON_MINIMAL_FEATURES="$NON_MINIMAL_FEATURES cmsgc g1gc parallelgc serialgc shenandoahgc jni-check jvmti management nmt services vm-structs"
-=======
-  NON_MINIMAL_FEATURES="$NON_MINIMAL_FEATURES cmsgc g1gc parallelgc serialgc epsilongc jni-check jvmti management nmt services vm-structs"
->>>>>>> c444168e
+  NON_MINIMAL_FEATURES="$NON_MINIMAL_FEATURES cmsgc g1gc parallelgc serialgc epsilongc shenandoahgc jni-check jvmti management nmt services vm-structs"
   if test "x$ENABLE_CDS" = "xtrue"; then
     NON_MINIMAL_FEATURES="$NON_MINIMAL_FEATURES cds"
   fi
