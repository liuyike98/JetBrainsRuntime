/*
 * Copyright (c) 1997, 2005, Oracle and/or its affiliates. All rights reserved.
 * DO NOT ALTER OR REMOVE COPYRIGHT NOTICES OR THIS FILE HEADER.
 *
 * This code is free software; you can redistribute it and/or modify it
 * under the terms of the GNU General Public License version 2 only, as
 * published by the Free Software Foundation.
 *
 * This code is distributed in the hope that it will be useful, but WITHOUT
 * ANY WARRANTY; without even the implied warranty of MERCHANTABILITY or
 * FITNESS FOR A PARTICULAR PURPOSE.  See the GNU General Public License
 * version 2 for more details (a copy is included in the LICENSE file that
 * accompanied this code).
 *
 * You should have received a copy of the GNU General Public License version
 * 2 along with this work; if not, write to the Free Software Foundation,
 * Inc., 51 Franklin St, Fifth Floor, Boston, MA 02110-1301 USA.
 *
 * Please contact Oracle, 500 Oracle Parkway, Redwood Shores, CA 94065 USA
 * or visit www.oracle.com if you need additional information or have any
 * questions.
 *
 */

# include "incls/_precompiled.incl"
# include "incls/_allocation.cpp.incl"

void* CHeapObj::operator new(size_t size){
  return (void *) AllocateHeap(size, "CHeapObj-new");
}

void CHeapObj::operator delete(void* p){
 FreeHeap(p);
}

void* StackObj::operator new(size_t size)  { ShouldNotCallThis(); return 0; };
void  StackObj::operator delete(void* p)   { ShouldNotCallThis(); };
void* _ValueObj::operator new(size_t size)  { ShouldNotCallThis(); return 0; };
void  _ValueObj::operator delete(void* p)   { ShouldNotCallThis(); };

void* ResourceObj::operator new(size_t size, allocation_type type) {
  address res;
  switch (type) {
   case C_HEAP:
    res = (address)AllocateHeap(size, "C_Heap: ResourceOBJ");
    DEBUG_ONLY(set_allocation_type(res, C_HEAP);)
    break;
   case RESOURCE_AREA:
    // new(size) sets allocation type RESOURCE_AREA.
    res = (address)operator new(size);
    break;
   default:
    ShouldNotReachHere();
  }
  return res;
}

void ResourceObj::operator delete(void* p) {
  assert(((ResourceObj *)p)->allocated_on_C_heap(),
         "delete only allowed for C_HEAP objects");
<<<<<<< HEAD
  DEBUG_ONLY(((ResourceObj *)p)->_allocation = (uintptr_t) badHeapOopVal;)
=======
  DEBUG_ONLY(((ResourceObj *)p)->_allocation = (uintptr_t)badHeapOopVal;)
>>>>>>> b002fe59
  FreeHeap(p);
}

#ifdef ASSERT
void ResourceObj::set_allocation_type(address res, allocation_type type) {
    // Set allocation type in the resource object
    uintptr_t allocation = (uintptr_t)res;
    assert((allocation & allocation_mask) == 0, "address should be aligned to 4 bytes at least");
    assert(type <= allocation_mask, "incorrect allocation type");
    ((ResourceObj *)res)->_allocation = ~(allocation + type);
}

ResourceObj::allocation_type ResourceObj::get_allocation_type() const {
    assert(~(_allocation | allocation_mask) == (uintptr_t)this, "lost resource object");
    return (allocation_type)((~_allocation) & allocation_mask);
}

ResourceObj::ResourceObj() { // default constructor
    if (~(_allocation | allocation_mask) != (uintptr_t)this) {
      set_allocation_type((address)this, STACK_OR_EMBEDDED);
    } else if (allocated_on_stack()) {
      // For some reason we got a value which looks like an allocation on stack.
      // Pass if it is really allocated on stack.
      assert(Thread::current()->on_local_stack((address)this),"should be on stack");
    } else {
      assert(allocated_on_res_area() || allocated_on_C_heap() || allocated_on_arena(),
             "allocation_type should be set by operator new()");
    }
}

ResourceObj::ResourceObj(const ResourceObj& r) { // default copy constructor
    // Used in ClassFileParser::parse_constant_pool_entries() for ClassFileStream.
    set_allocation_type((address)this, STACK_OR_EMBEDDED);
}

ResourceObj& ResourceObj::operator=(const ResourceObj& r) { // default copy assignment
    // Used in InlineTree::ok_to_inline() for WarmCallInfo.
    assert(allocated_on_stack(), "copy only into local");
    // Keep current _allocation value;
    return *this;
}

ResourceObj::~ResourceObj() {
    // allocated_on_C_heap() also checks that encoded (in _allocation) address == this.
    if (!allocated_on_C_heap()) {  // ResourceObj::delete() zaps _allocation for C_heap.
<<<<<<< HEAD
      _allocation = (uintptr_t) badHeapOopVal; // zap type
=======
      _allocation = (uintptr_t)badHeapOopVal; // zap type
>>>>>>> b002fe59
    }
}
#endif // ASSERT


void trace_heap_malloc(size_t size, const char* name, void* p) {
  // A lock is not needed here - tty uses a lock internally
  tty->print_cr("Heap malloc " INTPTR_FORMAT " %7d %s", p, size, name == NULL ? "" : name);
}


void trace_heap_free(void* p) {
  // A lock is not needed here - tty uses a lock internally
  tty->print_cr("Heap free   " INTPTR_FORMAT, p);
}

bool warn_new_operator = false; // see vm_main

//--------------------------------------------------------------------------------------
// ChunkPool implementation

// MT-safe pool of chunks to reduce malloc/free thrashing
// NB: not using Mutex because pools are used before Threads are initialized
class ChunkPool {
  Chunk*       _first;        // first cached Chunk; its first word points to next chunk
  size_t       _num_chunks;   // number of unused chunks in pool
  size_t       _num_used;     // number of chunks currently checked out
  const size_t _size;         // size of each chunk (must be uniform)

  // Our three static pools
  static ChunkPool* _large_pool;
  static ChunkPool* _medium_pool;
  static ChunkPool* _small_pool;

  // return first element or null
  void* get_first() {
    Chunk* c = _first;
    if (_first) {
      _first = _first->next();
      _num_chunks--;
    }
    return c;
  }

 public:
  // All chunks in a ChunkPool has the same size
   ChunkPool(size_t size) : _size(size) { _first = NULL; _num_chunks = _num_used = 0; }

  // Allocate a new chunk from the pool (might expand the pool)
  void* allocate(size_t bytes) {
    assert(bytes == _size, "bad size");
    void* p = NULL;
    { ThreadCritical tc;
      _num_used++;
      p = get_first();
      if (p == NULL) p = os::malloc(bytes);
    }
    if (p == NULL)
      vm_exit_out_of_memory(bytes, "ChunkPool::allocate");

    return p;
  }

  // Return a chunk to the pool
  void free(Chunk* chunk) {
    assert(chunk->length() + Chunk::aligned_overhead_size() == _size, "bad size");
    ThreadCritical tc;
    _num_used--;

    // Add chunk to list
    chunk->set_next(_first);
    _first = chunk;
    _num_chunks++;
  }

  // Prune the pool
  void free_all_but(size_t n) {
    // if we have more than n chunks, free all of them
    ThreadCritical tc;
    if (_num_chunks > n) {
      // free chunks at end of queue, for better locality
      Chunk* cur = _first;
      for (size_t i = 0; i < (n - 1) && cur != NULL; i++) cur = cur->next();

      if (cur != NULL) {
        Chunk* next = cur->next();
        cur->set_next(NULL);
        cur = next;

        // Free all remaining chunks
        while(cur != NULL) {
          next = cur->next();
          os::free(cur);
          _num_chunks--;
          cur = next;
        }
      }
    }
  }

  // Accessors to preallocated pool's
  static ChunkPool* large_pool()  { assert(_large_pool  != NULL, "must be initialized"); return _large_pool;  }
  static ChunkPool* medium_pool() { assert(_medium_pool != NULL, "must be initialized"); return _medium_pool; }
  static ChunkPool* small_pool()  { assert(_small_pool  != NULL, "must be initialized"); return _small_pool;  }

  static void initialize() {
    _large_pool  = new ChunkPool(Chunk::size        + Chunk::aligned_overhead_size());
    _medium_pool = new ChunkPool(Chunk::medium_size + Chunk::aligned_overhead_size());
    _small_pool  = new ChunkPool(Chunk::init_size   + Chunk::aligned_overhead_size());
  }

  static void clean() {
    enum { BlocksToKeep = 5 };
     _small_pool->free_all_but(BlocksToKeep);
     _medium_pool->free_all_but(BlocksToKeep);
     _large_pool->free_all_but(BlocksToKeep);
  }
};

ChunkPool* ChunkPool::_large_pool  = NULL;
ChunkPool* ChunkPool::_medium_pool = NULL;
ChunkPool* ChunkPool::_small_pool  = NULL;

void chunkpool_init() {
  ChunkPool::initialize();
}

void
Chunk::clean_chunk_pool() {
  ChunkPool::clean();
}


//--------------------------------------------------------------------------------------
// ChunkPoolCleaner implementation
//

class ChunkPoolCleaner : public PeriodicTask {
  enum { CleaningInterval = 5000 };      // cleaning interval in ms

 public:
   ChunkPoolCleaner() : PeriodicTask(CleaningInterval) {}
   void task() {
     ChunkPool::clean();
   }
};

//--------------------------------------------------------------------------------------
// Chunk implementation

void* Chunk::operator new(size_t requested_size, size_t length) {
  // requested_size is equal to sizeof(Chunk) but in order for the arena
  // allocations to come out aligned as expected the size must be aligned
  // to expected arean alignment.
  // expect requested_size but if sizeof(Chunk) doesn't match isn't proper size we must align it.
  assert(ARENA_ALIGN(requested_size) == aligned_overhead_size(), "Bad alignment");
  size_t bytes = ARENA_ALIGN(requested_size) + length;
  switch (length) {
   case Chunk::size:        return ChunkPool::large_pool()->allocate(bytes);
   case Chunk::medium_size: return ChunkPool::medium_pool()->allocate(bytes);
   case Chunk::init_size:   return ChunkPool::small_pool()->allocate(bytes);
   default: {
     void *p =  os::malloc(bytes);
     if (p == NULL)
       vm_exit_out_of_memory(bytes, "Chunk::new");
     return p;
   }
  }
}

void Chunk::operator delete(void* p) {
  Chunk* c = (Chunk*)p;
  switch (c->length()) {
   case Chunk::size:        ChunkPool::large_pool()->free(c); break;
   case Chunk::medium_size: ChunkPool::medium_pool()->free(c); break;
   case Chunk::init_size:   ChunkPool::small_pool()->free(c); break;
   default:                 os::free(c);
  }
}

Chunk::Chunk(size_t length) : _len(length) {
  _next = NULL;         // Chain on the linked list
}


void Chunk::chop() {
  Chunk *k = this;
  while( k ) {
    Chunk *tmp = k->next();
    // clear out this chunk (to detect allocation bugs)
    if (ZapResourceArea) memset(k->bottom(), badResourceValue, k->length());
    delete k;                   // Free chunk (was malloc'd)
    k = tmp;
  }
}

void Chunk::next_chop() {
  _next->chop();
  _next = NULL;
}


void Chunk::start_chunk_pool_cleaner_task() {
#ifdef ASSERT
  static bool task_created = false;
  assert(!task_created, "should not start chuck pool cleaner twice");
  task_created = true;
#endif
  ChunkPoolCleaner* cleaner = new ChunkPoolCleaner();
  cleaner->enroll();
}

//------------------------------Arena------------------------------------------

Arena::Arena(size_t init_size) {
  size_t round_size = (sizeof (char *)) - 1;
  init_size = (init_size+round_size) & ~round_size;
  _first = _chunk = new (init_size) Chunk(init_size);
  _hwm = _chunk->bottom();      // Save the cached hwm, max
  _max = _chunk->top();
  set_size_in_bytes(init_size);
}

Arena::Arena() {
  _first = _chunk = new (Chunk::init_size) Chunk(Chunk::init_size);
  _hwm = _chunk->bottom();      // Save the cached hwm, max
  _max = _chunk->top();
  set_size_in_bytes(Chunk::init_size);
}

Arena::Arena(Arena *a) : _chunk(a->_chunk), _hwm(a->_hwm), _max(a->_max), _first(a->_first) {
  set_size_in_bytes(a->size_in_bytes());
}

Arena *Arena::move_contents(Arena *copy) {
  copy->destruct_contents();
  copy->_chunk = _chunk;
  copy->_hwm   = _hwm;
  copy->_max   = _max;
  copy->_first = _first;
  copy->set_size_in_bytes(size_in_bytes());
  // Destroy original arena
  reset();
  return copy;            // Return Arena with contents
}

Arena::~Arena() {
  destruct_contents();
}

// Destroy this arenas contents and reset to empty
void Arena::destruct_contents() {
  if (UseMallocOnly && _first != NULL) {
    char* end = _first->next() ? _first->top() : _hwm;
    free_malloced_objects(_first, _first->bottom(), end, _hwm);
  }
  _first->chop();
  reset();
}


// Total of all Chunks in arena
size_t Arena::used() const {
  size_t sum = _chunk->length() - (_max-_hwm); // Size leftover in this Chunk
  register Chunk *k = _first;
  while( k != _chunk) {         // Whilst have Chunks in a row
    sum += k->length();         // Total size of this Chunk
    k = k->next();              // Bump along to next Chunk
  }
  return sum;                   // Return total consumed space.
}


// Grow a new Chunk
void* Arena::grow( size_t x ) {
  // Get minimal required size.  Either real big, or even bigger for giant objs
  size_t len = MAX2(x, (size_t) Chunk::size);

  Chunk *k = _chunk;            // Get filled-up chunk address
  _chunk = new (len) Chunk(len);

  if (_chunk == NULL)
      vm_exit_out_of_memory(len * Chunk::aligned_overhead_size(), "Arena::grow");

  if (k) k->set_next(_chunk);   // Append new chunk to end of linked list
  else _first = _chunk;
  _hwm  = _chunk->bottom();     // Save the cached hwm, max
  _max =  _chunk->top();
  set_size_in_bytes(size_in_bytes() + len);
  void* result = _hwm;
  _hwm += x;
  return result;
}



// Reallocate storage in Arena.
void *Arena::Arealloc(void* old_ptr, size_t old_size, size_t new_size) {
  assert(new_size >= 0, "bad size");
  if (new_size == 0) return NULL;
#ifdef ASSERT
  if (UseMallocOnly) {
    // always allocate a new object  (otherwise we'll free this one twice)
    char* copy = (char*)Amalloc(new_size);
    size_t n = MIN2(old_size, new_size);
    if (n > 0) memcpy(copy, old_ptr, n);
    Afree(old_ptr,old_size);    // Mostly done to keep stats accurate
    return copy;
  }
#endif
  char *c_old = (char*)old_ptr; // Handy name
  // Stupid fast special case
  if( new_size <= old_size ) {  // Shrink in-place
    if( c_old+old_size == _hwm) // Attempt to free the excess bytes
      _hwm = c_old+new_size;    // Adjust hwm
    return c_old;
  }

  // make sure that new_size is legal
  size_t corrected_new_size = ARENA_ALIGN(new_size);

  // See if we can resize in-place
  if( (c_old+old_size == _hwm) &&       // Adjusting recent thing
      (c_old+corrected_new_size <= _max) ) {      // Still fits where it sits
    _hwm = c_old+corrected_new_size;      // Adjust hwm
    return c_old;               // Return old pointer
  }

  // Oops, got to relocate guts
  void *new_ptr = Amalloc(new_size);
  memcpy( new_ptr, c_old, old_size );
  Afree(c_old,old_size);        // Mostly done to keep stats accurate
  return new_ptr;
}


// Determine if pointer belongs to this Arena or not.
bool Arena::contains( const void *ptr ) const {
#ifdef ASSERT
  if (UseMallocOnly) {
    // really slow, but not easy to make fast
    if (_chunk == NULL) return false;
    char** bottom = (char**)_chunk->bottom();
    for (char** p = (char**)_hwm - 1; p >= bottom; p--) {
      if (*p == ptr) return true;
    }
    for (Chunk *c = _first; c != NULL; c = c->next()) {
      if (c == _chunk) continue;  // current chunk has been processed
      char** bottom = (char**)c->bottom();
      for (char** p = (char**)c->top() - 1; p >= bottom; p--) {
        if (*p == ptr) return true;
      }
    }
    return false;
  }
#endif
  if( (void*)_chunk->bottom() <= ptr && ptr < (void*)_hwm )
    return true;                // Check for in this chunk
  for (Chunk *c = _first; c; c = c->next()) {
    if (c == _chunk) continue;  // current chunk has been processed
    if ((void*)c->bottom() <= ptr && ptr < (void*)c->top()) {
      return true;              // Check for every chunk in Arena
    }
  }
  return false;                 // Not in any Chunk, so not in Arena
}


#ifdef ASSERT
void* Arena::malloc(size_t size) {
  assert(UseMallocOnly, "shouldn't call");
  // use malloc, but save pointer in res. area for later freeing
  char** save = (char**)internal_malloc_4(sizeof(char*));
  return (*save = (char*)os::malloc(size));
}

// for debugging with UseMallocOnly
void* Arena::internal_malloc_4(size_t x) {
  assert( (x&(sizeof(char*)-1)) == 0, "misaligned size" );
  if (_hwm + x > _max) {
    return grow(x);
  } else {
    char *old = _hwm;
    _hwm += x;
    return old;
  }
}
#endif


//--------------------------------------------------------------------------------------
// Non-product code

#ifndef PRODUCT
// The global operator new should never be called since it will usually indicate
// a memory leak.  Use CHeapObj as the base class of such objects to make it explicit
// that they're allocated on the C heap.
// Commented out in product version to avoid conflicts with third-party C++ native code.
// %% note this is causing a problem on solaris debug build. the global
// new is being called from jdk source and causing data corruption.
// src/share/native/sun/awt/font/fontmanager/textcache/hsMemory.cpp::hsSoftNew
// define CATCH_OPERATOR_NEW_USAGE if you want to use this.
#ifdef CATCH_OPERATOR_NEW_USAGE
void* operator new(size_t size){
  static bool warned = false;
  if (!warned && warn_new_operator)
    warning("should not call global (default) operator new");
  warned = true;
  return (void *) AllocateHeap(size, "global operator new");
}
#endif

void AllocatedObj::print() const       { print_on(tty); }
void AllocatedObj::print_value() const { print_value_on(tty); }

void AllocatedObj::print_on(outputStream* st) const {
  st->print_cr("AllocatedObj(" INTPTR_FORMAT ")", this);
}

void AllocatedObj::print_value_on(outputStream* st) const {
  st->print("AllocatedObj(" INTPTR_FORMAT ")", this);
}

size_t Arena::_bytes_allocated = 0;

AllocStats::AllocStats() {
  start_mallocs = os::num_mallocs;
  start_frees = os::num_frees;
  start_malloc_bytes = os::alloc_bytes;
  start_res_bytes = Arena::_bytes_allocated;
}

int     AllocStats::num_mallocs() { return os::num_mallocs - start_mallocs; }
size_t  AllocStats::alloc_bytes() { return os::alloc_bytes - start_malloc_bytes; }
size_t  AllocStats::resource_bytes() { return Arena::_bytes_allocated - start_res_bytes; }
int     AllocStats::num_frees() { return os::num_frees - start_frees; }
void    AllocStats::print() {
  tty->print("%d mallocs (%ldK), %d frees, %ldK resrc",
             num_mallocs(), alloc_bytes()/K, num_frees(), resource_bytes()/K);
}


// debugging code
inline void Arena::free_all(char** start, char** end) {
  for (char** p = start; p < end; p++) if (*p) os::free(*p);
}

void Arena::free_malloced_objects(Chunk* chunk, char* hwm, char* max, char* hwm2) {
  assert(UseMallocOnly, "should not call");
  // free all objects malloced since resource mark was created; resource area
  // contains their addresses
  if (chunk->next()) {
    // this chunk is full, and some others too
    for (Chunk* c = chunk->next(); c != NULL; c = c->next()) {
      char* top = c->top();
      if (c->next() == NULL) {
        top = hwm2;     // last junk is only used up to hwm2
        assert(c->contains(hwm2), "bad hwm2");
      }
      free_all((char**)c->bottom(), (char**)top);
    }
    assert(chunk->contains(hwm), "bad hwm");
    assert(chunk->contains(max), "bad max");
    free_all((char**)hwm, (char**)max);
  } else {
    // this chunk was partially used
    assert(chunk->contains(hwm), "bad hwm");
    assert(chunk->contains(hwm2), "bad hwm2");
    free_all((char**)hwm, (char**)hwm2);
  }
}


ReallocMark::ReallocMark() {
#ifdef ASSERT
  Thread *thread = ThreadLocalStorage::get_thread_slow();
  _nesting = thread->resource_area()->nesting();
#endif
}

void ReallocMark::check() {
#ifdef ASSERT
  if (_nesting != Thread::current()->resource_area()->nesting()) {
    fatal("allocation bug: array could grow within nested ResourceMark");
  }
#endif
}

#endif // Non-product<|MERGE_RESOLUTION|>--- conflicted
+++ resolved
@@ -58,11 +58,7 @@
 void ResourceObj::operator delete(void* p) {
   assert(((ResourceObj *)p)->allocated_on_C_heap(),
          "delete only allowed for C_HEAP objects");
-<<<<<<< HEAD
-  DEBUG_ONLY(((ResourceObj *)p)->_allocation = (uintptr_t) badHeapOopVal;)
-=======
   DEBUG_ONLY(((ResourceObj *)p)->_allocation = (uintptr_t)badHeapOopVal;)
->>>>>>> b002fe59
   FreeHeap(p);
 }
 
@@ -108,11 +104,7 @@
 ResourceObj::~ResourceObj() {
     // allocated_on_C_heap() also checks that encoded (in _allocation) address == this.
     if (!allocated_on_C_heap()) {  // ResourceObj::delete() zaps _allocation for C_heap.
-<<<<<<< HEAD
-      _allocation = (uintptr_t) badHeapOopVal; // zap type
-=======
       _allocation = (uintptr_t)badHeapOopVal; // zap type
->>>>>>> b002fe59
     }
 }
 #endif // ASSERT
