#
# Copyright (c) 2011, 2013, Oracle and/or its affiliates. All rights reserved.
# DO NOT ALTER OR REMOVE COPYRIGHT NOTICES OR THIS FILE HEADER.
#
# This code is free software; you can redistribute it and/or modify it
# under the terms of the GNU General Public License version 2 only, as
# published by the Free Software Foundation.  Oracle designates this
# particular file as subject to the "Classpath" exception as provided
# by Oracle in the LICENSE file that accompanied this code.
#
# This code is distributed in the hope that it will be useful, but WITHOUT
# ANY WARRANTY; without even the implied warranty of MERCHANTABILITY or
# FITNESS FOR A PARTICULAR PURPOSE.  See the GNU General Public License
# version 2 for more details (a copy is included in the LICENSE file that
# accompanied this code).
#
# You should have received a copy of the GNU General Public License version
# 2 along with this work; if not, write to the Free Software Foundation,
# Inc., 51 Franklin St, Fifth Floor, Boston, MA 02110-1301 USA.
#
# Please contact Oracle, 500 Oracle Parkway, Redwood Shores, CA 94065 USA
# or visit www.oracle.com if you need additional information or have any
# questions.
#

AC_DEFUN_ONCE([JDKOPT_SETUP_JDK_VARIANT],
[
  ###############################################################################
  #
  # Check which variant of the JDK that we want to build.
  # Currently we have:
  #    normal:   standard edition
  # but the custom make system may add other variants
  #
  # Effectively the JDK variant gives a name to a specific set of
  # modules to compile into the JDK. In the future, these modules
  # might even be Jigsaw modules.
  #
  AC_MSG_CHECKING([which variant of the JDK to build])
  AC_ARG_WITH([jdk-variant], [AS_HELP_STRING([--with-jdk-variant],
      [JDK variant to build (normal) @<:@normal@:>@])])

  if test "x$with_jdk_variant" = xnormal || test "x$with_jdk_variant" = x; then
    JDK_VARIANT="normal"
  else
    AC_MSG_ERROR([The available JDK variants are: normal])
  fi

  AC_SUBST(JDK_VARIANT)

  AC_MSG_RESULT([$JDK_VARIANT])
])

AC_DEFUN_ONCE([JDKOPT_SETUP_JVM_VARIANTS],
[

  ###############################################################################
  #
  # Check which variants of the JVM that we want to build.
  # Currently we have:
  #    server: normal interpreter and a tiered C1/C2 compiler
  #    client: normal interpreter and C1 (no C2 compiler) (only 32-bit platforms)
  #    minimal1: reduced form of client with optional VM services and features stripped out
  #    kernel: kernel footprint JVM that passes the TCK without major performance problems,
  #             ie normal interpreter and C1, only the serial GC, kernel jvmti etc
  #    zero: no machine code interpreter, no compiler
  #    zeroshark: zero interpreter and shark/llvm compiler backend
  AC_MSG_CHECKING([which variants of the JVM to build])
  AC_ARG_WITH([jvm-variants], [AS_HELP_STRING([--with-jvm-variants],
      [JVM variants (separated by commas) to build (server, client, minimal1, kernel, zero, zeroshark) @<:@server@:>@])])

  if test "x$with_jvm_variants" = x; then
    with_jvm_variants="server"
  fi

  JVM_VARIANTS=",$with_jvm_variants,"
  TEST_VARIANTS=`$ECHO "$JVM_VARIANTS" | $SED -e 's/server,//' -e 's/client,//'  -e 's/minimal1,//' -e 's/kernel,//' -e 's/zero,//' -e 's/zeroshark,//'`

  if test "x$TEST_VARIANTS" != "x,"; then
    AC_MSG_ERROR([The available JVM variants are: server, client, minimal1, kernel, zero, zeroshark])
  fi
  AC_MSG_RESULT([$with_jvm_variants])

  JVM_VARIANT_SERVER=`$ECHO "$JVM_VARIANTS" | $SED -e '/,server,/!s/.*/false/g' -e '/,server,/s/.*/true/g'`
  JVM_VARIANT_CLIENT=`$ECHO "$JVM_VARIANTS" | $SED -e '/,client,/!s/.*/false/g' -e '/,client,/s/.*/true/g'`
  JVM_VARIANT_MINIMAL1=`$ECHO "$JVM_VARIANTS" | $SED -e '/,minimal1,/!s/.*/false/g' -e '/,minimal1,/s/.*/true/g'`
  JVM_VARIANT_KERNEL=`$ECHO "$JVM_VARIANTS" | $SED -e '/,kernel,/!s/.*/false/g' -e '/,kernel,/s/.*/true/g'`
  JVM_VARIANT_ZERO=`$ECHO "$JVM_VARIANTS" | $SED -e '/,zero,/!s/.*/false/g' -e '/,zero,/s/.*/true/g'`
  JVM_VARIANT_ZEROSHARK=`$ECHO "$JVM_VARIANTS" | $SED -e '/,zeroshark,/!s/.*/false/g' -e '/,zeroshark,/s/.*/true/g'`

  if test "x$JVM_VARIANT_CLIENT" = xtrue; then
    if test "x$OPENJDK_TARGET_CPU_BITS" = x64; then
      AC_MSG_ERROR([You cannot build a client JVM for a 64-bit machine.])
    fi
  fi
  if test "x$JVM_VARIANT_KERNEL" = xtrue; then
    if test "x$OPENJDK_TARGET_CPU_BITS" = x64; then
      AC_MSG_ERROR([You cannot build a kernel JVM for a 64-bit machine.])
    fi
  fi
  if test "x$JVM_VARIANT_MINIMAL1" = xtrue; then
    if test "x$OPENJDK_TARGET_CPU_BITS" = x64; then
      AC_MSG_ERROR([You cannot build a minimal JVM for a 64-bit machine.])
    fi
  fi

  # Replace the commas with AND for use in the build directory name.
  ANDED_JVM_VARIANTS=`$ECHO "$JVM_VARIANTS" | $SED -e 's/^,//' -e 's/,$//' -e 's/,/AND/'`
  COUNT_VARIANTS=`$ECHO "$JVM_VARIANTS" | $SED -e 's/server,/1/' -e 's/client,/1/' -e 's/minimal1,/1/' -e 's/kernel,/1/' -e 's/zero,/1/' -e 's/zeroshark,/1/'`
  if test "x$COUNT_VARIANTS" != "x,1"; then
    BUILDING_MULTIPLE_JVM_VARIANTS=yes
  else
    BUILDING_MULTIPLE_JVM_VARIANTS=no
  fi

  AC_SUBST(JVM_VARIANTS)
  AC_SUBST(JVM_VARIANT_SERVER)
  AC_SUBST(JVM_VARIANT_CLIENT)
  AC_SUBST(JVM_VARIANT_MINIMAL1)
  AC_SUBST(JVM_VARIANT_KERNEL)
  AC_SUBST(JVM_VARIANT_ZERO)
  AC_SUBST(JVM_VARIANT_ZEROSHARK)

  INCLUDE_SA=true
  if test "x$JVM_VARIANT_ZERO" = xtrue ; then
    INCLUDE_SA=false
  fi
  if test "x$JVM_VARIANT_ZEROSHARK" = xtrue ; then
    INCLUDE_SA=false
  fi
  AC_SUBST(INCLUDE_SA)

  if test "x$OPENJDK_TARGET_OS" = "xmacosx"; then
    MACOSX_UNIVERSAL="true"
  fi

  AC_SUBST(MACOSX_UNIVERSAL)
])

AC_DEFUN_ONCE([JDKOPT_SETUP_DEBUG_LEVEL],
[
  ###############################################################################
  #
  # Set the debug level
  #    release: no debug information, all optimizations, no asserts.
  #    fastdebug: debug information (-g), all optimizations, all asserts
  #    slowdebug: debug information (-g), no optimizations, all asserts
  #
  DEBUG_LEVEL="release"
  AC_MSG_CHECKING([which debug level to use])
  AC_ARG_ENABLE([debug], [AS_HELP_STRING([--enable-debug],
      [set the debug level to fastdebug (shorthand for --with-debug-level=fastdebug) @<:@disabled@:>@])],
      [
        ENABLE_DEBUG="${enableval}"
        DEBUG_LEVEL="fastdebug"
      ], [ENABLE_DEBUG="no"])

  AC_ARG_WITH([debug-level], [AS_HELP_STRING([--with-debug-level],
      [set the debug level (release, fastdebug, slowdebug) @<:@release@:>@])],
      [
        DEBUG_LEVEL="${withval}"
        if test "x$ENABLE_DEBUG" = xyes; then
          AC_MSG_ERROR([You cannot use both --enable-debug and --with-debug-level at the same time.])
        fi
      ])
  AC_MSG_RESULT([$DEBUG_LEVEL])

  if test "x$DEBUG_LEVEL" != xrelease && \
      test "x$DEBUG_LEVEL" != xfastdebug && \
      test "x$DEBUG_LEVEL" != xslowdebug; then
    AC_MSG_ERROR([Allowed debug levels are: release, fastdebug and slowdebug])
  fi


  ###############################################################################
  #
  # Setup legacy vars/targets and new vars to deal with different debug levels.
  #

  case $DEBUG_LEVEL in
    release )
      VARIANT="OPT"
      FASTDEBUG="false"
      DEBUG_CLASSFILES="false"
      BUILD_VARIANT_RELEASE=""
      HOTSPOT_DEBUG_LEVEL="product"
      HOTSPOT_EXPORT="product"
      ;;
    fastdebug )
      VARIANT="DBG"
      FASTDEBUG="true"
      DEBUG_CLASSFILES="true"
      BUILD_VARIANT_RELEASE="-fastdebug"
      HOTSPOT_DEBUG_LEVEL="fastdebug"
      HOTSPOT_EXPORT="fastdebug"
      ;;
    slowdebug )
      VARIANT="DBG"
      FASTDEBUG="false"
      DEBUG_CLASSFILES="true"
      BUILD_VARIANT_RELEASE="-debug"
      HOTSPOT_DEBUG_LEVEL="jvmg"
      HOTSPOT_EXPORT="debug"
      ;;
  esac

  #####
  # Generate the legacy makefile targets for hotspot.
  # The hotspot api for selecting the build artifacts, really, needs to be improved.
  # JDK-7195896 will fix this on the hotspot side by using the JVM_VARIANT_* variables to
  # determine what needs to be built. All we will need to set here is all_product, all_fastdebug etc
  # But until then ...
  HOTSPOT_TARGET=""

  if test "x$JVM_VARIANT_SERVER" = xtrue; then
    HOTSPOT_TARGET="$HOTSPOT_TARGET${HOTSPOT_DEBUG_LEVEL} "
  fi

  if test "x$JVM_VARIANT_CLIENT" = xtrue; then
    HOTSPOT_TARGET="$HOTSPOT_TARGET${HOTSPOT_DEBUG_LEVEL}1 "
  fi

  if test "x$JVM_VARIANT_MINIMAL1" = xtrue; then
    HOTSPOT_TARGET="$HOTSPOT_TARGET${HOTSPOT_DEBUG_LEVEL}minimal1 "
  fi

  if test "x$JVM_VARIANT_KERNEL" = xtrue; then
    HOTSPOT_TARGET="$HOTSPOT_TARGET${HOTSPOT_DEBUG_LEVEL}kernel "
  fi

  if test "x$JVM_VARIANT_ZERO" = xtrue; then
    HOTSPOT_TARGET="$HOTSPOT_TARGET${HOTSPOT_DEBUG_LEVEL}zero "
  fi

  if test "x$JVM_VARIANT_ZEROSHARK" = xtrue; then
    HOTSPOT_TARGET="$HOTSPOT_TARGET${HOTSPOT_DEBUG_LEVEL}shark "
  fi

  HOTSPOT_TARGET="$HOTSPOT_TARGET docs export_$HOTSPOT_EXPORT"

  # On Macosx universal binaries are produced, but they only contain
  # 64 bit intel. This invalidates control of which jvms are built
  # from configure, but only server is valid anyway. Fix this
  # when hotspot makefiles are rewritten.
  if test "x$MACOSX_UNIVERSAL" = xtrue; then
    HOTSPOT_TARGET=universal_${HOTSPOT_EXPORT}
  fi

  #####

  AC_SUBST(DEBUG_LEVEL)
  AC_SUBST(VARIANT)
  AC_SUBST(FASTDEBUG)
  AC_SUBST(DEBUG_CLASSFILES)
  AC_SUBST(BUILD_VARIANT_RELEASE)
])


###############################################################################
#
# Should we build only OpenJDK even if closed sources are present?
#
AC_DEFUN_ONCE([JDKOPT_SETUP_OPEN_OR_CUSTOM],
[
  AC_ARG_ENABLE([openjdk-only], [AS_HELP_STRING([--enable-openjdk-only],
      [suppress building custom source even if present @<:@disabled@:>@])],,[enable_openjdk_only="no"])

  AC_MSG_CHECKING([for presence of closed sources])
  if test -d "$SRC_ROOT/jdk/src/closed"; then
    CLOSED_SOURCE_PRESENT=yes
  else
    CLOSED_SOURCE_PRESENT=no
  fi
  AC_MSG_RESULT([$CLOSED_SOURCE_PRESENT])

  AC_MSG_CHECKING([if closed source is suppressed (openjdk-only)])
  SUPPRESS_CLOSED_SOURCE="$enable_openjdk_only"
  AC_MSG_RESULT([$SUPPRESS_CLOSED_SOURCE])

  if test "x$CLOSED_SOURCE_PRESENT" = xno; then
    OPENJDK=true
    if test "x$SUPPRESS_CLOSED_SOURCE" = "xyes"; then
      AC_MSG_WARN([No closed source present, --enable-openjdk-only makes no sense])
    fi
  else
    if test "x$SUPPRESS_CLOSED_SOURCE" = "xyes"; then
      OPENJDK=true
    else
      OPENJDK=false
    fi
  fi

  if test "x$OPENJDK" = "xtrue"; then
    SET_OPENJDK="OPENJDK=true"
  fi

  AC_SUBST(SET_OPENJDK)
])

AC_DEFUN_ONCE([JDKOPT_SETUP_JDK_OPTIONS],
[

  ###############################################################################
  #
  # Should we build a JDK/JVM with headful support (ie a graphical ui)?
  # We always build headless support.
  #
  AC_MSG_CHECKING([headful support])
  AC_ARG_ENABLE([headful], [AS_HELP_STRING([--disable-headful],
      [disable building headful support (graphical UI support) @<:@enabled@:>@])],
      [SUPPORT_HEADFUL=${enable_headful}], [SUPPORT_HEADFUL=yes])

  SUPPORT_HEADLESS=yes
  BUILD_HEADLESS="BUILD_HEADLESS:=true"

  if test "x$SUPPORT_HEADFUL" = xyes; then
    # We are building both headful and headless.
    headful_msg="include support for both headful and headless"
  fi

  if test "x$SUPPORT_HEADFUL" = xno; then
    # Thus we are building headless only.
    BUILD_HEADLESS="BUILD_HEADLESS:=true"
    headful_msg="headless only"
  fi

  AC_MSG_RESULT([$headful_msg])

  AC_SUBST(SUPPORT_HEADLESS)
  AC_SUBST(SUPPORT_HEADFUL)
  AC_SUBST(BUILD_HEADLESS)

  # Control wether Hotspot runs Queens test after build.
  AC_ARG_ENABLE([hotspot-test-in-build], [AS_HELP_STRING([--enable-hotspot-test-in-build],
      [run the Queens test after Hotspot build @<:@disabled@:>@])],,
      [enable_hotspot_test_in_build=no])
  if test "x$enable_hotspot_test_in_build" = "xyes"; then
    TEST_IN_BUILD=true
  else
    TEST_IN_BUILD=false
  fi
  AC_SUBST(TEST_IN_BUILD)

  ###############################################################################
  #
  # Choose cacerts source file
  #
  AC_ARG_WITH(cacerts-file, [AS_HELP_STRING([--with-cacerts-file],
      [specify alternative cacerts file])])
  if test "x$with_cacerts_file" != x; then
    CACERTS_FILE=$with_cacerts_file
  else
    CACERTS_FILE=${SRC_ROOT}/jdk/src/share/lib/security/cacerts
  fi
  AC_SUBST(CACERTS_FILE)

  ###############################################################################
  #
  # Enable or disable unlimited crypto
  #
  AC_ARG_ENABLE(unlimited-crypto, [AS_HELP_STRING([--enable-unlimited-crypto],
      [Enable unlimited crypto policy @<:@disabled@:>@])],,
      [enable_unlimited_crypto=no])
  if test "x$enable_unlimited_crypto" = "xyes"; then
    UNLIMITED_CRYPTO=true
  else
    UNLIMITED_CRYPTO=false
  fi
  AC_SUBST(UNLIMITED_CRYPTO)

  ###############################################################################
  #
  # Enable or disable the elliptic curve crypto implementation
  #
  AC_DEFUN_ONCE([JDKOPT_DETECT_INTREE_EC],
  [
    AC_MSG_CHECKING([if elliptic curve crypto implementation is present])

    if test -d "${SRC_ROOT}/jdk/src/share/native/sun/security/ec/impl"; then
      ENABLE_INTREE_EC=yes
      AC_MSG_RESULT([yes])
    else
      ENABLE_INTREE_EC=no
      AC_MSG_RESULT([no])
    fi

    AC_SUBST(ENABLE_INTREE_EC)
  ])

  ###############################################################################
  #
  # Compress jars
  #
  COMPRESS_JARS=false

  AC_SUBST(COMPRESS_JARS)
])

###############################################################################
#
# Setup version numbers
#
AC_DEFUN_ONCE([JDKOPT_SETUP_JDK_VERSION_NUMBERS],
[
  # Source the version numbers
  . $AUTOCONF_DIR/version-numbers

  # Get the settings from parameters
  AC_ARG_WITH(milestone, [AS_HELP_STRING([--with-milestone],
      [Set milestone value for build @<:@internal@:>@])])
  if test "x$with_milestone" = xyes; then
    AC_MSG_ERROR([Milestone must have a value])
  elif test "x$with_milestone" != x; then
    MILESTONE="$with_milestone"
  fi
  if test "x$MILESTONE" = x; then
    MILESTONE=internal
  fi

  AC_ARG_WITH(update-version, [AS_HELP_STRING([--with-update-version],
      [Set update version value for build @<:@b00@:>@])])
  if test "x$with_update_version" = xyes; then
    AC_MSG_ERROR([Update version must have a value])
  elif test "x$with_update_version" != x; then
    JDK_UPDATE_VERSION="$with_update_version"
  fi

  AC_ARG_WITH(user-release-suffix, [AS_HELP_STRING([--with-user-release-suffix],
      [Add a custom string to the version string if build number isn't set.@<:@username_builddateb00@:>@])])
  if test "x$with_user_release_suffix" = xyes; then
    AC_MSG_ERROR([Release suffix must have a value])
  elif test "x$with_user_release_suffix" != x; then
    USER_RELEASE_SUFFIX="$with_user_release_suffix"
  fi

  AC_ARG_WITH(build-number, [AS_HELP_STRING([--with-build-number],
      [Set build number value for build @<:@b00@:>@])])
  if test "x$with_build_number" = xyes; then
    AC_MSG_ERROR([Build number must have a value])
  elif test "x$with_build_number" != x; then
    JDK_BUILD_NUMBER="$with_build_number"
  fi
  # Define default USER_RELEASE_SUFFIX if BUILD_NUMBER and USER_RELEASE_SUFFIX are not set
  if test "x$JDK_BUILD_NUMBER" = x; then
    JDK_BUILD_NUMBER=b00
    if test "x$USER_RELEASE_SUFFIX" = x; then
      BUILD_DATE=`date '+%Y_%m_%d_%H_%M'`
      # Avoid [:alnum:] since it depends on the locale.
      CLEAN_USERNAME=`echo "$USER" | $TR -d -c 'abcdefghijklmnopqrstuvqxyzABCDEFGHIJKLMNOPQRSTUVWXYZ0123456789'`
      USER_RELEASE_SUFFIX=`echo "${CLEAN_USERNAME}_${BUILD_DATE}" | $TR 'ABCDEFGHIJKLMNOPQRSTUVWXYZ' 'abcdefghijklmnopqrstuvwxyz'`
    fi
  fi

  # Now set the JDK version, milestone, build number etc.
  AC_SUBST(USER_RELEASE_SUFFIX)
  AC_SUBST(JDK_MAJOR_VERSION)
  AC_SUBST(JDK_MINOR_VERSION)
  AC_SUBST(JDK_MICRO_VERSION)
  AC_SUBST(JDK_UPDATE_VERSION)
  AC_SUBST(JDK_BUILD_NUMBER)
  AC_SUBST(MILESTONE)
  AC_SUBST(LAUNCHER_NAME)
  AC_SUBST(PRODUCT_NAME)
  AC_SUBST(PRODUCT_SUFFIX)
  AC_SUBST(JDK_RC_PLATFORM_NAME)
  AC_SUBST(COMPANY_NAME)
  AC_SUBST(MACOSX_BUNDLE_NAME_BASE)
  AC_SUBST(MACOSX_BUNDLE_ID_BASE)

  COPYRIGHT_YEAR=`date +'%Y'`
  AC_SUBST(COPYRIGHT_YEAR)

  if test "x$JDK_UPDATE_VERSION" != x; then
    JDK_VERSION="${JDK_MAJOR_VERSION}.${JDK_MINOR_VERSION}.${JDK_MICRO_VERSION}_${JDK_UPDATE_VERSION}"
  else
    JDK_VERSION="${JDK_MAJOR_VERSION}.${JDK_MINOR_VERSION}.${JDK_MICRO_VERSION}"
  fi
  AC_SUBST(JDK_VERSION)

  COOKED_BUILD_NUMBER=`$ECHO $JDK_BUILD_NUMBER | $SED -e 's/^b//' -e 's/^0//'`
  AC_SUBST(COOKED_BUILD_NUMBER)
])

AC_DEFUN_ONCE([JDKOPT_SETUP_BUILD_TWEAKS],
[
  HOTSPOT_MAKE_ARGS="$HOTSPOT_TARGET"
  AC_SUBST(HOTSPOT_MAKE_ARGS)

  # The name of the Service Agent jar.
  SALIB_NAME="${LIBRARY_PREFIX}saproc${SHARED_LIBRARY_SUFFIX}"
  if test "x$OPENJDK_TARGET_OS" = "xwindows"; then
    SALIB_NAME="${LIBRARY_PREFIX}sawindbg${SHARED_LIBRARY_SUFFIX}"
  fi
  AC_SUBST(SALIB_NAME)
])

AC_DEFUN_ONCE([JDKOPT_SETUP_DEBUG_SYMBOLS],
[
<<<<<<< HEAD
  #
  # ENABLE_DEBUG_SYMBOLS
  # This must be done after the toolchain is setup, since we're looking at objcopy.
  #
  AC_ARG_ENABLE([debug-symbols],
      [AS_HELP_STRING([--disable-debug-symbols],[disable generation of debug symbols @<:@enabled@:>@])])

  AC_MSG_CHECKING([if we should generate debug symbols])

  if test "x$enable_debug_symbols" = "xyes" && test "x$OBJCOPY" = x; then
    # explicit enabling of enable-debug-symbols and can't find objcopy
    #   this is an error
    AC_MSG_ERROR([Unable to find objcopy, cannot enable debug-symbols])
  fi

  if test "x$enable_debug_symbols" = "xyes"; then
=======
#
# ENABLE_DEBUG_SYMBOLS
# This must be done after the toolchain is setup, since we're looking at objcopy.
#
AC_ARG_ENABLE([debug-symbols],
              [AS_HELP_STRING([--disable-debug-symbols],[disable generation of debug symbols @<:@enabled@:>@])])

AC_MSG_CHECKING([if we should generate debug symbols])

if test "x$enable_debug_symbols" = "xyes" && test "x$OBJCOPY" = x; then
   # explicit enabling of enable-debug-symbols and can't find objcopy
   #   this is an error
   AC_MSG_ERROR([Unable to find objcopy, cannot enable debug-symbols])
fi

if test "x$enable_debug_symbols" = "xyes"; then
  ENABLE_DEBUG_SYMBOLS=true
elif test "x$enable_debug_symbols" = "xno"; then
  ENABLE_DEBUG_SYMBOLS=false
else
  # Default is on if objcopy is found
  if test "x$OBJCOPY" != x; then
    ENABLE_DEBUG_SYMBOLS=true
  # MacOS X and Windows don't use objcopy but default is on for those OSes
  elif test "x$OPENJDK_TARGET_OS" = xmacosx || test "x$OPENJDK_TARGET_OS" = xwindows; then
>>>>>>> ae6fecc4
    ENABLE_DEBUG_SYMBOLS=true
  elif test "x$enable_debug_symbols" = "xno"; then
    ENABLE_DEBUG_SYMBOLS=false
  else
    # default on macosx is false
    if test "x$OPENJDK_TARGET_OS" = xmacosx; then
      ENABLE_DEBUG_SYMBOLS=false
      # Default is on if objcopy is found, otherwise off
    elif test "x$OBJCOPY" != x || test "x$OPENJDK_TARGET_OS" = xwindows; then
      ENABLE_DEBUG_SYMBOLS=true
    else
      ENABLE_DEBUG_SYMBOLS=false
    fi
  fi

  AC_MSG_RESULT([$ENABLE_DEBUG_SYMBOLS])

  #
  # ZIP_DEBUGINFO_FILES
  #
  AC_MSG_CHECKING([if we should zip debug-info files])
  AC_ARG_ENABLE([zip-debug-info],
      [AS_HELP_STRING([--disable-zip-debug-info],[disable zipping of debug-info files @<:@enabled@:>@])],
      [enable_zip_debug_info="${enableval}"], [enable_zip_debug_info="yes"])
  AC_MSG_RESULT([${enable_zip_debug_info}])

  if test "x${enable_zip_debug_info}" = "xno"; then
    ZIP_DEBUGINFO_FILES=false
  else
    ZIP_DEBUGINFO_FILES=true
  fi

  AC_SUBST(ENABLE_DEBUG_SYMBOLS)
  AC_SUBST(ZIP_DEBUGINFO_FILES)
  AC_SUBST(CFLAGS_DEBUG_SYMBOLS)
  AC_SUBST(CXXFLAGS_DEBUG_SYMBOLS)
])

# Support for customization of the build process. Some build files
# will include counterparts from this location, if they exist. This allows
# for a degree of customization of the build targets and the rules/recipes
# to create them
AC_ARG_WITH([custom-make-dir], [AS_HELP_STRING([--with-custom-make-dir],
[use this directory for custom build/make files])], [CUSTOM_MAKE_DIR=$with_custom_make_dir])
AC_SUBST(CUSTOM_MAKE_DIR)<|MERGE_RESOLUTION|>--- conflicted
+++ resolved
@@ -496,7 +496,6 @@
 
 AC_DEFUN_ONCE([JDKOPT_SETUP_DEBUG_SYMBOLS],
 [
-<<<<<<< HEAD
   #
   # ENABLE_DEBUG_SYMBOLS
   # This must be done after the toolchain is setup, since we're looking at objcopy.
@@ -513,42 +512,15 @@
   fi
 
   if test "x$enable_debug_symbols" = "xyes"; then
-=======
-#
-# ENABLE_DEBUG_SYMBOLS
-# This must be done after the toolchain is setup, since we're looking at objcopy.
-#
-AC_ARG_ENABLE([debug-symbols],
-              [AS_HELP_STRING([--disable-debug-symbols],[disable generation of debug symbols @<:@enabled@:>@])])
-
-AC_MSG_CHECKING([if we should generate debug symbols])
-
-if test "x$enable_debug_symbols" = "xyes" && test "x$OBJCOPY" = x; then
-   # explicit enabling of enable-debug-symbols and can't find objcopy
-   #   this is an error
-   AC_MSG_ERROR([Unable to find objcopy, cannot enable debug-symbols])
-fi
-
-if test "x$enable_debug_symbols" = "xyes"; then
-  ENABLE_DEBUG_SYMBOLS=true
-elif test "x$enable_debug_symbols" = "xno"; then
-  ENABLE_DEBUG_SYMBOLS=false
-else
+    ENABLE_DEBUG_SYMBOLS=true
+  elif test "x$enable_debug_symbols" = "xno"; then
+    ENABLE_DEBUG_SYMBOLS=false
+  else
   # Default is on if objcopy is found
   if test "x$OBJCOPY" != x; then
     ENABLE_DEBUG_SYMBOLS=true
   # MacOS X and Windows don't use objcopy but default is on for those OSes
   elif test "x$OPENJDK_TARGET_OS" = xmacosx || test "x$OPENJDK_TARGET_OS" = xwindows; then
->>>>>>> ae6fecc4
-    ENABLE_DEBUG_SYMBOLS=true
-  elif test "x$enable_debug_symbols" = "xno"; then
-    ENABLE_DEBUG_SYMBOLS=false
-  else
-    # default on macosx is false
-    if test "x$OPENJDK_TARGET_OS" = xmacosx; then
-      ENABLE_DEBUG_SYMBOLS=false
-      # Default is on if objcopy is found, otherwise off
-    elif test "x$OBJCOPY" != x || test "x$OPENJDK_TARGET_OS" = xwindows; then
       ENABLE_DEBUG_SYMBOLS=true
     else
       ENABLE_DEBUG_SYMBOLS=false
